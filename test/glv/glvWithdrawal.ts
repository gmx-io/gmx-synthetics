import { expect } from "chai";
import { ethers } from "hardhat";
import { time } from "@nomicfoundation/hardhat-network-helpers";

import * as keys from "../../utils/keys";
import {
  getGlvWithdrawalCount,
  getGlvWithdrawalKeys,
  handleGlvDeposit,
  createGlvWithdrawal,
  handleGlvWithdrawal,
  executeGlvWithdrawal,
  expectEmptyGlvWithdrawal,
  getGlvAddress,
  expectGlvWithdrawal,
} from "../../utils/glv";
import { deployFixture } from "../../utils/fixture";
import { contractAt, deployContract } from "../../utils/deploy";
import { decimalToFloat, expandDecimals } from "../../utils/math";
import { getSupplyOf } from "../../utils/token";
import { handleDeposit } from "../../utils/deposit";
import { errorsContract } from "../../utils/error";
import { increaseTime } from "../../utils/time";
import { printGasUsage } from "../../utils/gas";
import { expectBalances } from "../../utils/validation";
import { setBytes32IfDifferent } from "../../utils/dataStore";
import { TOKEN_ORACLE_TYPES } from "../../utils/oracle";

describe("Glv Withdrawals", () => {
  const { provider } = ethers;

  let fixture;
  let user0, user1, user2;
  let glvReader,
    dataStore,
    ethUsdMarket,
    ethUsdGlvAddress,
    btcUsdMarket,
    glvRouter,
    wnt,
    sol,
    usdc,
    glvFactory,
    glvVault,
    roleStore,
<<<<<<< HEAD
    glvHandler,
    ethUsdSingleTokenMarket2,
    gmOracleProvider;
=======
    glvShiftHandler,
    ethUsdSingleTokenMarket2;
>>>>>>> 57d2cbc0

  beforeEach(async () => {
    fixture = await deployFixture();

    ({ user0, user1, user2 } = fixture.accounts);

    ({
      glvReader,
      dataStore,
      ethUsdMarket,
      ethUsdGlvAddress,
      btcUsdMarket,
      glvRouter,
      wnt,
      usdc,
      sol,
      glvFactory,
      glvVault,
      roleStore,
      glvShiftHandler,
      ethUsdSingleTokenMarket2,
      gmOracleProvider,
    } = fixture.contracts);
  });

  let ethUsdSingleTokenGlvAddress: string;
  beforeEach(async () => {
    const glvType = ethers.constants.HashZero;

    ethUsdSingleTokenGlvAddress = getGlvAddress(
      wnt.address,
      wnt.address,
      glvType,
      "Glv name",
      "Glv symbol",
      glvFactory.address,
      roleStore.address,
      dataStore.address
    );
    await glvFactory.createGlv(wnt.address, wnt.address, glvType, "Glv name", "Glv symbol");

    const marketListKey = keys.glvSupportedMarketListKey(ethUsdSingleTokenGlvAddress);
    const marketListCount = await dataStore.getAddressCount(marketListKey);
    expect(marketListCount.toNumber()).eq(0);

    await glvShiftHandler.addMarketToGlv(ethUsdSingleTokenGlvAddress, ethUsdSingleTokenMarket2.marketToken);
  });

  describe("create glv withdrawal, validations", () => {
    let params;
    const badAddress = ethers.constants.AddressZero.slice(0, -1) + "1";

    beforeEach(async () => {
      params = {
        account: user0,
        receiver: user1,
        callbackContract: user2,
        glv: ethUsdGlvAddress,
        market: ethUsdMarket,
        minLongTokenAmount: 100,
        minShortTokenAmount: 50,
        shouldUnwrapNativeToken: true,
        executionFee: 700,
        callbackGasLimit: 100000,
        gasUsageLabel: "createGlvWithdrawal",
      };
    });

    it("InsufficientWntAmountForExecutionFee", async () => {
      await expect(
        createGlvWithdrawal(fixture, { ...params, executionFeeToMint: 0, glvTokenAmount: 1, executionFee: 2 })
      ).to.be.revertedWithCustomError(errorsContract, "InsufficientWntAmountForExecutionFee");
    });

    it("InsufficientExecutionFee", async () => {
      await dataStore.setUint(keys.ESTIMATED_GAS_FEE_MULTIPLIER_FACTOR, decimalToFloat(1));
      await expect(createGlvWithdrawal(fixture, { ...params, glvTokenAmount: 1, executionFee: 1 }))
        .to.be.revertedWithCustomError(errorsContract, "InsufficientExecutionFee")
        .withArgs("100000000800000", "1");
    });

    it("EmptyAccount", async () => {
      await expect(
        createGlvWithdrawal(fixture, {
          ...params,
          account: { address: ethers.constants.AddressZero },
          useGlvHandler: true,
        })
      ).to.be.revertedWithCustomError(errorsContract, "EmptyAccount");
    });

    it("EmptyReceiver", async () => {
      await expect(
        createGlvWithdrawal(fixture, { ...params, receiver: { address: ethers.constants.AddressZero } })
      ).to.be.revertedWithCustomError(errorsContract, "EmptyReceiver");
    });

    it("EmptyGlv", async () => {
      await expect(createGlvWithdrawal(fixture, { ...params, glv: badAddress }))
        .to.be.revertedWithCustomError(errorsContract, "EmptyGlv")
        .withArgs(badAddress);
    });

    it("GlvUnsupportedMarket", async () => {
      await expect(createGlvWithdrawal(fixture, { ...params, market: btcUsdMarket }))
        .to.be.revertedWithCustomError(errorsContract, "GlvUnsupportedMarket")
        .withArgs(ethUsdGlvAddress, btcUsdMarket.marketToken);
    });

    it("EmptyGlvWithdrawalAmount", async () => {
      await expect(createGlvWithdrawal(fixture, { ...params, glvTokenAmount: 0 })).to.be.revertedWithCustomError(
        errorsContract,
        "EmptyGlvWithdrawalAmount"
      );
    });

    it("MaxCallbackGasLimitExceeded", async () => {
      await expect(
        createGlvWithdrawal(fixture, {
          ...params,
          callbackGasLimit: 1_000_000_000,
          glvTokenAmount: expandDecimals(1, 18),
        })
      )
        .to.be.revertedWithCustomError(errorsContract, "MaxCallbackGasLimitExceeded")
        .withArgs(1_000_000_000, 2_000_000);
    });

    it.skip("MaxSwapPathLengthExceeded");
    it.skip("InvalidSwapMarket");
  });

  it("create glv withdrawal", async () => {
    const glvToken = await contractAt("GlvToken", ethUsdGlvAddress);
    const glvTokenAmount = expandDecimals(1000, 18);
    await glvToken.mint(user0.address, glvTokenAmount);

    const params = {
      account: user0,
      receiver: user1,
      callbackContract: user2,
      glv: ethUsdGlvAddress,
      market: ethUsdMarket,
      glvTokenAmount,
      minLongTokenAmount: 100,
      minShortTokenAmount: 50,
      shouldUnwrapNativeToken: true,
      executionFee: 700,
      executionFeeToMint: 800,
      callbackGasLimit: 100000,
      gasUsageLabel: "createGlvWithdrawal",
    };
    await createGlvWithdrawal(fixture, params);

    expect(await getGlvWithdrawalCount(dataStore)).eq(1);

    const glvWithdrawalKeys = await getGlvWithdrawalKeys(dataStore, 0, 1);
    const glvWithdrawal = await glvReader.getGlvWithdrawal(dataStore.address, glvWithdrawalKeys[0]);

    // execution fee should be 800 because 800e-18 WETH was sent
    expectGlvWithdrawal(glvWithdrawal, { ...params, executionFee: 800 });
  });

  it("create glv withdrawal, disabled market", async () => {
    await dataStore.setBool(keys.isGlvMarketDisabledKey(ethUsdGlvAddress, ethUsdMarket.marketToken), true);
    const glvToken = await contractAt("GlvToken", ethUsdGlvAddress);
    const glvTokenAmount = expandDecimals(1000, 18);
    await glvToken.mint(user0.address, glvTokenAmount);

    const params = {
      account: user0,
      receiver: user1,
      callbackContract: user2,
      glv: ethUsdGlvAddress,
      market: ethUsdMarket,
      glvTokenAmount,
      minLongTokenAmount: 100,
      minShortTokenAmount: 50,
      shouldUnwrapNativeToken: true,
      executionFee: 700,
      callbackGasLimit: 100000,
      gasUsageLabel: "createGlvWithdrawal",
    };
    await createGlvWithdrawal(fixture, params);

    expect(await getGlvWithdrawalCount(dataStore)).eq(1);

    const glvWithdrawalKeys = await getGlvWithdrawalKeys(dataStore, 0, 1);
    const glvWithdrawal = await glvReader.getGlvWithdrawal(dataStore.address, glvWithdrawalKeys[0]);

    expectGlvWithdrawal(glvWithdrawal, params);
  });

  it("create glv withdrawal, single asset", async () => {
    const glvToken = await contractAt("GlvToken", ethUsdGlvAddress);
    const glvTokenAmount = expandDecimals(1000, 18);
    await glvToken.mint(user0.address, glvTokenAmount);

    const params = {
      glv: ethUsdSingleTokenGlvAddress,
      market: ethUsdSingleTokenMarket2,
      account: user0,
      receiver: user1,
      callbackContract: user2,
      glvTokenAmount,
      minLongTokenAmount: 100,
      minShortTokenAmount: 0,
      shouldUnwrapNativeToken: true,
      executionFee: 700,
      callbackGasLimit: 100000,
      gasUsageLabel: "createGlvWithdrawal",
    };
    await createGlvWithdrawal(fixture, params);

    expect(await getGlvWithdrawalCount(dataStore)).eq(1);

    const glvWithdrawalKeys = await getGlvWithdrawalKeys(dataStore, 0, 1);
    const glvWithdrawal = await glvReader.getGlvWithdrawal(dataStore.address, glvWithdrawalKeys[0]);

    expectGlvWithdrawal(glvWithdrawal, params);
  });

  it("cancel glv withdrawal", async () => {
    await handleDeposit(fixture, {
      create: {
        market: ethUsdMarket,
        longTokenAmount: expandDecimals(10, 18),
        shortTokenAmount: expandDecimals(10 * 5000, 6),
      },
    });

    const glvToken = await contractAt("GlvToken", ethUsdGlvAddress);
    const glvTokenAmount = expandDecimals(1000, 18);
    await glvToken.mint(user0.address, glvTokenAmount);

    const params = {
      account: user0,
      receiver: user1,
      callbackContract: user2,
      glv: ethUsdGlvAddress,
      market: ethUsdMarket,
      glvTokenAmount,
      minLongTokenAmount: 100,
      minShortTokenAmount: 50,
      shouldUnwrapNativeToken: true,
      executionFee: 700,
      callbackGasLimit: 100000,
      gasUsageLabel: "createGlvWithdrawal",
    };
    await createGlvWithdrawal(fixture, params);

    expect(await getGlvWithdrawalCount(dataStore)).eq(1);

    const glvWithdrawalKeys = await getGlvWithdrawalKeys(dataStore, 0, 1);
    const glvWithdrawalKey = glvWithdrawalKeys[0];
    let glvWithdrawal = await glvReader.getGlvWithdrawal(dataStore.address, glvWithdrawalKey);

    expectGlvWithdrawal(glvWithdrawal, params);

    await expect(glvRouter.connect(user1).cancelGlvWithdrawal(glvWithdrawalKey))
      .to.be.revertedWithCustomError(errorsContract, "Unauthorized")
      .withArgs(user1.address, "account for cancelGlvWithdrawal");

    expect(await getGlvWithdrawalCount(dataStore)).eq(1);

    await expect(glvRouter.connect(user0).cancelGlvWithdrawal(glvWithdrawalKey)).to.be.revertedWithCustomError(
      errorsContract,
      "RequestNotYetCancellable"
    );

    expect(await getGlvWithdrawalCount(dataStore)).eq(1);

    const refTime = (await ethers.provider.getBlock("latest")).timestamp;
    await increaseTime(refTime, 300);

    expect(await glvToken.balanceOf(user0.address)).eq(0);

    const refundReceiverBalanceBefore = await ethers.provider.getBalance(user1.address);

    const txn = await glvRouter.connect(user0).cancelGlvWithdrawal(glvWithdrawalKey);

    const refundReceiverBalanceAfter = await ethers.provider.getBalance(user1.address);
    const refund = refundReceiverBalanceAfter.sub(refundReceiverBalanceBefore);
    expect(refund).to.eq(params.executionFee);

    expect(await glvToken.balanceOf(user0.address)).eq(expandDecimals(1000, 18));

    glvWithdrawal = await glvReader.getGlvWithdrawal(dataStore.address, glvWithdrawalKey);

    expectEmptyGlvWithdrawal(glvWithdrawal);

    await printGasUsage(provider, txn, "cancelGlvWithdrawal");
    expect(await getGlvWithdrawalCount(dataStore)).eq(0);

    await expect(glvRouter.connect(user0).cancelGlvWithdrawal(glvWithdrawalKey)).to.be.revertedWithCustomError(
      errorsContract,
      "EmptyGlvWithdrawal"
    );
  });

  describe("execute glv withdrawal, validations", () => {
    it("GlvWithdrawalNotFound", async () => {
      const key = ethers.constants.HashZero.slice(0, -1) + "f";
      await expect(executeGlvWithdrawal(fixture, { key }))
        .to.be.revertedWithCustomError(errorsContract, "GlvWithdrawalNotFound")
        .withArgs(key);
    });

    it("min token amount", async () => {
      await handleGlvDeposit(fixture, {
        create: {
          longTokenAmount: expandDecimals(1, 18),
          shortTokenAmount: expandDecimals(5000, 6),
        },
      });

      await handleGlvWithdrawal(fixture, {
        create: {
          glvTokenAmount: expandDecimals(999, 18),
          minLongTokenAmount: expandDecimals(1, 17),
        },
        execute: {
          expectedCancellationReason: "InsufficientOutputAmount",
        },
      });
      await handleGlvWithdrawal(fixture, {
        create: {
          glvTokenAmount: expandDecimals(1000, 18),
          minLongTokenAmount: expandDecimals(1, 17),
        },
      });

      await handleGlvWithdrawal(fixture, {
        create: {
          glvTokenAmount: expandDecimals(999, 18),
          minShortTokenAmount: expandDecimals(500, 6),
        },
        execute: {
          expectedCancellationReason: "InsufficientOutputAmount",
        },
      });
      await handleGlvWithdrawal(fixture, {
        create: {
          glvTokenAmount: expandDecimals(1000, 18),
          minShortTokenAmount: expandDecimals(500, 6),
        },
      });
    });

    it("OracleTimestampsAreSmallerThanRequired", async () => {
      await handleGlvDeposit(fixture, {
        create: {
          longTokenAmount: expandDecimals(1, 18),
          shortTokenAmount: expandDecimals(5_000, 6),
        },
      });

      await createGlvWithdrawal(fixture, {
        glvTokenAmount: expandDecimals(1, 18),
      });
      const block = await time.latestBlock();
      await expect(
        executeGlvWithdrawal(fixture, {
          oracleBlockNumber: block - 1,
        })
      ).to.be.revertedWithCustomError(errorsContract, "OracleTimestampsAreSmallerThanRequired");
      await executeGlvWithdrawal(fixture, {
        oracleBlockNumber: block,
      });
    });

    it("OracleTimestampsAreLargerThanRequestExpirationTime", async () => {
      await handleGlvDeposit(fixture, {
        create: {
          longTokenAmount: expandDecimals(1, 18),
          shortTokenAmount: expandDecimals(5_000, 6),
        },
      });

      await createGlvWithdrawal(fixture, {
        glvTokenAmount: expandDecimals(1, 18),
      });
      await time.increase(60);
      await dataStore.setUint(keys.REQUEST_EXPIRATION_TIME, 60);
      expect(await dataStore.getUint(keys.REQUEST_EXPIRATION_TIME)).to.be.eq(60);

      await expect(executeGlvWithdrawal(fixture)).to.be.revertedWithCustomError(
        errorsContract,
        "OracleTimestampsAreLargerThanRequestExpirationTime"
      );

      await dataStore.setUint(keys.REQUEST_EXPIRATION_TIME, 300);
      expect(await dataStore.getUint(keys.REQUEST_EXPIRATION_TIME)).to.be.eq(300);
      await executeGlvWithdrawal(fixture);
    });
  });

  it("execute glv withdrawal", async () => {
    await expectBalances({
      [user0.address]: {
        [wnt.address]: 0,
        [usdc.address]: 0,
      },
    });

    await handleGlvDeposit(fixture, {
      create: {
        longTokenAmount: expandDecimals(1, 18),
        shortTokenAmount: expandDecimals(5_000, 6),
      },
    });

    expect(await getSupplyOf(ethUsdGlvAddress)).to.be.eq(expandDecimals(10_000, 18));
    await expectBalances({
      [user0.address]: {
        [ethUsdGlvAddress]: expandDecimals(10_000, 18),
      },
      [ethUsdGlvAddress]: {
        [ethUsdMarket.marketToken]: expandDecimals(10_000, 18),
      },
    });

    await handleGlvWithdrawal(fixture, {
      create: {
        glvTokenAmount: expandDecimals(1000, 18),
      },
    });

    expect(await getSupplyOf(ethUsdGlvAddress)).to.be.eq(expandDecimals(9000, 18));
    expectBalances({
      [user0.address]: {
        [wnt.address]: expandDecimals(1, 17),
        [usdc.address]: expandDecimals(500, 6),
        [ethUsdGlvAddress]: expandDecimals(9000, 18),
      },
      [ethUsdGlvAddress]: {
        [ethUsdMarket.marketToken]: expandDecimals(9000, 18),
      },
    });

    await handleGlvWithdrawal(fixture, {
      create: {
        glvTokenAmount: expandDecimals(9000, 18),
      },
    });

    expect(await getSupplyOf(ethUsdGlvAddress)).to.be.eq(0);
    expectBalances({
      [user0.address]: {
        [wnt.address]: expandDecimals(1, 18),
        [usdc.address]: expandDecimals(5000, 6),
        [ethUsdGlvAddress]: 0,
      },
      [ethUsdGlvAddress]: {
        [ethUsdMarket.marketToken]: 0,
      },
    });
  });

  it("execute glv withdrawal with oracle GLV price", async () => {
    const oracleTypeKey = keys.oracleTypeKey(ethUsdGlvAddress);
    await setBytes32IfDifferent(oracleTypeKey, TOKEN_ORACLE_TYPES.DEFAULT, "oracle type");
    await dataStore.setAddress(keys.oracleProviderForTokenKey(ethUsdGlvAddress), gmOracleProvider.address);

    await expectBalances({
      [user0.address]: {
        [wnt.address]: 0,
        [usdc.address]: 0,
      },
    });

    await handleGlvDeposit(fixture, {
      create: {
        longTokenAmount: expandDecimals(1, 18),
        shortTokenAmount: expandDecimals(5_000, 6),
      },
    });

    expect(await getSupplyOf(ethUsdGlvAddress)).to.be.eq(expandDecimals(10_000, 18));
    await expectBalances({
      [user0.address]: {
        [ethUsdGlvAddress]: expandDecimals(10_000, 18),
      },
      [ethUsdGlvAddress]: {
        [ethUsdMarket.marketToken]: expandDecimals(10_000, 18),
      },
    });

    await expect(
      handleGlvWithdrawal(fixture, {
        create: {
          glvTokenAmount: expandDecimals(1000, 18),
        },
        execute: {
          tokens: [wnt.address, usdc.address],
          precisions: [8, 18],
          minPrices: [expandDecimals(5000, 4), expandDecimals(1, 6)],
          maxPrices: [expandDecimals(5000, 4), expandDecimals(1, 6)],
        },
      })
    )
      .to.be.revertedWithCustomError(errorsContract, "EmptyPrimaryPrice")
      .withArgs(ethers.utils.getAddress(sol.address));

    await handleGlvWithdrawal(fixture, {
      create: {
        glvTokenAmount: expandDecimals(1000, 18),
      },
      execute: {
        tokens: [wnt.address, usdc.address, ethUsdGlvAddress],
        precisions: [8, 18, 8],
        minPrices: [expandDecimals(5000, 4), expandDecimals(1, 6), expandDecimals(1, 4)],
        maxPrices: [expandDecimals(5000, 4), expandDecimals(1, 6), expandDecimals(1, 4)],
      },
    });

    expect(await getSupplyOf(ethUsdGlvAddress)).to.be.eq(expandDecimals(9000, 18));
    expectBalances({
      [user0.address]: {
        [wnt.address]: expandDecimals(1, 17),
        [usdc.address]: expandDecimals(500, 6),
        [ethUsdGlvAddress]: expandDecimals(9000, 18),
      },
      [ethUsdGlvAddress]: {
        [ethUsdMarket.marketToken]: expandDecimals(9000, 18),
      },
    });
  });

  it("execute glv withdrawal, GM tokens sent directly to GLV vault does not affect withdrawn amount", async () => {
    await expectBalances({
      [user0.address]: {
        [wnt.address]: 0,
        [usdc.address]: 0,
      },
    });

    await handleGlvDeposit(fixture, {
      create: {
        longTokenAmount: expandDecimals(1, 18),
        shortTokenAmount: expandDecimals(5_000, 6),
      },
    });

    expect(await getSupplyOf(ethUsdGlvAddress)).to.be.eq(expandDecimals(10_000, 18));
    await expectBalances({
      [user0.address]: {
        [ethUsdGlvAddress]: expandDecimals(10_000, 18),
      },
      [ethUsdGlvAddress]: {
        [ethUsdMarket.marketToken]: expandDecimals(10_000, 18),
      },
    });

    await createGlvWithdrawal(fixture, {
      glvTokenAmount: expandDecimals(1000, 18),
      market: ethUsdMarket,
    });
    await expectBalances({
      [glvVault.address]: {
        [ethUsdMarket.marketToken]: 0,
      },
    });

    const _marketToken = await contractAt("MintableToken", ethUsdMarket.marketToken);
    await _marketToken.mint(glvVault.address, expandDecimals(100_000, 18));
    await expectBalances({
      [glvVault.address]: {
        [ethUsdMarket.marketToken]: expandDecimals(100_000, 18),
      },
    });

    await executeGlvWithdrawal(fixture);

    expect(await getSupplyOf(ethUsdGlvAddress)).to.be.eq(expandDecimals(9000, 18));
    expectBalances({
      [user0.address]: {
        [wnt.address]: expandDecimals(1, 17),
        [usdc.address]: expandDecimals(500, 6),
        [ethUsdGlvAddress]: expandDecimals(9000, 18),
      },
      [ethUsdGlvAddress]: {
        [ethUsdMarket.marketToken]: expandDecimals(9000, 18),
      },
    });
  });

  it("execute glv deposit with callback", async () => {
    const mockCallbackReceiver = await deployContract("MockCallbackReceiver", []);
    await handleGlvDeposit(fixture, {
      create: {
        longTokenAmount: expandDecimals(1, 18),
      },
    });

    const params = {
      glvTokenAmount: expandDecimals(100, 18),
      callbackContract: mockCallbackReceiver,
      callbackGasLimit: 0,
    };
    expect(await mockCallbackReceiver.glvWithdrawalExecutionCalled()).to.be.eq(0);

    await handleGlvWithdrawal(fixture, { create: params });
    expect(await mockCallbackReceiver.glvWithdrawalExecutionCalled()).to.be.eq(0);
    expect(await mockCallbackReceiver.glvWithdrawalCancellationCalled()).to.be.eq(0);

    await handleGlvWithdrawal(fixture, { create: { ...params, callbackGasLimit: 1_000_000 } });
    expect(await mockCallbackReceiver.glvWithdrawalExecutionCalled()).to.be.eq(1);
    expect(await mockCallbackReceiver.glvWithdrawalCancellationCalled()).to.be.eq(0);

    await handleGlvWithdrawal(fixture, {
      create: { ...params, minLongTokenAmount: expandDecimals(1, 18), callbackGasLimit: 1_000_000 },
      execute: {
        expectedCancellationReason: "InsufficientOutputAmount",
      },
    });
    expect(await mockCallbackReceiver.glvWithdrawalExecutionCalled()).to.be.eq(1);
    expect(await mockCallbackReceiver.glvWithdrawalCancellationCalled()).to.be.eq(1);

    // should be some deployed contract
    const badCallbackReceiver = { address: ethUsdMarket.marketToken };
    await handleGlvWithdrawal(fixture, {
      create: { ...params, callbackContract: badCallbackReceiver, callbackGasLimit: 1_000_000 },
    });
  });

  it("execute glv deposit, single asset", async () => {
    await handleGlvDeposit(fixture, {
      create: {
        glv: ethUsdSingleTokenGlvAddress,
        market: ethUsdSingleTokenMarket2,
        longTokenAmount: expandDecimals(10, 18),
        initialShortToken: wnt.address,
      },
    });
    await expectBalances({
      [user0.address]: {
        [wnt.address]: 0,
        [ethUsdSingleTokenGlvAddress]: expandDecimals(50_000, 18),
      },
    });

    const params = {
      glv: ethUsdSingleTokenGlvAddress,
      market: ethUsdSingleTokenMarket2,
      glvTokenAmount: expandDecimals(5000, 18),
    };
    await handleGlvWithdrawal(fixture, { create: params });
    await expectBalances({
      [user0.address]: {
        [wnt.address]: expandDecimals(1, 18),
        [ethUsdSingleTokenGlvAddress]: expandDecimals(45_000, 18),
      },
    });
  });

  it("execute glv withdrawal, shouldUnwrapNativeToken = true", async () => {
    await expectBalances({
      [user0.address]: {
        [wnt.address]: 0,
        [usdc.address]: 0,
      },
    });

    await handleGlvDeposit(fixture, {
      create: {
        longTokenAmount: expandDecimals(1, 18),
        shortTokenAmount: expandDecimals(5_000, 6),
      },
    });

    expect(await getSupplyOf(ethUsdGlvAddress)).to.be.eq(expandDecimals(10_000, 18));
    await expectBalances({
      [user0.address]: {
        [ethUsdGlvAddress]: expandDecimals(10_000, 18),
      },
      [ethUsdGlvAddress]: {
        [ethUsdMarket.marketToken]: expandDecimals(10_000, 18),
      },
    });

    let balanceBefore = await provider.getBalance(user0.address);
    await handleGlvWithdrawal(fixture, {
      create: {
        glvTokenAmount: expandDecimals(1000, 18),
        shouldUnwrapNativeToken: true,
      },
    });
    let balanceAfter = await provider.getBalance(user0.address);

    expect(balanceAfter.sub(balanceBefore)).to.be.closeTo(expandDecimals(1, 17), expandDecimals(1, 15));
    expect(await getSupplyOf(ethUsdGlvAddress)).to.be.eq(expandDecimals(9000, 18));

    await expectBalances({
      [user0.address]: {
        [ethUsdGlvAddress]: expandDecimals(9000, 18),
        [wnt.address]: 0,
        [usdc.address]: expandDecimals(500, 6),
      },
      [ethUsdGlvAddress]: {
        [ethUsdMarket.marketToken]: expandDecimals(9000, 18),
      },
    });

    balanceBefore = await provider.getBalance(user0.address);
    await handleGlvWithdrawal(fixture, {
      create: {
        glvTokenAmount: expandDecimals(9000, 18),
        shouldUnwrapNativeToken: true,
      },
    });
    balanceAfter = await provider.getBalance(user0.address);

    expect(balanceAfter.sub(balanceBefore)).to.be.closeTo(expandDecimals(9, 17), expandDecimals(1, 15));
    expect(await getSupplyOf(ethUsdGlvAddress)).to.be.eq(0);

    await expectBalances({
      [user0.address]: {
        [ethUsdGlvAddress]: 0,
        [wnt.address]: 0,
        [usdc.address]: expandDecimals(5000, 6),
      },
      [ethUsdGlvAddress]: {
        [ethUsdMarket.marketToken]: 0,
      },
    });
  });

  it("simulate execute glv withdrawal", async () => {
    await expectBalances({
      [user0.address]: {
        [wnt.address]: 0,
        [usdc.address]: 0,
      },
    });

    await handleGlvDeposit(fixture, {
      create: {
        longTokenAmount: expandDecimals(1, 18),
        shortTokenAmount: expandDecimals(5_000, 6),
      },
    });

    expect(await getSupplyOf(ethUsdGlvAddress)).to.be.eq(expandDecimals(10_000, 18));
    await expectBalances({
      [user0.address]: {
        [ethUsdGlvAddress]: expandDecimals(10_000, 18),
      },
      [ethUsdGlvAddress]: {
        [ethUsdMarket.marketToken]: expandDecimals(10_000, 18),
      },
    });

    await createGlvWithdrawal(fixture, {
      glvTokenAmount: expandDecimals(1000, 18),
    });

    expect(await getSupplyOf(ethUsdGlvAddress)).to.be.eq(expandDecimals(10_000, 18));
    expectBalances({
      [user0.address]: {
        [wnt.address]: 0,
        [usdc.address]: 0,
        [ethUsdGlvAddress]: expandDecimals(9000, 18),
      },
      [ethUsdGlvAddress]: {
        [ethUsdMarket.marketToken]: expandDecimals(10_000, 18),
      },
    });

    await executeGlvWithdrawal(fixture, {
      simulate: true,
    });

    // no change
    expect(await getSupplyOf(ethUsdGlvAddress)).to.be.eq(expandDecimals(10_000, 18));
    expectBalances({
      [user0.address]: {
        [wnt.address]: 0,
        [usdc.address]: 0,
        [ethUsdGlvAddress]: expandDecimals(9000, 18),
      },
      [ethUsdGlvAddress]: {
        [ethUsdMarket.marketToken]: expandDecimals(10_000, 18),
      },
    });

    await executeGlvWithdrawal(fixture);

    expect(await getSupplyOf(ethUsdGlvAddress)).to.be.eq(expandDecimals(9000, 18));
    expectBalances({
      [user0.address]: {
        [wnt.address]: expandDecimals(1, 17),
        [usdc.address]: expandDecimals(500, 6),
        [ethUsdGlvAddress]: expandDecimals(9000, 18),
      },
      [ethUsdGlvAddress]: {
        [ethUsdMarket.marketToken]: expandDecimals(9000, 18),
      },
    });
  });
});<|MERGE_RESOLUTION|>--- conflicted
+++ resolved
@@ -43,14 +43,10 @@
     glvFactory,
     glvVault,
     roleStore,
-<<<<<<< HEAD
-    glvHandler,
+    gmOracleProvider,
+    glvShiftHandler,
     ethUsdSingleTokenMarket2,
-    gmOracleProvider;
-=======
-    glvShiftHandler,
-    ethUsdSingleTokenMarket2;
->>>>>>> 57d2cbc0
+    oracle;
 
   beforeEach(async () => {
     fixture = await deployFixture();
@@ -73,6 +69,7 @@
       glvShiftHandler,
       ethUsdSingleTokenMarket2,
       gmOracleProvider,
+      oracle,
     } = fixture.contracts);
   });
 
@@ -513,7 +510,10 @@
   it("execute glv withdrawal with oracle GLV price", async () => {
     const oracleTypeKey = keys.oracleTypeKey(ethUsdGlvAddress);
     await setBytes32IfDifferent(oracleTypeKey, TOKEN_ORACLE_TYPES.DEFAULT, "oracle type");
-    await dataStore.setAddress(keys.oracleProviderForTokenKey(ethUsdGlvAddress), gmOracleProvider.address);
+    await dataStore.setAddress(
+      keys.oracleProviderForTokenKey(oracle.address, ethUsdGlvAddress),
+      gmOracleProvider.address
+    );
 
     await expectBalances({
       [user0.address]: {
