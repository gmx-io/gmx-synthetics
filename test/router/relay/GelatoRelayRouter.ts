import { expect } from "chai";
import {
  impersonateAccount,
  stopImpersonatingAccount,
  setBalance,
  time,
  setNextBlockBaseFeePerGas,
} from "@nomicfoundation/hardhat-network-helpers";

import { deployFixture } from "../../../utils/fixture";
import { expandDecimals, decimalToFloat, bigNumberify, percentageToFloat, applyFactor } from "../../../utils/math";
import { logGasUsage } from "../../../utils/gas";
import { hashString, keccakString } from "../../../utils/hash";
import { OrderType, DecreasePositionSwapType, getOrderKeys, getOrderCount, orderTypeNames } from "../../../utils/order";
import { errorsContract } from "../../../utils/error";
import { expectBalance, expectBalances } from "../../../utils/validation";
import { handleDeposit } from "../../../utils/deposit";
import * as keys from "../../../utils/keys";
import { GELATO_RELAY_ADDRESS } from "../../../utils/relay/addresses";
import {
  getSendCreateOrderCalldata,
  sendBatch,
  sendCancelOrder,
  sendCreateOrder,
  sendUpdateOrder,
} from "../../../utils/relay/gelatoRelay";
import { getTokenPermit } from "../../../utils/relay/tokenPermit";
import { ethers } from "ethers";
import { parseLogs } from "../../../utils/event";
import { deployContract } from "../../../utils/deploy";
import { getRelayParams } from "../../../utils/relay/helpers";

const BAD_SIGNATURE =
  "0x122e3efab9b46c82dc38adf4ea6cd2c753b00f95c217a0e3a0f4dd110839f07a08eb29c1cc414d551349510e23a75219cd70c8b88515ed2b83bbd88216ffdb051f";

const GMX_SIMULATION_ORIGIN = "0x" + keccakString("GMX SIMULATION ORIGIN").slice(-40);

describe("GelatoRelayRouter", () => {
  let fixture;
  let user0, user1, user2, user3;
  let reader,
    dataStore,
    router,
    gelatoRelayRouter,
    orderVault,
    ethUsdMarket,
    wnt,
    usdc,
    wbtc,
    chainlinkPriceFeedProvider,
    externalHandler;
  let relaySigner;
  let chainId;
  const referralCode = hashString("referralCode");

  let defaultParams;

  beforeEach(async () => {
    fixture = await deployFixture();
    ({ user0, user1, user2, user3 } = fixture.accounts);
    ({
      reader,
      dataStore,
      router,
      gelatoRelayRouter,
      orderVault,
      ethUsdMarket,
      wnt,
      usdc,
      wbtc,
      chainlinkPriceFeedProvider,
      externalHandler,
    } = fixture.contracts);

    defaultParams = {
      addresses: {
        receiver: user0.address,
        cancellationReceiver: user0.address,
        callbackContract: user1.address,
        uiFeeReceiver: user2.address,
        market: ethUsdMarket.marketToken,
        initialCollateralToken: ethUsdMarket.longToken,
        swapPath: [ethUsdMarket.marketToken],
      },
      numbers: {
        sizeDeltaUsd: decimalToFloat(1000),
        initialCollateralDeltaAmount: expandDecimals(1, 17),
        triggerPrice: decimalToFloat(4800),
        acceptablePrice: decimalToFloat(4900),
        executionFee: 0,
        callbackGasLimit: "200000",
        minOutputAmount: 700,
        validFromTime: 0,
      },
      orderType: OrderType.LimitIncrease,
      decreasePositionSwapType: DecreasePositionSwapType.SwapCollateralTokenToPnlToken,
      isLong: true,
      shouldUnwrapNativeToken: true,
      referralCode,
      dataList: [],
    };

    await impersonateAccount(GELATO_RELAY_ADDRESS);
    await setBalance(GELATO_RELAY_ADDRESS, expandDecimals(100, 18));
    await usdc.mint(user0.address, expandDecimals(10000, 6));
    await wnt.connect(user0).deposit({ value: expandDecimals(1000, 18) });

    relaySigner = await hre.ethers.getSigner(GELATO_RELAY_ADDRESS);
    chainId = await hre.ethers.provider.getNetwork().then((network) => network.chainId);

    await dataStore.setBool(keys.isSrcChainIdEnabledKey(chainId), true);
  });

  let createOrderParams: Parameters<typeof sendCreateOrder>[0];
  let batchParams: Parameters<typeof sendBatch>[0];

  beforeEach(async () => {
    const tokenPermit = await getTokenPermit(wnt, user0, router.address, expandDecimals(1, 18), 0, 9999999999, chainId);
    createOrderParams = {
      sender: relaySigner,
      signer: user0,
      feeParams: {
        feeToken: wnt.address,
        feeAmount: expandDecimals(2, 15), // 0.002 ETH
        feeSwapPath: [],
      },
      tokenPermits: [tokenPermit],
      account: user0.address,
      params: defaultParams,
      deadline: 9999999999,
      desChainId: chainId, // for non-multichain actions, desChainId is the same as chainId
      relayRouter: gelatoRelayRouter,
      chainId,
      gelatoRelayFeeToken: wnt.address,
      gelatoRelayFeeAmount: expandDecimals(1, 15),
    };

    batchParams = {
      sender: relaySigner,
      signer: user0,
      feeParams: {
        feeToken: wnt.address,
        feeAmount: expandDecimals(2, 15), // 0.002 ETH
        feeSwapPath: [],
      },
      tokenPermits: [tokenPermit],
      account: user0.address,
      createOrderParamsList: [],
      updateOrderParamsList: [],
      cancelOrderKeys: [],
      deadline: 9999999999,
      relayRouter: gelatoRelayRouter,
      chainId,
<<<<<<< HEAD
      desChainId: chainId, // for non-multichain actions, desChainId is the same as chainId
=======
>>>>>>> fa59741f
      gelatoRelayFeeToken: wnt.address,
      gelatoRelayFeeAmount: expandDecimals(1, 15),
    };
  });

  //#region createOrder
  describe("createOrder", () => {
    it("DisabledFeature", async () => {
      await dataStore.setBool(keys.gaslessFeatureDisabledKey(gelatoRelayRouter.address), true);
      await expect(sendCreateOrder(createOrderParams)).to.be.revertedWithCustomError(errorsContract, "DisabledFeature");
    });

    it("InsufficientRelayFee", async () => {
      await wnt.connect(user0).approve(router.address, expandDecimals(1, 18));
      createOrderParams.feeParams.feeAmount = 1;
      await expect(sendCreateOrder(createOrderParams)).to.be.revertedWithCustomError(
        errorsContract,
        "InsufficientRelayFee"
      );
    });

    it("InsufficientExecutionFee", async () => {
      await wnt.connect(user0).approve(router.address, expandDecimals(1, 18));
      await dataStore.setUint(keys.ESTIMATED_GAS_FEE_MULTIPLIER_FACTOR, decimalToFloat(1));
      createOrderParams.feeParams.feeAmount = expandDecimals(1, 15);
      await expect(sendCreateOrder(createOrderParams)).to.be.revertedWithCustomError(
        errorsContract,
        "InsufficientExecutionFee"
      );
    });

    it("UnsupportedRelayFeeToken", async () => {
      createOrderParams.gelatoRelayFeeToken = usdc.address;
      await expect(
        sendCreateOrder({
          ...createOrderParams,
        })
      ).to.be.revertedWithCustomError(errorsContract, "UnsupportedRelayFeeToken");
    });

    it("InvalidSignature", async () => {
      await expect(
        sendCreateOrder({
          ...createOrderParams,
          signature: BAD_SIGNATURE,
        })
      ).to.be.revertedWithCustomError(errorsContract, "InvalidSignature");
    });

    it("InvalidUserNonce", async () => {
      await wnt.connect(user0).approve(router.address, expandDecimals(1, 18));

      await expect(
        sendCreateOrder({
          ...createOrderParams,
          userNonce: 100,
        })
      ).to.be.revertedWithCustomError(errorsContract, "InvalidUserNonce");

      await sendCreateOrder({
        ...createOrderParams,
        userNonce: 0,
      });

      // same nonce should revert
      await expect(
        sendCreateOrder({
          ...createOrderParams,
          userNonce: 0,
        })
      ).to.be.revertedWithCustomError(errorsContract, "InvalidUserNonce");
    });

    it("DeadlinePassed", async () => {
      await wnt.connect(user0).approve(router.address, expandDecimals(1, 18));

      await expect(
        sendCreateOrder({
          ...createOrderParams,
          deadline: 5,
        })
      ).to.be.revertedWithCustomError(errorsContract, "DeadlinePassed");

      await expect(
        sendCreateOrder({
          ...createOrderParams,
          deadline: 0,
        })
      ).to.be.revertedWithCustomError(errorsContract, "DeadlinePassed");

      await time.setNextBlockTimestamp(9999999100);
      await expect(
        sendCreateOrder({
          ...createOrderParams,
          deadline: 9999999099,
        })
      ).to.be.revertedWithCustomError(errorsContract, "DeadlinePassed");

      await time.setNextBlockTimestamp(9999999200);
      await sendCreateOrder({
        ...createOrderParams,
        deadline: 9999999200,
      });
    });

    it("relay fee insufficient allowance", async () => {
      await expect(sendCreateOrder({ ...createOrderParams, tokenPermits: [] })).to.be.revertedWith(
        "ERC20: insufficient allowance"
      );
    });

    it("InvalidPermitSpender", async () => {
      const tokenPermit = await getTokenPermit(
        wnt,
        user0,
        user2.address,
        expandDecimals(1, 18),
        0,
        9999999999,
        chainId
      );
      await expect(
        sendCreateOrder({ ...createOrderParams, tokenPermits: [tokenPermit] })
      ).to.be.revertedWithCustomError(errorsContract, "InvalidPermitSpender");
    });

    it("UnexpectedRelayFeeToken", async () => {
      await usdc.connect(user0).approve(router.address, expandDecimals(1000, 18));
      createOrderParams.feeParams.feeToken = usdc.address;
      createOrderParams.feeParams.feeAmount = expandDecimals(10, 18);
      await expect(sendCreateOrder(createOrderParams)).to.be.revertedWithCustomError(
        errorsContract,
        "UnexpectedRelayFeeToken"
      );
    });

    it("UnexpectedRelayFeeTokenAfterSwap", async () => {
      await wnt.connect(user0).approve(router.address, expandDecimals(1, 18));
      createOrderParams.feeParams.feeSwapPath = [ethUsdMarket.marketToken]; // swap WETH for USDC
      createOrderParams.oracleParams = {
        tokens: [usdc.address, wnt.address],
        providers: [chainlinkPriceFeedProvider.address, chainlinkPriceFeedProvider.address],
        data: ["0x", "0x"],
      };
      await handleDeposit(fixture, {
        create: {
          longTokenAmount: expandDecimals(10, 18),
          shortTokenAmount: expandDecimals(10 * 5000, 6),
        },
      });
      await expect(sendCreateOrder(createOrderParams)).to.be.revertedWithCustomError(
        errorsContract,
        "UnexpectedRelayFeeTokenAfterSwap"
      );
    });

    it("execution fee should not be capped", async () => {
      await wnt.connect(user0).approve(router.address, expandDecimals(1, 18));
      await dataStore.setUint(keys.ESTIMATED_GAS_FEE_MULTIPLIER_FACTOR, decimalToFloat(1));
      await dataStore.setUint(keys.MAX_EXECUTION_FEE_MULTIPLIER_FACTOR, decimalToFloat(1, 10));

      createOrderParams.feeParams.feeAmount = expandDecimals(1, 17);
      createOrderParams.params.numbers.executionFee = "99000000000000000";
      await sendCreateOrder(createOrderParams);
      const orderKeys = await getOrderKeys(dataStore, 0, 1);
      const order = await reader.getOrder(dataStore.address, orderKeys[0]);
      expect(order.numbers.executionFee).eq("99000000000000000");
    });

    it("RelayCalldataTooLong", async () => {
      await dataStore.setAddress(keys.RELAY_FEE_ADDRESS, user3.address);

      const _send = (extraCalldataLength) => {
        return sendCreateOrder({
          ...createOrderParams,
          externalCalls: {
            sendTokens: [wnt.address],
            sendAmounts: [1],
            externalCallTargets: [wnt.address],
            externalCallDataList: [
              wnt.interface.encodeFunctionData("allowance", [GELATO_RELAY_ADDRESS, ethers.constants.AddressZero]) +
                new Array(extraCalldataLength)
                  .fill(null)
                  .map(() => {
                    return Math.random() > 0.5 ? "00" : "ff";
                  })
                  .join(""),
            ],
            refundTokens: [],
            refundReceivers: [],
          },
          sender: user3,
        });
      };

      await expect(_send(50000)).to.be.revertedWithCustomError(errorsContract, "RelayCalldataTooLong");
      await _send(45000);
    });

    describe("creates order and sends relayer fee", () => {
      for (const c of [
        { orderType: OrderType.LimitDecrease, shouldSendCollateral: false },
        { orderType: OrderType.StopLossDecrease, shouldSendCollateral: false },
        { orderType: OrderType.MarketDecrease, shouldSendCollateral: false },
        { orderType: OrderType.LimitIncrease, shouldSendCollateral: true },
        { orderType: OrderType.MarketIncrease, shouldSendCollateral: true },
        { orderType: OrderType.LimitSwap, shouldSendCollateral: true },
        { orderType: OrderType.MarketSwap, shouldSendCollateral: true },
        { orderType: OrderType.StopIncrease, shouldSendCollateral: true },
      ]) {
        it(orderTypeNames[c.orderType], async () => {
          const collateralDeltaAmount = createOrderParams.params.numbers.initialCollateralDeltaAmount;
          const gelatoRelayFeeAmount = createOrderParams.gelatoRelayFeeAmount;

          expect(await wnt.allowance(user0.address, router.address)).to.eq(0);
          await expectBalance(wnt.address, GELATO_RELAY_ADDRESS, 0);
          const executionFee = expandDecimals(2, 15);
          createOrderParams.params.numbers.executionFee = executionFee;
          createOrderParams.params.orderType = c.orderType;
          createOrderParams.feeParams.feeAmount = expandDecimals(6, 15); // relay fee is 0.001, execution fee is 0.002, 0.003 should be sent back
          const userWntBalanceBefore = await wnt.balanceOf(user0.address);
          const tx = await sendCreateOrder({
            ...createOrderParams,
<<<<<<< HEAD
            params: {
              ...defaultParams,
              addresses: {
                ...defaultParams.addresses,
                market:
                  c.orderType == OrderType.MarketSwap || c.orderType == OrderType.LimitSwap
                    ? ethers.constants.AddressZero
                    : defaultParams.addresses.market,
              },
            },
=======
>>>>>>> fa59741f
          });

          // allowance was set
          let expectedAllowance = expandDecimals(1, 18)
            .sub(gelatoRelayFeeAmount)
            .sub(executionFee)
            .sub(expandDecimals(3, 15)); // 0.003 should be sent back
          if (c.shouldSendCollateral) {
            expectedAllowance = expectedAllowance.sub(collateralDeltaAmount);
          }
          expect(await wnt.allowance(user0.address, router.address)).to.eq(expectedAllowance);
          // relay fee was sent
          // relay fee was sent
          await expectBalance(wnt.address, GELATO_RELAY_ADDRESS, gelatoRelayFeeAmount);

          const orderKeys = await getOrderKeys(dataStore, 0, 1);
          const order = await reader.getOrder(dataStore.address, orderKeys[0]);

          expect(order.addresses.account).eq(user0.address);
          expect(order.addresses.receiver).eq(user0.address);
          expect(order.addresses.callbackContract).eq(user1.address);
<<<<<<< HEAD
          const marketToken =
            c.orderType == OrderType.MarketSwap || c.orderType == OrderType.LimitSwap
              ? ethers.constants.AddressZero
              : ethUsdMarket.marketToken;
          expect(order.addresses.market).eq(marketToken);
=======
          expect(order.addresses.market).eq(ethUsdMarket.marketToken);
>>>>>>> fa59741f
          expect(order.addresses.initialCollateralToken).eq(ethUsdMarket.longToken);
          expect(order.addresses.swapPath).deep.eq([ethUsdMarket.marketToken]);
          expect(order.numbers.orderType).eq(c.orderType);
          expect(order.numbers.decreasePositionSwapType).eq(DecreasePositionSwapType.SwapCollateralTokenToPnlToken);
          expect(order.numbers.sizeDeltaUsd).eq(decimalToFloat(1000));
          expect(order.numbers.initialCollateralDeltaAmount).eq(collateralDeltaAmount);
          expect(order.numbers.triggerPrice).eq(decimalToFloat(4800));
          expect(order.numbers.acceptablePrice).eq(decimalToFloat(4900));
          expect(order.numbers.executionFee).eq(executionFee);
          expect(order.numbers.callbackGasLimit).eq("200000");
          expect(order.numbers.minOutputAmount).eq(700);

          expect(order.flags.isLong).eq(true);
          expect(order.flags.shouldUnwrapNativeToken).eq(true);
          expect(order.flags.isFrozen).eq(false);

          const userWntBalanceAfter = await wnt.balanceOf(user0.address);
          // 0.003 ETH relay fee was sent back
          if (c.shouldSendCollateral) {
            expect(userWntBalanceAfter).eq(userWntBalanceBefore.sub(expandDecimals(3, 15)).sub(collateralDeltaAmount));
          } else {
            expect(userWntBalanceAfter).eq(userWntBalanceBefore.sub(expandDecimals(3, 15)));
          }

          await stopImpersonatingAccount(GELATO_RELAY_ADDRESS);

          await logGasUsage({
            tx,
            label: "gelatoRelayRouter.createOrder",
          });
        });
      }
    });
<<<<<<< HEAD

    it("sponsoredCall: skips signature validation in gas estimation if tx.origin is GMX_SIMULATION_ORIGIN", async () => {
      await dataStore.setAddress(keys.RELAY_FEE_ADDRESS, user3.address);
      const p = createOrderParams;
      const relayParams = await getRelayParams(p);
      const calldata = p.relayRouter.interface.encodeFunctionData("createOrder", [
        { ...relayParams, signature: ethers.constants.HashZero },
        p.account,
        p.params,
      ]);

      // by default eth_estimateGas should fail if invalid signature is passed
      await expect(
        hre.ethers.provider.estimateGas({
          to: p.relayRouter.address,
          data: calldata,
          from: user3.address,
        })
      ).to.be.revertedWithCustomError(errorsContract, "InvalidSignature");

=======

    it("sponsoredCall: skips signature validation in gas estimation if tx.origin is GMX_SIMULATION_ORIGIN", async () => {
      await dataStore.setAddress(keys.RELAY_FEE_ADDRESS, user3.address);
      const p = createOrderParams;
      const relayParams = await getRelayParams(p);
      const calldata = p.relayRouter.interface.encodeFunctionData("createOrder", [
        { ...relayParams, signature: ethers.constants.HashZero },
        p.account,
        p.params,
      ]);

      // by default eth_estimateGas should fail if invalid signature is passed
      await expect(
        hre.ethers.provider.estimateGas({
          to: p.relayRouter.address,
          data: calldata,
          from: user3.address,
        })
      ).to.be.revertedWithCustomError(errorsContract, "InvalidSignature");

>>>>>>> fa59741f
      // but if tx.origin is zero, it should succeed, allowing gas estimation
      await hre.ethers.provider.estimateGas({
        to: p.relayRouter.address,
        data: calldata,
        from: GMX_SIMULATION_ORIGIN,
      });

      // eth_call just returns the revert message
      const badResult = await hre.ethers.provider.call({
        to: p.relayRouter.address,
        data: calldata,
      });
      const error = errorsContract.interface.parseError(badResult);
      expect(error.name).eq("InvalidSignature");

      const goodResult = await hre.ethers.provider.call({
        to: p.relayRouter.address,
        data: calldata,
        from: GMX_SIMULATION_ORIGIN,
      });
      expect(goodResult.length).eq(66);
      expect(() => {
        // parseError throws if the revert message is not an error
        errorsContract.interface.parseError(goodResult);
      }).to.throw();
    });

    it("sponsoredCall: creates order and sends relayer fee", async () => {
      const collateralDeltaAmount = createOrderParams.params.numbers.initialCollateralDeltaAmount;
      const effectiveRelayFee = "1253617010028936"; // the effective fee calculated and charged by GMX contract
      await dataStore.setAddress(keys.RELAY_FEE_ADDRESS, user3.address);

      const user0WntBalance = await wnt.balanceOf(user0.address);
      expect(await wnt.allowance(user0.address, router.address)).to.eq(0);
      await expectBalance(wnt.address, user3.address, 0);
      const executionFee = expandDecimals(1, 15);
      createOrderParams.params.numbers.executionFee = executionFee;
      createOrderParams.feeParams.feeAmount = expandDecimals(3, 15);
      const tx = await sendCreateOrder({
        ...createOrderParams,
        sender: user3,
      });

      // allowance was set
      expect(await wnt.allowance(user0.address, router.address)).to.eq(
        expandDecimals(1, 18).sub(collateralDeltaAmount).sub(createOrderParams.feeParams.feeAmount)
      );
      // relay fee was sent to relay fee address
      await expectBalance(wnt.address, user3.address, [effectiveRelayFee, bigNumberify(effectiveRelayFee).div(10)]);
      // user received residual amount
      await expectBalance(wnt.address, user0.address, [
        user0WntBalance.sub(executionFee).sub(effectiveRelayFee).sub(collateralDeltaAmount),
        bigNumberify(effectiveRelayFee).div(10),
      ]);

      const orderKeys = await getOrderKeys(dataStore, 0, 1);
      const order = await reader.getOrder(dataStore.address, orderKeys[0]);

      expect(order.addresses.account).eq(user0.address);
      expect(order.addresses.receiver).eq(user0.address);
      expect(order.addresses.callbackContract).eq(user1.address);
      expect(order.addresses.market).eq(ethUsdMarket.marketToken);
      expect(order.addresses.initialCollateralToken).eq(ethUsdMarket.longToken);
      expect(order.addresses.swapPath).deep.eq([ethUsdMarket.marketToken]);
      expect(order.numbers.orderType).eq(OrderType.LimitIncrease);
      expect(order.numbers.decreasePositionSwapType).eq(DecreasePositionSwapType.SwapCollateralTokenToPnlToken);
      expect(order.numbers.sizeDeltaUsd).eq(decimalToFloat(1000));
      expect(order.numbers.initialCollateralDeltaAmount).eq(collateralDeltaAmount);
      expect(order.numbers.triggerPrice).eq(decimalToFloat(4800));
      expect(order.numbers.acceptablePrice).eq(decimalToFloat(4900));
      expect(order.numbers.executionFee).eq(executionFee);
      expect(order.numbers.callbackGasLimit).eq("200000");
      expect(order.numbers.minOutputAmount).eq(700);

      expect(order.flags.isLong).eq(true);
      expect(order.flags.shouldUnwrapNativeToken).eq(true);
      expect(order.flags.isFrozen).eq(false);

      await logGasUsage({
        tx,
        label: "gelatoRelayRouter.createOrder",
      });
    });

    it("sponsoredCall: relay fee configuration", async () => {
      await dataStore.setAddress(keys.RELAY_FEE_ADDRESS, user3.address);

      expect(await dataStore.getUint(keys.GELATO_RELAY_FEE_MULTIPLIER_FACTOR)).to.eq(0);
      expect(await dataStore.getUint(keys.GELATO_RELAY_FEE_BASE_AMOUNT)).to.eq(0);
      await expectBalance(wnt.address, user3.address, 0);

      createOrderParams.gelatoRelayFeeAmount = expandDecimals(100, 18);
      createOrderParams.gelatoRelayFeeToken = usdc.address;

      createOrderParams.feeParams.feeAmount = expandDecimals(5, 15);

      await setNextBlockBaseFeePerGas(8);
      // looks like on the first run gas consumption is not optimal, but following runs consume almost the same gas
      await sendCreateOrder({
        ...createOrderParams,
        sender: user3,
      });

      const wntBalance0 = await wnt.balanceOf(user3.address);

      await setNextBlockBaseFeePerGas(8);
      await sendCreateOrder({
        ...createOrderParams,
        sender: user3,
      });
      const wntBalance1 = await wnt.balanceOf(user3.address);
      const effectiveRelayFee = wntBalance1.sub(wntBalance0);

      await dataStore.setUint(keys.GELATO_RELAY_FEE_MULTIPLIER_FACTOR, decimalToFloat(2));
      await setNextBlockBaseFeePerGas(8);
      await sendCreateOrder({
        ...createOrderParams,
        sender: user3,
      });
      const wntBalance2 = await wnt.balanceOf(user3.address);
      const effectiveRelayFee2 = wntBalance2.sub(wntBalance1);
      expect(effectiveRelayFee2).closeTo(effectiveRelayFee.mul(2), effectiveRelayFee.div(1000));

      await dataStore.setUint(keys.GELATO_RELAY_FEE_MULTIPLIER_FACTOR, decimalToFloat(1));
      await setNextBlockBaseFeePerGas(8);
      await sendCreateOrder({
        ...createOrderParams,
        sender: user3,
      });
      const wntBalance3 = await wnt.balanceOf(user3.address);
      const effectiveRelayFee3 = wntBalance3.sub(wntBalance2);
      expect(effectiveRelayFee3).closeTo(effectiveRelayFee, effectiveRelayFee.div(1000));

      await dataStore.setUint(keys.GELATO_RELAY_FEE_BASE_AMOUNT, 100_000);
      await setNextBlockBaseFeePerGas(8);
      const tx = await sendCreateOrder({
        ...createOrderParams,
        sender: user3,
      });
      const wntBalance4 = await wnt.balanceOf(user3.address);
      const effectiveRelayFee4 = wntBalance4.sub(wntBalance3);
      expect(effectiveRelayFee4).closeTo(
        effectiveRelayFee.add(bigNumberify(1000000008).mul(100_000)),
        effectiveRelayFee.div(1000)
      );

      // gelato params should be ignored for sponsoredCalls
      // validate that they were indeed passed
      const bytes = ethers.utils.arrayify(tx.data);
      const [feeReceiverFromCalldata, feeTokenFromCalldata, feeAmountFromCalldata] = [
        ethers.utils.getAddress(ethers.utils.hexlify(bytes.slice(-72, -52))),
        ethers.utils.getAddress(ethers.utils.hexlify(bytes.slice(-52, -32))),
        bigNumberify(ethers.utils.hexlify(bytes.slice(-32))),
      ];

      expect(feeReceiverFromCalldata).eq(GELATO_RELAY_ADDRESS);
      // usdc is not a valid Gelato relay fee token, but it should be ignored for sponsoredCalls
      expect(feeTokenFromCalldata).eq(usdc.address);
      expect(feeAmountFromCalldata).eq(createOrderParams.gelatoRelayFeeAmount);

      // gelato relay address is passed but should be ignored
      await expectBalance(wnt.address, GELATO_RELAY_ADDRESS, 0);
    });

    it.skip("sponsoredCall: relay fee configuration with swaps");

    it("swap relay fee with external call", async () => {
      const externalExchange = await deployContract("MockExternalExchange", []);
      await wnt.connect(user0).transfer(externalExchange.address, expandDecimals(1, 17));

      await usdc.connect(user0).approve(router.address, expandDecimals(1000, 6));
      await wnt.connect(user0).approve(router.address, expandDecimals(1, 18));

      const usdcBalanceBefore = await usdc.balanceOf(user0.address);
      const feeAmount = expandDecimals(10, 6);
      await expectBalance(wnt.address, GELATO_RELAY_ADDRESS, 0);

      // should send at least some tokens
      await expect(
        sendCreateOrder({
          ...createOrderParams,
          externalCalls: {
            sendTokens: [],
            sendAmounts: [],
            externalCallTargets: [externalExchange.address],
            externalCallDataList: [
              externalExchange.interface.encodeFunctionData("transfer", [
                wnt.address,
                gelatoRelayRouter.address,
                expandDecimals(1, 17),
              ]),
            ],
            refundTokens: [],
            refundReceivers: [],
          },
        })
      )
        .to.be.revertedWithCustomError(errorsContract, "InvalidExternalCalls")
        .withArgs(0, 0);

      // sendTokens should match sendAmounts
      await expect(
        sendCreateOrder({
          ...createOrderParams,
          externalCalls: {
            sendTokens: [wnt.address],
            sendAmounts: [2, 3],
            externalCallTargets: [externalExchange.address],
            externalCallDataList: [
              externalExchange.interface.encodeFunctionData("transfer", [
                wnt.address,
                gelatoRelayRouter.address,
                expandDecimals(1, 17),
              ]),
            ],
            refundTokens: [],
            refundReceivers: [],
          },
        })
      )
        .to.be.revertedWithCustomError(errorsContract, "InvalidExternalCalls")
        .withArgs(1, 2);

      const tx = await sendCreateOrder({
        ...createOrderParams,
        externalCalls: {
          sendTokens: [usdc.address],
          sendAmounts: [feeAmount],
          externalCallTargets: [externalExchange.address],
          externalCallDataList: [
            externalExchange.interface.encodeFunctionData("transfer", [
              wnt.address,
              gelatoRelayRouter.address,
              expandDecimals(1, 17),
            ]),
          ],
          refundTokens: [],
          refundReceivers: [],
        },
      });

      await expectBalance(usdc.address, externalHandler.address, feeAmount);
      // feeCollector received in WETH
      await expectBalance(wnt.address, GELATO_RELAY_ADDRESS, createOrderParams.gelatoRelayFeeAmount);

      // and user sent correct amount of USDC
      const usdcBalanceAfter = await usdc.balanceOf(user0.address);
      expect(usdcBalanceAfter).eq(usdcBalanceBefore.sub(feeAmount));

      await logGasUsage({
        tx,
        label: "gelatoRelayRouter.createOrder with external call",
      });
    });

    it("swap partial relay fee: external calls and direct transfer", async () => {
      const externalExchange = await deployContract("MockExternalExchange", []);
      await wnt.connect(user0).transfer(externalExchange.address, expandDecimals(1, 17));

      await usdc.connect(user0).approve(router.address, expandDecimals(1000, 6));
      await wnt.connect(user0).approve(router.address, expandDecimals(1, 18));

      const externalCallUsdcFeeAmount = expandDecimals(5, 6); // 0.001 ETH at $5000 per ETH
      const directTransferWntFeeAmount = expandDecimals(1, 15); // 0.001 ETH
      await expectBalance(wnt.address, GELATO_RELAY_ADDRESS, 0);
      createOrderParams.feeParams.feeAmount = directTransferWntFeeAmount;
      createOrderParams.params.orderType = OrderType.MarketDecrease;

      const usdcBalanceBefore = await usdc.balanceOf(user0.address);
      const wntBalanceBefore = await wnt.balanceOf(user0.address);

      // Gelato expects to receive 0.002 ETH
      // send 5 USDC and swap through external call for 0.001 ETH
      // and send 0.001 WETH directly to Relay Router
      const tx = await sendCreateOrder({
        ...createOrderParams,
        externalCalls: {
          sendTokens: [usdc.address],
          sendAmounts: [externalCallUsdcFeeAmount],
          externalCallTargets: [externalExchange.address],
          externalCallDataList: [
            externalExchange.interface.encodeFunctionData("transfer", [
              wnt.address,
              gelatoRelayRouter.address,
              expandDecimals(1, 15),
            ]),
          ],
          refundTokens: [],
          refundReceivers: [],
        },
        gelatoRelayFeeAmount: expandDecimals(2, 15), // should use sum of externalCallFeeAmount and directTransferFeeAmount
      });

      await expectBalances({
        [user0.address]: {
          [usdc.address]: usdcBalanceBefore.sub(externalCallUsdcFeeAmount), // user sent 5 USDC to external handler
          [wnt.address]: wntBalanceBefore.sub(directTransferWntFeeAmount), // user sent 0.001 WETH to Relay Router
        },
        [GELATO_RELAY_ADDRESS]: {
          [wnt.address]: expandDecimals(2, 15), // total of 0.002 WETH was sent to Gelato Relay
        },
        [externalHandler.address]: {
          [usdc.address]: externalCallUsdcFeeAmount, // 5 USDC was received by external handler
        },
      });

      await logGasUsage({
        tx,
        label: "gelatoRelayRouter.createOrder with external call",
      });
    });

    it("partial relay fee swap: external calls and direct transfer", async () => {
      const externalExchange = await deployContract("MockExternalExchange", []);
      await wnt.connect(user0).transfer(externalExchange.address, expandDecimals(2, 17));

      await usdc.connect(user0).approve(router.address, expandDecimals(1000, 6));
      await wnt.connect(user0).approve(router.address, expandDecimals(1, 18));

      await expectBalance(wnt.address, GELATO_RELAY_ADDRESS, 0);

      const usdcBalanceBefore = await usdc.balanceOf(user0.address);
      const wntBalanceBefore = await wnt.balanceOf(user0.address);
      createOrderParams.feeParams.feeAmount = expandDecimals(1, 15);
      const relayFee = createOrderParams.feeParams.feeAmount;

      // Gelato expects to receive 0.002 ETH
      // send 5 USDC and swap through external call for 0.001 ETH
      // and send 0.001 WETH directly to Relay Router
      createOrderParams.params.numbers.initialCollateralDeltaAmount = expandDecimals(1, 17); // 0.1 WETH
      const tx = await sendCreateOrder({
        ...createOrderParams,
        externalCalls: {
          sendTokens: [usdc.address],
          sendAmounts: [expandDecimals(1000, 6)],
          externalCallTargets: [externalExchange.address],
          externalCallDataList: [
            externalExchange.interface.encodeFunctionData("transfer", [
              wnt.address,
              orderVault.address,
              expandDecimals(2, 17),
            ]),
          ],
          refundTokens: [],
          refundReceivers: [],
        },
      });

      const orderKeys = await getOrderKeys(dataStore, 0, 1);
      const order = await reader.getOrder(dataStore.address, orderKeys[0]);
      expect(order.numbers.initialCollateralDeltaAmount).eq(expandDecimals(3, 17));

      await expectBalances({
        [user0.address]: {
          [usdc.address]: usdcBalanceBefore.sub(expandDecimals(1000, 6)), // user sent 1000 USDC to external handler
          [wnt.address]: wntBalanceBefore.sub(expandDecimals(1, 17)).sub(relayFee), // user sent 0.1 WETH to OrderVault and paid relay fee
        },
        [GELATO_RELAY_ADDRESS]: {
          [wnt.address]: expandDecimals(1, 15), // total of 0.001 WETH was paid to Gelato Relay
        },
        [externalHandler.address]: {
          [usdc.address]: expandDecimals(1000, 6),
        },
      });

      await logGasUsage({
        tx,
        label: "gelatoRelayRouter.createOrder with external call",
      });
    });

    it("swap collateral and relay fee with external call", async () => {
      const externalExchange = await deployContract("MockExternalExchange", []);
      await usdc.mint(externalExchange.address, expandDecimals(1000, 6));
      await wbtc.mint(user0.address, expandDecimals(1, 8));
      await wnt.connect(user0).transfer(externalExchange.address, expandDecimals(1, 18));

      await wnt.connect(user0).approve(router.address, expandDecimals(10, 18));
      await wbtc.connect(user0).approve(router.address, expandDecimals(1, 8));
      expect(await usdc.allowance(user0.address, router.address)).eq(0);

      const usdcBalanceBefore = await usdc.balanceOf(user0.address);
      const wbtcBalanceBefore = await wbtc.balanceOf(user0.address);
      expect(wbtcBalanceBefore).eq(expandDecimals(1, 8));
      await expectBalance(wnt.address, GELATO_RELAY_ADDRESS, 0);
      createOrderParams.params.addresses.initialCollateralToken = usdc.address;
      createOrderParams.params.addresses.swapPath = [];
      createOrderParams.params.numbers.initialCollateralDeltaAmount = 0;
      createOrderParams.tokenPermits = [];
      const tx0 = await sendCreateOrder(createOrderParams);
      await logGasUsage({
        tx: tx0,
        label: "create order, no swaps or external calls",
      });

      let orderKeys = await getOrderKeys(dataStore, 0, 1);
      const order = await reader.getOrder(dataStore.address, orderKeys[0]);
      expect(order.addresses.initialCollateralToken).eq(usdc.address);
      expect(order.numbers.initialCollateralDeltaAmount).eq(0);

      await expectBalances({
        [user0.address]: {
          [usdc.address]: usdcBalanceBefore,
          [wbtc.address]: wbtcBalanceBefore,
        },
        [externalHandler.address]: {
          [wnt.address]: 0,
          [wbtc.address]: 0,
        },
      });

      const wntBalanceBefore = await wnt.balanceOf(user0.address);

      // do not send WNT, use WBTC from external call
      createOrderParams.feeParams.feeAmount = 0;

      const tx = await sendCreateOrder({
        ...createOrderParams,
        externalCalls: {
          sendTokens: [wnt.address, wbtc.address],
          sendAmounts: [expandDecimals(1, 18), expandDecimals(1, 4)],
          externalCallTargets: [externalExchange.address, externalExchange.address],
          externalCallDataList: [
            externalExchange.interface.encodeFunctionData("transfer", [
              usdc.address,
              orderVault.address,
              expandDecimals(100, 6),
            ]),
            externalExchange.interface.encodeFunctionData("transfer", [
              wnt.address,
              gelatoRelayRouter.address,
              expandDecimals(1, 15),
            ]),
          ],
          refundTokens: [],
          refundReceivers: [],
        },
      });

      await expectBalances({
        [user0.address]: {
          // 1 ETH was transferred from user0
          [wnt.address]: wntBalanceBefore.sub(expandDecimals(1, 18)),
          // 0.0001 BTC was transferred from user0 to external handler
          [wbtc.address]: wbtcBalanceBefore.sub(expandDecimals(1, 4)),
          // user's USDC balance didn't change
          [usdc.address]: usdcBalanceBefore,
        },
        [externalHandler.address]: {
          // 1 WNT was transferred to external handler
          [wnt.address]: expandDecimals(1, 18),
          // and 0.0001 BTC was transferred to external handler
          [wbtc.address]: expandDecimals(1, 4),
        },
      });

      orderKeys = await getOrderKeys(dataStore, 0, 2);
      const order2 = await reader.getOrder(dataStore.address, orderKeys[1]);
      expect(order2.addresses.initialCollateralToken).eq(usdc.address);
      // order was created with 100 USDC received from external handler
      expect(order2.numbers.initialCollateralDeltaAmount).eq(expandDecimals(100, 6));

      await logGasUsage({
        tx,
        label: "create order, swap collateral and relay fee with external call",
      });
    });

    for (const c of [
      {},
      {
        useExternalCalls: true,
        extraCalldataLength: 0,
      },
      {
        useExternalCalls: true,
        extraCalldataLength: 10_000,
      },
      {
        useSwaps: true,
      },
    ]) {
      it(`sponsoredCall: relay fee gas estimation extra calldata ${
        c.extraCalldataLength ?? 0
      } useExternalCalls=${!!c.useExternalCalls} useSwaps=${!!c.useSwaps}`, async () => {
        await dataStore.setAddress(keys.RELAY_FEE_ADDRESS, user3.address);
        await dataStore.setUint(keys.GELATO_RELAY_FEE_BASE_AMOUNT, 40_000);
        const gelatoRelay = await deployContract("GelatoRelay", []);

        const externalExchange = await deployContract("MockExternalExchange", []);
        await wnt.connect(user0).transfer(externalExchange.address, expandDecimals(1, 17));

        await usdc.connect(user0).approve(router.address, expandDecimals(1000, 6));
        await wnt.connect(user0).approve(router.address, expandDecimals(1, 18));

        if (c.useExternalCalls) {
          const extraCalldata = c.extraCalldataLength
            ? new Array(c.extraCalldataLength)
                .fill(null)
                .map(() => {
                  return Math.random() > 0.5 ? "00" : "ff";
                })
                .join("")
            : "";
          createOrderParams.externalCalls = {
            sendTokens: [wnt.address],
            sendAmounts: [expandDecimals(1, 15)],
            externalCallTargets: [externalExchange.address],
            externalCallDataList: [
              externalExchange.interface.encodeFunctionData("transfer", [
                wnt.address,
                gelatoRelayRouter.address,
                expandDecimals(1, 17),
              ]) + extraCalldata,
            ],
            refundTokens: [],
            refundReceivers: [],
          };
        }

        if (c.useSwaps) {
          await handleDeposit(fixture, {
            create: {
              longTokenAmount: expandDecimals(10, 18),
              shortTokenAmount: expandDecimals(10 * 5000, 6),
            },
          });

          createOrderParams.feeParams.feeToken = usdc.address;
          createOrderParams.feeParams.feeAmount = expandDecimals(15, 6);
          createOrderParams.feeParams.feeSwapPath = [ethUsdMarket.marketToken];
          createOrderParams.oracleParams = {
            tokens: [usdc.address, wnt.address],
            providers: [chainlinkPriceFeedProvider.address, chainlinkPriceFeedProvider.address],
            data: ["0x", "0x"],
          };
        }

        if (!c.useSwaps && !c.useExternalCalls) {
          createOrderParams.feeParams.feeToken = wnt.address;
          createOrderParams.feeParams.feeAmount = expandDecimals(2, 15);
        }

        const calldata = await getSendCreateOrderCalldata({
          ...createOrderParams,
        });

        const tx = await gelatoRelay.sponsoredCall(
          {
            chainId: 1,
            data: calldata,
            target: gelatoRelayRouter.address,
          },
          user0.address,
          user0.address,
          0,
          0,
          0,
          ethers.constants.HashZero,
          {
            gasLimit: 10_000_000,
          }
        );

        const receipt = await logGasUsage({
          tx,
          label: "gelatoRelayRouter.createOrder with external call",
        });

        const relayFee = await wnt.balanceOf(user3.address);
        console.log(
          "tx gas %s fee %s ETH",
          receipt.gasUsed,
          ethers.utils.formatEther(receipt.gasUsed.mul(receipt.effectiveGasPrice))
        );
        console.log(
          "relay gas %s fee %s ETH",
          relayFee.div(receipt.effectiveGasPrice),
          ethers.utils.formatEther(relayFee)
        );
      });
    }

    it("swap relay fee", async () => {
      // relay fee swap size should not be validated for non-subaccount orders
      // so set the threshold to 0 to make sure swaps work correctly
      expect(await dataStore.getUint(keys.MAX_RELAY_FEE_SWAP_USD_FOR_SUBACCOUNT)).eq(0);

      await handleDeposit(fixture, {
        create: {
          longTokenAmount: expandDecimals(10, 18),
          shortTokenAmount: expandDecimals(10 * 5000, 6),
        },
      });

      const atomicSwapFeeFactor = percentageToFloat("1%");
      const swapFeeFactor = percentageToFloat("0.05%");
      await dataStore.setUint(keys.atomicSwapFeeFactorKey(ethUsdMarket.marketToken), atomicSwapFeeFactor);
      await dataStore.setUint(keys.swapFeeFactorKey(ethUsdMarket.marketToken, true), swapFeeFactor);
      await dataStore.setUint(keys.swapFeeFactorKey(ethUsdMarket.marketToken, false), swapFeeFactor);

      await usdc.connect(user0).approve(router.address, expandDecimals(1000, 6));
      await wnt.connect(user0).approve(router.address, expandDecimals(1, 18));

      createOrderParams.params.numbers.executionFee = expandDecimals(98, 13); // 0.00098 WETH

      const usdcBalanceBefore = await usdc.balanceOf(user0.address);
      const feeAmount = expandDecimals(10, 6);
      await expectBalance(wnt.address, GELATO_RELAY_ADDRESS, 0);
      const tx = await sendCreateOrder({
        ...createOrderParams,
        feeParams: {
          feeToken: usdc.address,
          feeAmount,
          feeSwapPath: [ethUsdMarket.marketToken],
        },
        oracleParams: {
          tokens: [usdc.address, wnt.address],
          providers: [chainlinkPriceFeedProvider.address, chainlinkPriceFeedProvider.address],
          data: ["0x", "0x"],
        },
      });

      const orderKeys = await getOrderKeys(dataStore, 0, 1);
      const order = await reader.getOrder(dataStore.address, orderKeys[0]);

      // WETH price is 5000, so 10 USDC will be 0.002 WETH before fees
      expect(order.numbers.executionFee).eq(expandDecimals(98, 13));

      // feeCollector received in WETH
      await expectBalance(wnt.address, GELATO_RELAY_ADDRESS, createOrderParams.gelatoRelayFeeAmount);

      // and user sent correct amount of USDC
      const usdcBalanceAfter = await usdc.balanceOf(user0.address);
      expect(usdcBalanceAfter).eq(usdcBalanceBefore.sub(feeAmount));

      // check that atomic swap fee was applied
      const txReceipt = await hre.ethers.provider.getTransactionReceipt(tx.hash);
      const logs = parseLogs(fixture, txReceipt);
      const swapInfoLog = logs.find((log) => log.parsedEventInfo?.eventName === "SwapInfo");
      const swapFeesCollectedLog = logs.find((log) => log.parsedEventInfo?.eventName === "SwapFeesCollected");
      // TODO check fee based on received amounts
      expect(swapInfoLog.parsedEventData.amountIn.sub(swapInfoLog.parsedEventData.amountInAfterFees)).eq(
        applyFactor(swapInfoLog.parsedEventData.amountIn, atomicSwapFeeFactor)
      );
      expect(swapFeesCollectedLog.parsedEventData.swapFeeType).eq(keys.ATOMIC_SWAP_FEE_TYPE);

      await logGasUsage({
        tx,
        label: "gelatoRelayRouter.createOrder with swap",
      });
    });
  });

  //#region updateOrder
  describe("updateOrder", () => {
    let updateOrderParams: Parameters<typeof sendUpdateOrder>[0];

    beforeEach(async () => {
      const tokenPermit = await getTokenPermit(
        wnt,
        user0,
        router.address,
        expandDecimals(1, 18),
        0,
        9999999999,
        chainId
      );
      updateOrderParams = {
        sender: relaySigner,
        signer: user0,
        feeParams: {
          feeToken: wnt.address,
          feeAmount: expandDecimals(2, 15), // 0.002 ETH
          feeSwapPath: [],
        },
        tokenPermits: [tokenPermit],
        account: user0.address,
        params: {
          key: ethers.constants.HashZero,
          sizeDeltaUsd: decimalToFloat(1),
          acceptablePrice: decimalToFloat(2),
          triggerPrice: decimalToFloat(3),
          minOutputAmount: 4,
          validFromTime: 5,
          autoCancel: true,
          executionFeeIncrease: 0,
        },
        deadline: 9999999999,
        desChainId: chainId, // for non-multichain actions, desChainId is the same as chainId
        relayRouter: gelatoRelayRouter,
        chainId,
        gelatoRelayFeeToken: wnt.address,
        gelatoRelayFeeAmount: expandDecimals(1, 15),
      };
    });

    it("DisabledFeature", async () => {
      await dataStore.setBool(keys.gaslessFeatureDisabledKey(gelatoRelayRouter.address), true);
      await expect(sendUpdateOrder(updateOrderParams)).to.be.revertedWithCustomError(errorsContract, "DisabledFeature");
    });

    it("InsufficientRelayFee", async () => {
      await wnt.connect(user0).approve(router.address, expandDecimals(1, 18));
      await sendCreateOrder(createOrderParams);
      const orderKeys = await getOrderKeys(dataStore, 0, 1);

      updateOrderParams.feeParams.feeAmount = 1;
      updateOrderParams.params.key = orderKeys[0];
      await expect(sendUpdateOrder({ ...updateOrderParams })).to.be.revertedWithCustomError(
        errorsContract,
        "InsufficientRelayFee"
      );
    });

    it("InvalidSignature", async () => {
      await expect(
        sendUpdateOrder({
          ...updateOrderParams,
          signature: BAD_SIGNATURE,
        })
      ).to.be.revertedWithCustomError(errorsContract, "InvalidSignature");
    });

    it("Unauthorized", async () => {
      await wnt.connect(user1).deposit({ value: expandDecimals(1000, 18) });
      await wnt.connect(user1).approve(router.address, expandDecimals(1, 18));
      await sendCreateOrder({ ...createOrderParams, account: user1.address, signer: user1 });
      const orderKeys = await getOrderKeys(dataStore, 0, 1);

      await wnt.connect(user0).approve(router.address, expandDecimals(1, 18));
      updateOrderParams.params.key = orderKeys[0];
      await expect(sendUpdateOrder({ ...updateOrderParams })).to.be.revertedWithCustomError(
        errorsContract,
        "Unauthorized"
      );
    });

    it("relay fee insufficient allowance", async () => {
      await wnt.connect(user0).approve(router.address, expandDecimals(1, 18));
      await sendCreateOrder(createOrderParams);
      const orderKeys = await getOrderKeys(dataStore, 0, 1);
      await wnt.connect(user0).approve(router.address, 0);

      updateOrderParams.params.key = orderKeys[0];
      await expect(sendUpdateOrder({ ...updateOrderParams })).to.be.revertedWith("ERC20: insufficient allowance");
    });

    it("updates order and sends relay fee", async () => {
      await wnt.connect(user0).approve(router.address, expandDecimals(1, 18));
      await sendCreateOrder(createOrderParams);
      const orderKeys = await getOrderKeys(dataStore, 0, 1);
      let order = await reader.getOrder(dataStore.address, orderKeys[0]);

      expect(order.numbers.sizeDeltaUsd).eq(decimalToFloat(1000));
      expect(order.numbers.acceptablePrice).eq(decimalToFloat(4900));
      expect(order.numbers.triggerPrice).eq(decimalToFloat(4800));
      expect(order.numbers.minOutputAmount).eq(700);
      expect(order.numbers.validFromTime).eq(0);
      expect(order.flags.autoCancel).eq(false);

      const gelatoRelayFee = updateOrderParams.gelatoRelayFeeAmount;
      await expectBalance(wnt.address, GELATO_RELAY_ADDRESS, gelatoRelayFee);
      updateOrderParams.params.key = orderKeys[0];
      await sendUpdateOrder({ ...updateOrderParams });
      await expectBalance(wnt.address, GELATO_RELAY_ADDRESS, bigNumberify(gelatoRelayFee).mul(2));

      order = await reader.getOrder(dataStore.address, orderKeys[0]);

      expect(order.numbers.sizeDeltaUsd).eq(decimalToFloat(1));
      expect(order.numbers.acceptablePrice).eq(decimalToFloat(2));
      expect(order.numbers.triggerPrice).eq(decimalToFloat(3));
      expect(order.numbers.minOutputAmount).eq(4);
      expect(order.numbers.validFromTime).eq(5);
      expect(order.flags.autoCancel).eq(true);
    });

    it("increases execution fee", async () => {
      await wnt.connect(user0).approve(router.address, expandDecimals(1, 18));
      createOrderParams.params.numbers.executionFee = expandDecimals(1, 15);
      await sendCreateOrder(createOrderParams);
      const orderKeys = await getOrderKeys(dataStore, 0, 1);
      let order = await reader.getOrder(dataStore.address, orderKeys[0]);

      updateOrderParams.gelatoRelayFeeAmount = expandDecimals(1, 15);
      updateOrderParams.feeParams.feeAmount = expandDecimals(3, 15);

      const initialWethBalance = await wnt.balanceOf(user0.address);
      const gelatoRelayFee = updateOrderParams.gelatoRelayFeeAmount;
      await expectBalance(wnt.address, GELATO_RELAY_ADDRESS, gelatoRelayFee);
      updateOrderParams.params.key = orderKeys[0];
      await sendUpdateOrder({ ...updateOrderParams });
      await expectBalance(wnt.address, GELATO_RELAY_ADDRESS, bigNumberify(gelatoRelayFee).mul(2));

      // user receives the residual amount
      await expectBalance(wnt.address, user0.address, initialWethBalance.sub(expandDecimals(1, 15)));
      // and the execution fee stays the same
      order = await reader.getOrder(dataStore.address, orderKeys[0]);
      expect(order.numbers.executionFee).eq(expandDecimals(1, 15));

      updateOrderParams.params.executionFeeIncrease = expandDecimals(2, 15);
      updateOrderParams.params.key = orderKeys[0];
      await sendUpdateOrder(updateOrderParams);

      // user doesn't receive the residual amount
      await expectBalance(wnt.address, user0.address, initialWethBalance.sub(expandDecimals(4, 15)));
      // and the execution fee is increased
      order = await reader.getOrder(dataStore.address, orderKeys[0]);
      expect(order.numbers.executionFee).eq(expandDecimals(3, 15));
    });
  });

  //#region cancelOrder
  describe("cancelOrder", () => {
    let cancelOrderParams: Parameters<typeof sendCancelOrder>[0];

    beforeEach(async () => {
      const tokenPermit = await getTokenPermit(
        wnt,
        user0,
        router.address,
        expandDecimals(1, 18),
        0,
        9999999999,
        chainId
      );
      cancelOrderParams = {
        sender: relaySigner,
        signer: user0,
        feeParams: {
          feeToken: wnt.address,
          feeAmount: expandDecimals(2, 15), // 0.002 ETH
          feeSwapPath: [],
        },
        tokenPermits: [tokenPermit],
        key: ethers.constants.HashZero,
        account: user0.address,
        deadline: 9999999999,
        desChainId: chainId, // for non-multichain actions, desChainId is the same as chainId
        relayRouter: gelatoRelayRouter,
        chainId,
        gelatoRelayFeeToken: wnt.address,
        gelatoRelayFeeAmount: expandDecimals(1, 15),
      };
    });

    it("DisabledFeature", async () => {
      await dataStore.setBool(keys.gaslessFeatureDisabledKey(gelatoRelayRouter.address), true);
      await expect(sendCancelOrder(cancelOrderParams)).to.be.revertedWithCustomError(errorsContract, "DisabledFeature");
    });

    it("InsufficientRelayFee", async () => {
      await wnt.connect(user0).approve(router.address, expandDecimals(1, 18));
      await sendCreateOrder(createOrderParams);
      const orderKeys = await getOrderKeys(dataStore, 0, 1);

      cancelOrderParams.feeParams.feeAmount = 1;
      await expect(sendCancelOrder({ ...cancelOrderParams, key: orderKeys[0] })).to.be.revertedWithCustomError(
        errorsContract,
        "InsufficientRelayFee"
      );
    });

    it("InvalidSignature", async () => {
      await expect(
        sendCancelOrder({
          ...cancelOrderParams,
          signature: BAD_SIGNATURE,
        })
      ).to.be.revertedWithCustomError(errorsContract, "InvalidSignature");
    });

    it("Unauthorized", async () => {
      await wnt.connect(user1).deposit({ value: expandDecimals(1000, 18) });
      await wnt.connect(user1).approve(router.address, expandDecimals(1, 18));
      await sendCreateOrder({ ...createOrderParams, account: user1.address, signer: user1 });
      const orderKeys = await getOrderKeys(dataStore, 0, 1);

      await wnt.connect(user0).approve(router.address, expandDecimals(1, 18));
      await expect(sendCancelOrder({ ...cancelOrderParams, key: orderKeys[0] })).to.be.revertedWithCustomError(
        errorsContract,
        "Unauthorized"
      );
    });

    it("cancels order and sends relay fee", async () => {
      await wnt.connect(user0).approve(router.address, expandDecimals(1, 18));
      await sendCreateOrder(createOrderParams);
      const orderKeys = await getOrderKeys(dataStore, 0, 1);
      const gelatoRelayFee = createOrderParams.gelatoRelayFeeAmount;

      await expectBalance(wnt.address, GELATO_RELAY_ADDRESS, gelatoRelayFee);
      await sendCancelOrder({ ...cancelOrderParams, key: orderKeys[0] });
      await expectBalance(wnt.address, GELATO_RELAY_ADDRESS, bigNumberify(gelatoRelayFee).mul(2));

      const orderCount = await getOrderCount(dataStore);
      expect(orderCount).eq(0);
    });
  });

  //#region batch
  describe("batch", () => {
    it("DisabledFeature", async () => {
      await dataStore.setBool(keys.gaslessFeatureDisabledKey(gelatoRelayRouter.address), true);
      await expect(sendBatch({ ...batchParams })).to.be.revertedWithCustomError(errorsContract, "DisabledFeature");
    });

<<<<<<< HEAD
    it("InvalidSignature  ", async () => {
=======
    it("InvalidSignature", async () => {
>>>>>>> fa59741f
      await expect(sendBatch({ ...batchParams, signature: BAD_SIGNATURE })).to.be.revertedWithCustomError(
        errorsContract,
        "InvalidSignature"
      );
    });

    it("RelayEmptyBatch", async () => {
      await expect(sendBatch(batchParams)).to.be.revertedWithCustomError(errorsContract, "RelayEmptyBatch");
    });

    it("batch: creates, updates and cancels order", async () => {
      expect(await wnt.allowance(user0.address, router.address)).to.eq(0);
      await expectBalance(wnt.address, GELATO_RELAY_ADDRESS, 0);
      const executionFee = expandDecimals(2, 15);
      batchParams.feeParams.feeAmount = expandDecimals(6, 15); // relay fee is 0.001, execution fee is 0.002, 0.003 should be sent back
      batchParams.createOrderParamsList = [defaultParams, defaultParams];
      batchParams.createOrderParamsList[0].numbers.executionFee = executionFee;
      batchParams.createOrderParamsList[1].numbers.executionFee = executionFee;
      expect(await getOrderCount(dataStore)).eq(0);
      const tx = await sendBatch({
        ...batchParams,
      });

      await logGasUsage({
        tx,
        label: "gelatoRelayRouter batch 2 create orders",
      });

      expect(await getOrderCount(dataStore)).eq(2);
      const orderKeys = await getOrderKeys(dataStore, 0, 2);
      const order = await reader.getOrder(dataStore.address, orderKeys[0]);
      const order2 = await reader.getOrder(dataStore.address, orderKeys[1]);

      expect(order.addresses.account).eq(user0.address);

      expect(order2.addresses.account).eq(user0.address);
      expect(order2.numbers.sizeDeltaUsd).eq(decimalToFloat(1000));
      expect(order2.numbers.acceptablePrice).eq(decimalToFloat(4900));
      expect(order2.numbers.triggerPrice).eq(decimalToFloat(4800));
      expect(order2.numbers.minOutputAmount).eq(700);
      expect(order2.flags.autoCancel).eq(false);

      defaultParams.numbers.initialCollateralDeltaAmount = 500600;
      batchParams.createOrderParamsList = [defaultParams];
      batchParams.cancelOrderKeys = [orderKeys[0]];
      batchParams.updateOrderParamsList = [
        {
          key: orderKeys[1],
          sizeDeltaUsd: 301,
          acceptablePrice: 302,
          triggerPrice: 303,
          minOutputAmount: 304,
          validFromTime: 305,
          autoCancel: true,
          executionFeeIncrease: expandDecimals(1, 15),
        },
      ];
      const tx2 = await sendBatch({
        ...batchParams,
      });

      expect(await getOrderCount(dataStore)).eq(2);

      const orderAfter = await reader.getOrder(dataStore.address, orderKeys[0]);
      expect(orderAfter.addresses.account).eq(ethers.constants.AddressZero);

      const order2After = await reader.getOrder(dataStore.address, orderKeys[1]);
      expect(order2After.numbers.sizeDeltaUsd).eq(301);
      expect(order2After.numbers.acceptablePrice).eq(302);
      expect(order2After.numbers.triggerPrice).eq(303);
      expect(order2After.numbers.minOutputAmount).eq(304);
      expect(order2After.numbers.validFromTime).eq(305);
      expect(order2After.flags.autoCancel).eq(true);

      const orderKeysAfter = await getOrderKeys(dataStore, 0, 2);
      const order3After = await reader.getOrder(dataStore.address, orderKeysAfter[0]);
      expect(order3After.addresses.account).eq(user0.address);
      expect(order3After.numbers.initialCollateralDeltaAmount).eq(500600);

      await logGasUsage({
        tx: tx2,
        label: "gelatoRelayRouter batch 1 create order, 1 cancel order, 1 update order",
      });
    });
  });

  it.skip("swaps should not work if sequencer is down");
});<|MERGE_RESOLUTION|>--- conflicted
+++ resolved
@@ -151,10 +151,7 @@
       deadline: 9999999999,
       relayRouter: gelatoRelayRouter,
       chainId,
-<<<<<<< HEAD
       desChainId: chainId, // for non-multichain actions, desChainId is the same as chainId
-=======
->>>>>>> fa59741f
       gelatoRelayFeeToken: wnt.address,
       gelatoRelayFeeAmount: expandDecimals(1, 15),
     };
@@ -376,21 +373,13 @@
           createOrderParams.params.orderType = c.orderType;
           createOrderParams.feeParams.feeAmount = expandDecimals(6, 15); // relay fee is 0.001, execution fee is 0.002, 0.003 should be sent back
           const userWntBalanceBefore = await wnt.balanceOf(user0.address);
+          const marketToken =
+            c.orderType == OrderType.MarketSwap || c.orderType == OrderType.LimitSwap
+              ? ethers.constants.AddressZero
+              : defaultParams.addresses.market;
+          createOrderParams.params.addresses.market = marketToken;
           const tx = await sendCreateOrder({
             ...createOrderParams,
-<<<<<<< HEAD
-            params: {
-              ...defaultParams,
-              addresses: {
-                ...defaultParams.addresses,
-                market:
-                  c.orderType == OrderType.MarketSwap || c.orderType == OrderType.LimitSwap
-                    ? ethers.constants.AddressZero
-                    : defaultParams.addresses.market,
-              },
-            },
-=======
->>>>>>> fa59741f
           });
 
           // allowance was set
@@ -403,7 +392,6 @@
           }
           expect(await wnt.allowance(user0.address, router.address)).to.eq(expectedAllowance);
           // relay fee was sent
-          // relay fee was sent
           await expectBalance(wnt.address, GELATO_RELAY_ADDRESS, gelatoRelayFeeAmount);
 
           const orderKeys = await getOrderKeys(dataStore, 0, 1);
@@ -412,15 +400,7 @@
           expect(order.addresses.account).eq(user0.address);
           expect(order.addresses.receiver).eq(user0.address);
           expect(order.addresses.callbackContract).eq(user1.address);
-<<<<<<< HEAD
-          const marketToken =
-            c.orderType == OrderType.MarketSwap || c.orderType == OrderType.LimitSwap
-              ? ethers.constants.AddressZero
-              : ethUsdMarket.marketToken;
           expect(order.addresses.market).eq(marketToken);
-=======
-          expect(order.addresses.market).eq(ethUsdMarket.marketToken);
->>>>>>> fa59741f
           expect(order.addresses.initialCollateralToken).eq(ethUsdMarket.longToken);
           expect(order.addresses.swapPath).deep.eq([ethUsdMarket.marketToken]);
           expect(order.numbers.orderType).eq(c.orderType);
@@ -454,7 +434,6 @@
         });
       }
     });
-<<<<<<< HEAD
 
     it("sponsoredCall: skips signature validation in gas estimation if tx.origin is GMX_SIMULATION_ORIGIN", async () => {
       await dataStore.setAddress(keys.RELAY_FEE_ADDRESS, user3.address);
@@ -475,28 +454,6 @@
         })
       ).to.be.revertedWithCustomError(errorsContract, "InvalidSignature");
 
-=======
-
-    it("sponsoredCall: skips signature validation in gas estimation if tx.origin is GMX_SIMULATION_ORIGIN", async () => {
-      await dataStore.setAddress(keys.RELAY_FEE_ADDRESS, user3.address);
-      const p = createOrderParams;
-      const relayParams = await getRelayParams(p);
-      const calldata = p.relayRouter.interface.encodeFunctionData("createOrder", [
-        { ...relayParams, signature: ethers.constants.HashZero },
-        p.account,
-        p.params,
-      ]);
-
-      // by default eth_estimateGas should fail if invalid signature is passed
-      await expect(
-        hre.ethers.provider.estimateGas({
-          to: p.relayRouter.address,
-          data: calldata,
-          from: user3.address,
-        })
-      ).to.be.revertedWithCustomError(errorsContract, "InvalidSignature");
-
->>>>>>> fa59741f
       // but if tx.origin is zero, it should succeed, allowing gas estimation
       await hre.ethers.provider.estimateGas({
         to: p.relayRouter.address,
@@ -1404,11 +1361,7 @@
       await expect(sendBatch({ ...batchParams })).to.be.revertedWithCustomError(errorsContract, "DisabledFeature");
     });
 
-<<<<<<< HEAD
-    it("InvalidSignature  ", async () => {
-=======
     it("InvalidSignature", async () => {
->>>>>>> fa59741f
       await expect(sendBatch({ ...batchParams, signature: BAD_SIGNATURE })).to.be.revertedWithCustomError(
         errorsContract,
         "InvalidSignature"
