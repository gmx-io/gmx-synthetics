import { expect } from "chai";
import {
  impersonateAccount,
  stopImpersonatingAccount,
  setBalance,
  time,
  setNextBlockBaseFeePerGas,
} from "@nomicfoundation/hardhat-network-helpers";

import { deployFixture } from "../../../utils/fixture";
import { expandDecimals, decimalToFloat, bigNumberify, percentageToFloat, applyFactor } from "../../../utils/math";
import { logGasUsage } from "../../../utils/gas";
import { hashString } from "../../../utils/hash";
import { OrderType, DecreasePositionSwapType, getOrderKeys, getOrderCount } from "../../../utils/order";
import { errorsContract } from "../../../utils/error";
import { expectBalance } from "../../../utils/validation";
import * as keys from "../../../utils/keys";
import {
  getSubaccountApproval,
  sendBatch,
  sendCancelOrder,
  sendCreateOrder,
  sendRemoveSubaccount,
  sendUpdateOrder,
} from "../../../utils/relay/subaccountGelatoRelay";
import { GELATO_RELAY_ADDRESS } from "../../../utils/relay/addresses";
import { getTokenPermit } from "../../../utils/relay/tokenPermit";
import { ethers } from "ethers";
import { handleDeposit } from "../../../utils/deposit";
import { deployContract } from "../../../utils/deploy";
import { parseLogs } from "../../../utils/event";

const BAD_SIGNATURE =
  "0x122e3efab9b46c82dc38adf4ea6cd2c753b00f95c217a0e3a0f4dd110839f07a08eb29c1cc414d551349510e23a75219cd70c8b88515ed2b83bbd88216ffdb051f";

describe("SubaccountGelatoRelayRouter", () => {
  let fixture;
  let user0, user1, user2, user3;
  let reader, dataStore, router, subaccountGelatoRelayRouter, ethUsdMarket, wnt, usdc, chainlinkPriceFeedProvider;
  let relaySigner;
  let chainId;
  const referralCode = hashString("referralCode");
  const integrationId = hashString("integrationId");

  let defaultCreateOrderParams;
  let createOrderParams: Parameters<typeof sendCreateOrder>[0];
  let enableSubaccount: () => Promise<void>;

  beforeEach(async () => {
    fixture = await deployFixture();
    ({ user0, user1, user2, user3 } = fixture.accounts);
    ({ reader, dataStore, router, subaccountGelatoRelayRouter, ethUsdMarket, wnt, usdc, chainlinkPriceFeedProvider } =
      fixture.contracts);

    defaultCreateOrderParams = {
      addresses: {
        receiver: user1.address,
        cancellationReceiver: user1.address,
        callbackContract: user2.address,
        uiFeeReceiver: user3.address,
        market: ethUsdMarket.marketToken,
        initialCollateralToken: ethUsdMarket.longToken,
        swapPath: [ethUsdMarket.marketToken],
      },
      numbers: {
        sizeDeltaUsd: decimalToFloat(1000),
        initialCollateralDeltaAmount: expandDecimals(1, 17),
        triggerPrice: decimalToFloat(4800),
        acceptablePrice: decimalToFloat(4900),
        executionFee: expandDecimals(1, 15),
        callbackGasLimit: "200000",
        minOutputAmount: 700,
        validFromTime: 0,
      },
      orderType: OrderType.LimitIncrease,
      decreasePositionSwapType: DecreasePositionSwapType.SwapCollateralTokenToPnlToken,
      isLong: true,
      shouldUnwrapNativeToken: true,
      referralCode,
      dataList: [],
    };

    enableSubaccount = async () => {
      await dataStore.addAddress(keys.subaccountListKey(user1.address), user0.address);
      await dataStore.setUint(
        keys.subaccountExpiresAtKey(user1.address, user0.address, keys.SUBACCOUNT_ORDER_ACTION),
        9999999999
      );
      await dataStore.setUint(
        keys.maxAllowedSubaccountActionCountKey(user1.address, user0.address, keys.SUBACCOUNT_ORDER_ACTION),
        10
      );
      await wnt.connect(user1).approve(router.address, expandDecimals(100, 18));
    };

    await impersonateAccount(GELATO_RELAY_ADDRESS);
    await setBalance(GELATO_RELAY_ADDRESS, expandDecimals(100, 18));
    await usdc.mint(user1.address, expandDecimals(10000, 6));
    await wnt.connect(user1).deposit({ value: expandDecimals(1000, 18) });
    await dataStore.setUint(keys.MAX_RELAY_FEE_SWAP_USD_FOR_SUBACCOUNT, decimalToFloat(100));

    relaySigner = await hre.ethers.getSigner(GELATO_RELAY_ADDRESS);
    chainId = await hre.ethers.provider.getNetwork().then((network) => network.chainId);

    await dataStore.setBool(keys.isSrcChainIdEnabledKey(chainId), true);

    await dataStore.setUint(keys.ESTIMATED_GAS_FEE_MULTIPLIER_FACTOR, decimalToFloat(1));
    await setNextBlockBaseFeePerGas(expandDecimals(1, 9));

    const tokenPermit = await getTokenPermit(wnt, user1, router.address, expandDecimals(1, 18), 0, 9999999999, chainId);

    createOrderParams = {
      sender: relaySigner,
      // signer is subaccount
      signer: user0,
      // subaccountApprovalSigner is the main account
      feeParams: {
        feeToken: wnt.address,
        feeAmount: expandDecimals(2, 15), // 0.002 ETH
        feeSwapPath: [],
      },
      tokenPermits: [tokenPermit],
      account: user1.address,
      subaccountApprovalSigner: user1,
      // TODO use different subaccount wallet
      subaccount: user0.address,
      params: defaultCreateOrderParams,
      deadline: 9999999999,
      desChainId: chainId, // for non-multichain actions, desChainId is the same as chainId
      relayRouter: subaccountGelatoRelayRouter,
      chainId,
      gelatoRelayFeeToken: wnt.address,
      gelatoRelayFeeAmount: expandDecimals(1, 15),
    };
  });

  //#region createOrder
  describe("createOrder", () => {
    it("DisabledFeature", async () => {
      await dataStore.setBool(keys.gaslessFeatureDisabledKey(subaccountGelatoRelayRouter.address), true);
      await expect(sendCreateOrder(createOrderParams)).to.be.revertedWithCustomError(errorsContract, "DisabledFeature");
    });

    it("InvalidReceiver", async () => {
      await enableSubaccount();

      createOrderParams.params.addresses.receiver = user2.address;
      await expect(sendCreateOrder(createOrderParams)).to.be.revertedWithCustomError(errorsContract, "InvalidReceiver");
    });

    it("InvalidCancellationReceiverForSubaccountOrder", async () => {
      await enableSubaccount();

      createOrderParams.params.addresses.cancellationReceiver = user2.address;
      await wnt.connect(user1).approve(router.address, expandDecimals(1, 18));
      await expect(sendCreateOrder(createOrderParams)).to.be.revertedWithCustomError(
        errorsContract,
        "InvalidCancellationReceiverForSubaccountOrder"
      );
    });

    it("InsufficientRelayFee", async () => {
      await enableSubaccount();

      createOrderParams.feeParams.feeAmount = expandDecimals(1, 15);
      await expect(sendCreateOrder(createOrderParams)).to.be.revertedWithCustomError(
        errorsContract,
        "InsufficientRelayFee"
      );
    });

    it("NonEmptyExternalCallsForSubaccountOrder", async () => {
      await enableSubaccount();

      await expect(
        sendCreateOrder({
          ...createOrderParams,
          externalCalls: {
            sendTokens: [ethers.constants.AddressZero],
            sendAmounts: [0],
            externalCallTargets: [user0.address],
            externalCallDataList: ["0x"],
            refundTokens: [],
            refundReceivers: [],
          },
        })
      ).to.be.revertedWithCustomError(errorsContract, "NonEmptyExternalCallsForSubaccountOrder");
    });

    it("InsufficientExecutionFee", async () => {
      await enableSubaccount();

      await dataStore.setUint(keys.ESTIMATED_GAS_FEE_MULTIPLIER_FACTOR, decimalToFloat(1));
      createOrderParams.feeParams.feeAmount = expandDecimals(1, 15);
      createOrderParams.params.numbers.executionFee = 1;
      await expect(sendCreateOrder(createOrderParams)).to.be.revertedWithCustomError(
        errorsContract,
        "InsufficientExecutionFee"
      );
    });

    it("execution fee should be capped", async () => {
      await enableSubaccount();

      await dataStore.setAddress(keys.HOLDING_ADDRESS, user3.address);
      await dataStore.setUint(keys.ESTIMATED_GAS_FEE_MULTIPLIER_FACTOR, decimalToFloat(1));
      createOrderParams.feeParams.feeAmount = expandDecimals(101, 15);
      createOrderParams.params.numbers.executionFee = expandDecimals(1, 17);

      await expectBalance(wnt.address, user3.address, 0);
      await sendCreateOrder(createOrderParams);

      const orderKeys = await getOrderKeys(dataStore, 0, 1);
      const order = await reader.getOrder(dataStore.address, orderKeys[0]);
      // 0.099 WETH (0.1 paid - 0.001 relay fee)
      expect(order.numbers.executionFee).eq("9003720880000000");
      await expectBalance(wnt.address, user3.address, "90996279120000000");
    });

    it("InvalidSignature  ", async () => {
      await enableSubaccount();

      await expect(
        sendCreateOrder({
          ...createOrderParams,
          signature: BAD_SIGNATURE,
        })
      ).to.be.revertedWithCustomError(errorsContract, "InvalidSignature");
    });

    it("InvalidUserNonce", async () => {
      await enableSubaccount();

      await expect(
        sendCreateOrder({
          ...createOrderParams,
          userNonce: 100,
        })
      ).to.be.revertedWithCustomError(errorsContract, "InvalidUserNonce");

      await sendCreateOrder({
        ...createOrderParams,
        userNonce: 0,
      });

      // same nonce should revert
      await expect(
        sendCreateOrder({
          ...createOrderParams,
          userNonce: 0,
        })
      ).to.be.revertedWithCustomError(errorsContract, "InvalidUserNonce");
    });

    it("DeadlinePassed", async () => {
      await enableSubaccount();

      await expect(
        sendCreateOrder({
          ...createOrderParams,
          deadline: 5,
        })
      ).to.be.revertedWithCustomError(errorsContract, "DeadlinePassed");

      await expect(
        sendCreateOrder({
          ...createOrderParams,
          deadline: 0,
        })
      ).to.be.revertedWithCustomError(errorsContract, "DeadlinePassed");

      await time.setNextBlockTimestamp(9999999100);
      await expect(
        sendCreateOrder({
          ...createOrderParams,
          deadline: 9999999099,
        })
      ).to.be.revertedWithCustomError(errorsContract, "DeadlinePassed");

      await time.setNextBlockTimestamp(9999999200);
      await sendCreateOrder({
        ...createOrderParams,
        deadline: 9999999200,
      });
    });

    it("InvalidPermitSpender", async () => {
      await enableSubaccount();
      const tokenPermit = await getTokenPermit(
        wnt,
        user0,
        user2.address,
        expandDecimals(1, 18),
        0,
        9999999999,
        chainId
      );
      await expect(
        sendCreateOrder({ ...createOrderParams, tokenPermits: [tokenPermit] })
      ).to.be.revertedWithCustomError(errorsContract, "InvalidPermitSpender");
    });

    it("UnexpectedRelayFeeToken", async () => {
      await enableSubaccount();
      await usdc.connect(user1).approve(router.address, expandDecimals(1000, 18));
      createOrderParams.feeParams.feeToken = usdc.address;
      createOrderParams.feeParams.feeAmount = expandDecimals(10, 18);
      await expect(sendCreateOrder(createOrderParams)).to.be.revertedWithCustomError(
        errorsContract,
        "UnexpectedRelayFeeToken"
      );
    });

    it("UnexpectedRelayFeeTokenAfterSwap", async () => {
      await enableSubaccount();
      await wnt.connect(user1).approve(router.address, expandDecimals(1, 18));
      createOrderParams.feeParams.feeSwapPath = [ethUsdMarket.marketToken]; // swap WETH for USDC
      createOrderParams.oracleParams = {
        tokens: [usdc.address, wnt.address],
        providers: [chainlinkPriceFeedProvider.address, chainlinkPriceFeedProvider.address],
        data: ["0x", "0x"],
      };
      await handleDeposit(fixture, {
        create: {
          longTokenAmount: expandDecimals(10, 18),
          shortTokenAmount: expandDecimals(10 * 5000, 6),
        },
      });
      await expect(sendCreateOrder(createOrderParams)).to.be.revertedWithCustomError(
        errorsContract,
        "UnexpectedRelayFeeTokenAfterSwap"
      );
    });

    it("InvalidSubaccountApprovalSubaccount", async () => {
      await wnt.connect(user1).approve(router.address, expandDecimals(1, 18));

      const subaccountApproval = await getSubaccountApproval({
        subaccountApproval: {
          subaccount: ethers.constants.AddressZero,
          shouldAdd: true,
          expiresAt: 9999999999,
          maxAllowedCount: 10,
          actionType: keys.SUBACCOUNT_ORDER_ACTION,
          deadline: 0,
          nonce: 0,
        },
        account: user1.address,
        relayRouter: subaccountGelatoRelayRouter,
        chainId,
        signer: user1,
      });
      await expect(
        sendCreateOrder({
          ...createOrderParams,
          subaccountApproval,
        })
      ).to.be.revertedWithCustomError(errorsContract, "InvalidSubaccountApprovalSubaccount");
    });

    it("SubaccountApprovalDeadlinePassed", async () => {
      await wnt.connect(user1).approve(router.address, expandDecimals(1, 18));

      await expect(
        sendCreateOrder({
          ...createOrderParams,
          subaccountApproval: {
            subaccount: user0.address,
            shouldAdd: true,
            expiresAt: 9999999999,
            maxAllowedCount: 10,
            actionType: keys.SUBACCOUNT_ORDER_ACTION,
            deadline: 0,
            integrationId: integrationId,
            nonce: 0,
          },
        })
      ).to.be.revertedWithCustomError(errorsContract, "SubaccountApprovalDeadlinePassed");

      await time.setNextBlockTimestamp(9999999100);
      await expect(
        sendCreateOrder({
          ...createOrderParams,
          subaccountApproval: {
            subaccount: user0.address,
            shouldAdd: true,
            expiresAt: 9999999999,
            maxAllowedCount: 10,
            actionType: keys.SUBACCOUNT_ORDER_ACTION,
            deadline: 9999999099,
            integrationId: integrationId,
            nonce: 0,
          },
        })
      ).to.be.revertedWithCustomError(errorsContract, "SubaccountApprovalDeadlinePassed");

      await time.setNextBlockTimestamp(9999999200);
      await sendCreateOrder({
        ...createOrderParams,
        subaccountApproval: {
          subaccount: user0.address,
          shouldAdd: true,
          expiresAt: 9999999999,
          maxAllowedCount: 10,
          actionType: keys.SUBACCOUNT_ORDER_ACTION,
          deadline: 9999999201,
          integrationId: integrationId,
          nonce: 0,
        },
      });
    });

    it("SubaccountNotAuthorized", async () => {
      await wnt.connect(user1).approve(router.address, expandDecimals(1, 18));
      await expect(sendCreateOrder(createOrderParams)).to.be.revertedWithCustomError(
        errorsContract,
        "SubaccountNotAuthorized"
      );
    });

    it("MaxSubaccountActionCountExceeded", async () => {
      await wnt.connect(user1).approve(router.address, expandDecimals(1, 18));
      await dataStore.addAddress(keys.subaccountListKey(user1.address), user0.address);
      await dataStore.setUint(
        keys.subaccountExpiresAtKey(user1.address, user0.address, keys.SUBACCOUNT_ORDER_ACTION),
        9999999999
      );
      await expect(sendCreateOrder(createOrderParams)).to.be.revertedWithCustomError(
        errorsContract,
        "MaxSubaccountActionCountExceeded"
      );
      await dataStore.setUint(
        keys.maxAllowedSubaccountActionCountKey(user1.address, user0.address, keys.SUBACCOUNT_ORDER_ACTION),
        10
      );
      await expect(sendCreateOrder(createOrderParams)).to.not.be.revertedWithCustomError(
        errorsContract,
        "MaxSubaccountActionCountExceeded"
      );
    });

    it("SubaccountApprovalExpired", async () => {
      await wnt.connect(user1).approve(router.address, expandDecimals(1, 18));
      await dataStore.addAddress(keys.subaccountListKey(user1.address), user0.address);
      await expect(sendCreateOrder(createOrderParams)).to.be.revertedWithCustomError(
        errorsContract,
        "SubaccountApprovalExpired"
      );
      await dataStore.setUint(
        keys.subaccountExpiresAtKey(user1.address, user0.address, keys.SUBACCOUNT_ORDER_ACTION),
        9999999999
      );
      await expect(sendCreateOrder(createOrderParams)).to.not.be.revertedWithCustomError(
        errorsContract,
        "SubaccountApprovalExpired"
      );
    });

    it("InvalidSignature of subaccount approval", async () => {
      await expect(
        sendCreateOrder({
          ...createOrderParams,
          subaccountApproval: {
            subaccount: user0.address,
            shouldAdd: true,
            expiresAt: 9999999999,
            maxAllowedCount: 10,
            actionType: keys.SUBACCOUNT_ORDER_ACTION,
            deadline: 9999999999,
            integrationId: integrationId,
            nonce: 0,
            signature: "0x123123",
          },
        })
      )
        .to.be.revertedWithCustomError(errorsContract, "InvalidSignature")
        .withArgs("subaccount approval");
    });

    it("InvalidSubaccountApprovalNonce", async () => {
      await wnt.connect(user1).approve(router.address, expandDecimals(1, 18));
      await expect(
        sendCreateOrder({
          ...createOrderParams,
          subaccountApproval: {
            subaccount: user0.address,
            shouldAdd: true,
            expiresAt: 9999999999,
            maxAllowedCount: 10,
            actionType: keys.SUBACCOUNT_ORDER_ACTION,
            deadline: 9999999999,
            integrationId: integrationId,
            nonce: 1,
          },
        })
      ).to.be.revertedWithCustomError(errorsContract, "InvalidSubaccountApprovalNonce");

      await sendCreateOrder({
        ...createOrderParams,
        subaccountApproval: {
          subaccount: user0.address,
          shouldAdd: true,
          expiresAt: 9999999999,
          maxAllowedCount: 10,
          actionType: keys.SUBACCOUNT_ORDER_ACTION,
          deadline: 9999999999,
          integrationId: integrationId,
          nonce: 0,
        },
      });

      await sendCreateOrder({
        ...createOrderParams,
        subaccountApproval: {
          subaccount: user0.address,
          shouldAdd: true,
          expiresAt: 9999999999,
          maxAllowedCount: 10,
          actionType: keys.SUBACCOUNT_ORDER_ACTION,
          deadline: 9999999999,
          integrationId: integrationId,
          nonce: 1,
        },
        userNonce: 1,
      });

      await expect(
        sendCreateOrder({
          ...createOrderParams,
          subaccountApproval: {
            subaccount: user0.address,
            shouldAdd: true,
            expiresAt: 9999999999,
            maxAllowedCount: 10,
            actionType: keys.SUBACCOUNT_ORDER_ACTION,
            deadline: 9999999999,
            integrationId: integrationId,
            nonce: 1,
          },
          userNonce: 2,
        })
      ).to.be.revertedWithCustomError(errorsContract, "InvalidSubaccountApprovalNonce");
    });

    it("updates subaccount approval, max allowed count, and expires at", async () => {
      await wnt.connect(user1).approve(router.address, expandDecimals(1, 18));

      const subaccountListKey = keys.subaccountListKey(user1.address);
      expect(await dataStore.getAddressCount(subaccountListKey)).to.eq(0);

      expect(
        await dataStore.getUint(
          keys.maxAllowedSubaccountActionCountKey(user1.address, user0.address, keys.SUBACCOUNT_ORDER_ACTION)
        )
      ).to.eq(0);
      expect(
        await dataStore.getUint(keys.subaccountExpiresAtKey(user1.address, user0.address, keys.SUBACCOUNT_ORDER_ACTION))
      ).to.eq(0);

      const subaccountActionCountKey = keys.subaccountActionCountKey(
        user1.address,
        user0.address,
        keys.SUBACCOUNT_ORDER_ACTION
      );
      expect(await dataStore.getUint(subaccountActionCountKey)).to.eq(0);

      await sendCreateOrder({
        ...createOrderParams,
        subaccountApproval: {
          subaccount: user0.address,
          shouldAdd: true,
          expiresAt: 9999999999,
          maxAllowedCount: 10,
          actionType: keys.SUBACCOUNT_ORDER_ACTION,
          deadline: 9999999999,
          integrationId: integrationId,
          nonce: 0,
        },
      });

      expect(await dataStore.getUint(subaccountActionCountKey)).to.eq(1);
      expect(await dataStore.getAddressCount(subaccountListKey)).to.eq(1);
      expect(await dataStore.getAddressValuesAt(subaccountListKey, 0, 1)).to.deep.eq([user0.address]);
      expect(
        await dataStore.getUint(
          keys.maxAllowedSubaccountActionCountKey(user1.address, user0.address, keys.SUBACCOUNT_ORDER_ACTION)
        )
      ).to.eq(10);
      expect(
        await dataStore.getUint(keys.subaccountExpiresAtKey(user1.address, user0.address, keys.SUBACCOUNT_ORDER_ACTION))
      ).to.eq(9999999999);
    });

    it("creates order and sends relayer fee", async () => {
      await dataStore.addAddress(keys.subaccountListKey(user1.address), user0.address);
      await dataStore.setUint(
        keys.subaccountExpiresAtKey(user1.address, user0.address, keys.SUBACCOUNT_ORDER_ACTION),
        9999999999
      );
      await dataStore.setUint(
        keys.maxAllowedSubaccountActionCountKey(user1.address, user0.address, keys.SUBACCOUNT_ORDER_ACTION),
        10
      );

      const collateralDeltaAmount = createOrderParams.params.numbers.initialCollateralDeltaAmount;
      const gelatoRelayFee = createOrderParams.gelatoRelayFeeAmount;

      const tokenPermit = await getTokenPermit(
        wnt,
        user1,
        router.address,
        expandDecimals(1, 18),
        0,
        9999999999,
        chainId
      );

      expect(await wnt.allowance(user1.address, router.address)).to.eq(0);
      await expectBalance(wnt.address, GELATO_RELAY_ADDRESS, 0);
      const tx = await sendCreateOrder({
        ...createOrderParams,
        tokenPermits: [tokenPermit],
      });

      // allowance was set
      expect(await wnt.allowance(user1.address, router.address)).to.eq(
        expandDecimals(1, 18).sub(collateralDeltaAmount).sub(gelatoRelayFee).sub(expandDecimals(1, 15))
      );
      // relay fee was sent
      await expectBalance(wnt.address, GELATO_RELAY_ADDRESS, gelatoRelayFee);

      const orderKeys = await getOrderKeys(dataStore, 0, 1);
      const order = await reader.getOrder(dataStore.address, orderKeys[0]);

      expect(order.addresses.account).eq(user1.address);
      expect(order.addresses.receiver).eq(user1.address);
      expect(order.addresses.callbackContract).eq(user2.address);
      expect(order.addresses.uiFeeReceiver).eq(user3.address);
      expect(order.addresses.market).eq(ethUsdMarket.marketToken);
      expect(order.addresses.initialCollateralToken).eq(ethUsdMarket.longToken);
      expect(order.addresses.swapPath).deep.eq([ethUsdMarket.marketToken]);
      expect(order.numbers.orderType).eq(OrderType.LimitIncrease);
      expect(order.numbers.decreasePositionSwapType).eq(DecreasePositionSwapType.SwapCollateralTokenToPnlToken);
      expect(order.numbers.sizeDeltaUsd).eq(decimalToFloat(1000));
      expect(order.numbers.initialCollateralDeltaAmount).eq(collateralDeltaAmount);
      expect(order.numbers.triggerPrice).eq(decimalToFloat(4800));
      expect(order.numbers.acceptablePrice).eq(decimalToFloat(4900));
      expect(order.numbers.executionFee).eq(expandDecimals(1, 15));
      expect(order.numbers.callbackGasLimit).eq("200000");
      expect(order.numbers.minOutputAmount).eq(700);

      expect(order.flags.isLong).eq(true);
      expect(order.flags.shouldUnwrapNativeToken).eq(true);
      expect(order.flags.isFrozen).eq(false);

      await stopImpersonatingAccount(GELATO_RELAY_ADDRESS);

      await logGasUsage({
        tx,
        label: "gelatoRelayRouter.createOrder",
      });
    });

    it("MaxRelayFeeSwapForSubaccountExceeded", async () => {
      await enableSubaccount();
      await handleDeposit(fixture, {
        create: {
          longTokenAmount: expandDecimals(10, 18),
          shortTokenAmount: expandDecimals(10 * 5000, 6),
        },
      });

      await usdc.connect(user1).approve(router.address, expandDecimals(1000, 6));
      await wnt.connect(user1).approve(router.address, expandDecimals(1, 18));

      await dataStore.setUint(keys.MAX_RELAY_FEE_SWAP_USD_FOR_SUBACCOUNT, 0);
      await expect(
        sendCreateOrder({
          ...createOrderParams,
          feeParams: {
            feeToken: usdc.address,
            feeAmount: expandDecimals(1, 6),
            feeSwapPath: [ethUsdMarket.marketToken],
          },
          oracleParams: {
            tokens: [usdc.address, wnt.address],
            providers: [chainlinkPriceFeedProvider.address, chainlinkPriceFeedProvider.address],
            data: ["0x", "0x"],
          },
        })
      )
        .to.be.revertedWithCustomError(errorsContract, "MaxRelayFeeSwapForSubaccountExceeded")
        .withArgs(decimalToFloat(1), decimalToFloat(0));

      await dataStore.setUint(keys.MAX_RELAY_FEE_SWAP_USD_FOR_SUBACCOUNT, decimalToFloat(100));
      await expect(
        sendCreateOrder({
          ...createOrderParams,
          feeParams: {
            feeToken: usdc.address,
            feeAmount: expandDecimals(101, 6),
            feeSwapPath: [ethUsdMarket.marketToken],
          },
          oracleParams: {
            tokens: [usdc.address, wnt.address],
            providers: [chainlinkPriceFeedProvider.address, chainlinkPriceFeedProvider.address],
            data: ["0x", "0x"],
          },
        })
      )
        .to.be.revertedWithCustomError(errorsContract, "MaxRelayFeeSwapForSubaccountExceeded")
        .withArgs(decimalToFloat(101), decimalToFloat(100));

      await dataStore.setUint(keys.MAX_RELAY_FEE_SWAP_USD_FOR_SUBACCOUNT, decimalToFloat(102));
      sendCreateOrder({
        ...createOrderParams,
        feeParams: {
          feeToken: usdc.address,
          feeAmount: expandDecimals(101, 6),
          feeSwapPath: [ethUsdMarket.marketToken],
        },
        oracleParams: {
          tokens: [usdc.address, wnt.address],
          providers: [chainlinkPriceFeedProvider.address, chainlinkPriceFeedProvider.address],
          data: ["0x", "0x"],
        },
      });
    });

    it("swap relay fee", async () => {
      await enableSubaccount();
      await handleDeposit(fixture, {
        create: {
          longTokenAmount: expandDecimals(10, 18),
          shortTokenAmount: expandDecimals(10 * 5000, 6),
        },
      });

      const atomicSwapFeeFactor = percentageToFloat("1%");
      const swapFeeFactor = percentageToFloat("0.05%");
      await dataStore.setUint(keys.atomicSwapFeeFactorKey(ethUsdMarket.marketToken), atomicSwapFeeFactor);
      await dataStore.setUint(keys.swapFeeFactorKey(ethUsdMarket.marketToken, true), swapFeeFactor);
      await dataStore.setUint(keys.swapFeeFactorKey(ethUsdMarket.marketToken, false), swapFeeFactor);

      await usdc.connect(user1).approve(router.address, expandDecimals(1000, 6));
      await wnt.connect(user1).approve(router.address, expandDecimals(1, 18));

      const usdcBalanceBefore = await usdc.balanceOf(user1.address);
      const feeAmount = expandDecimals(10, 6);
      await expectBalance(wnt.address, GELATO_RELAY_ADDRESS, 0);
      createOrderParams.gelatoRelayFeeAmount = expandDecimals(98, 13);
      const tx = await sendCreateOrder({
        ...createOrderParams,
        feeParams: {
          feeToken: usdc.address,
          feeAmount,
          feeSwapPath: [ethUsdMarket.marketToken],
        },
        oracleParams: {
          tokens: [usdc.address, wnt.address],
          providers: [chainlinkPriceFeedProvider.address, chainlinkPriceFeedProvider.address],
          data: ["0x", "0x"],
        },
      });

      const orderKeys = await getOrderKeys(dataStore, 0, 1);
      const order = await reader.getOrder(dataStore.address, orderKeys[0]);

      // WETH price is 5000, so 10 USDC will be 0.002 WETH before fees
      expect(order.numbers.executionFee).eq(
        expandDecimals(2, 15)
          .sub(applyFactor(expandDecimals(2, 15), atomicSwapFeeFactor))
          .sub(createOrderParams.gelatoRelayFeeAmount)
      );

      // feeCollector received in WETH
      await expectBalance(wnt.address, GELATO_RELAY_ADDRESS, createOrderParams.gelatoRelayFeeAmount);

      // and user sent correct amount of USDC
      const usdcBalanceAfter = await usdc.balanceOf(user1.address);
      expect(usdcBalanceAfter).eq(usdcBalanceBefore.sub(feeAmount));

      // check that atomic swap fee was applied
      const txReceipt = await hre.ethers.provider.getTransactionReceipt(tx.hash);
      const logs = parseLogs(fixture, txReceipt);
      const swapInfoLog = logs.find((log) => log.parsedEventInfo?.eventName === "SwapInfo");
      const swapFeesCollectedLog = logs.find((log) => log.parsedEventInfo?.eventName === "SwapFeesCollected");
      // TODO check fee based on received amounts
      expect(swapInfoLog.parsedEventData.amountIn.sub(swapInfoLog.parsedEventData.amountInAfterFees)).eq(
        applyFactor(swapInfoLog.parsedEventData.amountIn, atomicSwapFeeFactor)
      );
      expect(swapFeesCollectedLog.parsedEventData.swapFeeType).eq(keys.ATOMIC_SWAP_FEE_TYPE);

      await logGasUsage({
        tx,
        label: "gelatoRelayRouter.createOrder with swap",
      });
    });
  });

  //#region updateOrder
  describe("updateOrder", () => {
    let updateOrderParams: Parameters<typeof sendUpdateOrder>[0];

    beforeEach(async () => {
      const tokenPermit = await getTokenPermit(
        wnt,
        user1,
        router.address,
        expandDecimals(1, 18),
        0,
        9999999999,
        chainId
      );
      updateOrderParams = {
        sender: relaySigner,
        signer: user0,
        subaccountApprovalSigner: user1,
        feeParams: {
          feeToken: wnt.address,
          feeAmount: expandDecimals(2, 15), // 0.002 ETH
          feeSwapPath: [],
        },
        tokenPermits: [tokenPermit],
        account: user1.address,
        subaccount: user0.address,
        params: {
          key: ethers.constants.HashZero,
          sizeDeltaUsd: decimalToFloat(1000),
          acceptablePrice: decimalToFloat(4900),
          triggerPrice: decimalToFloat(4800),
          minOutputAmount: 700,
          validFromTime: 0,
          autoCancel: false,
          executionFeeIncrease: 0,
        },
        deadline: 9999999999,
        desChainId: chainId, // for non-multichain actions, desChainId is the same as chainId
        relayRouter: subaccountGelatoRelayRouter,
        chainId,
        gelatoRelayFeeToken: wnt.address,
        gelatoRelayFeeAmount: expandDecimals(1, 15),
        subaccountApproval: {
          subaccount: user0.address,
          shouldAdd: true,
          expiresAt: 9999999999,
          maxAllowedCount: 10,
          actionType: keys.SUBACCOUNT_ORDER_ACTION,
          deadline: 9999999999,
          integrationId: integrationId,
        },
      };
    });

    it("DisabledFeature", async () => {
      await dataStore.setBool(keys.gaslessFeatureDisabledKey(subaccountGelatoRelayRouter.address), true);
      await expect(sendUpdateOrder(updateOrderParams)).to.be.revertedWithCustomError(errorsContract, "DisabledFeature");
    });

    it("InvalidSignature", async () => {
      await expect(
        sendUpdateOrder({ ...updateOrderParams, signature: BAD_SIGNATURE })
        // should not fail with InvalidSignature
      ).to.be.revertedWithCustomError(errorsContract, "InvalidSignature");
    });

    it("SubaccountNotAuthorized", async () => {
      updateOrderParams.subaccountApproval.signature = "0x";
      await expect(
        sendUpdateOrder(updateOrderParams)
        // should not fail with InvalidSignature
      ).to.be.revertedWithCustomError(errorsContract, "SubaccountNotAuthorized");
    });

    it("NonEmptyExternalCallsForSubaccountOrder", async () => {
      await enableSubaccount();
      await sendCreateOrder(createOrderParams);

      const orderKeys = await getOrderKeys(dataStore, 0, 1);

      updateOrderParams.params.key = orderKeys[0];
      await expect(
        sendUpdateOrder({
          ...updateOrderParams,
          externalCalls: {
            sendTokens: [ethers.constants.AddressZero],
            sendAmounts: [0],
            externalCallTargets: [user0.address],
            externalCallDataList: ["0x"],
            refundTokens: [],
            refundReceivers: [],
          },
        })
      ).to.be.revertedWithCustomError(errorsContract, "NonEmptyExternalCallsForSubaccountOrder");
    });

    it("InsufficientExecutionFee", async () => {
      await enableSubaccount();
      createOrderParams.feeParams.feeAmount = expandDecimals(1, 15);
      // set callback to 0 so estimated execution fee is 0
      createOrderParams.params.numbers.callbackGasLimit = 0;
      createOrderParams.params.numbers.executionFee = 0;
      await sendCreateOrder(createOrderParams);

      const orderKeys = await getOrderKeys(dataStore, 0, 1);

      // now increase gas limit to 500k so estimated execution fee is not zero
      await dataStore.setUint(keys.increaseOrderGasLimitKey(), 500_000);
      // await dataStore.setUint(keys.ESTIMATED_GAS_FEE_MULTIPLIER_FACTOR, decimalToFloat(1));

      updateOrderParams.params.key = orderKeys[0];
      await expect(
        sendUpdateOrder({
          ...updateOrderParams,
          feeParams: {
            ...updateOrderParams.feeParams,
            feeAmount: expandDecimals(1, 15),
          },
        })
      ).to.be.revertedWithCustomError(errorsContract, "InsufficientExecutionFee");

      // executionFee is 0, so executionFee won't be updated
      await expect(
        sendUpdateOrder({
          ...updateOrderParams,
          feeParams: {
            ...updateOrderParams.feeParams,
            feeAmount: expandDecimals(2, 15),
          },
        })
      ).to.be.revertedWithCustomError(errorsContract, "InsufficientExecutionFee");

      updateOrderParams.params.executionFeeIncrease = expandDecimals(2, 15);
      await sendUpdateOrder({
        ...updateOrderParams,
        feeParams: {
          ...updateOrderParams.feeParams,
          feeAmount: expandDecimals(3, 15),
        },
      });
    });

    it("execution fee should be capped if increased", async () => {
      const holdingAddress = user2.address;
      await dataStore.setAddress(keys.HOLDING_ADDRESS, holdingAddress);
      await enableSubaccount();
      createOrderParams.feeParams.feeAmount = expandDecimals(2, 15);
      await sendCreateOrder(createOrderParams);
      const orderKeys = await getOrderKeys(dataStore, 0, 1);
      let order = await reader.getOrder(dataStore.address, orderKeys[0]);
      expect(order.numbers.executionFee).eq(expandDecimals(1, 15));

      // it should not be capped if executionFee is 0
      updateOrderParams.params.key = orderKeys[0];
      updateOrderParams.params.executionFeeIncrease = 0;
      await sendUpdateOrder({
        ...updateOrderParams,
        feeParams: {
          ...updateOrderParams.feeParams,
          feeAmount: expandDecimals(2, 17),
        },
      });
      order = await reader.getOrder(dataStore.address, orderKeys[0]);
      expect(order.numbers.executionFee).eq(expandDecimals(1, 15));

      updateOrderParams.params.executionFeeIncrease = expandDecimals(1, 17);
      await expectBalance(wnt.address, holdingAddress, 0);
      await sendUpdateOrder({
        ...updateOrderParams,
        feeParams: {
          ...updateOrderParams.feeParams,
          feeAmount: expandDecimals(2, 17),
        },
      });
      order = await reader.getOrder(dataStore.address, orderKeys[0]);

      // 0.2 WETH in total (initial 0.001 + 0.199 from update)
<<<<<<< HEAD
      expect(order.numbers.executionFee).closeTo("8037110460000000", "10000000000000");
      expect(await wnt.balanceOf(holdingAddress)).closeTo("92962889540000000", "10000000000000");
=======
      expect(order.numbers.executionFee).closeTo("8026788640000000", "10000000000000");
      expect(await wnt.balanceOf(holdingAddress)).closeTo("92973738060000000", "10000000000000");
>>>>>>> fa59741f
    });

    it("EmptyOrder", async () => {
      await enableSubaccount();
      await wnt.connect(user1).approve(router.address, expandDecimals(1, 18));
      await expect(sendUpdateOrder(updateOrderParams)).to.be.revertedWithCustomError(errorsContract, "EmptyOrder");
    });

    it("updates order, sends relay fee, increases execution fee", async () => {
      await enableSubaccount();
      await wnt.connect(user1).approve(router.address, expandDecimals(1, 18));
      await sendCreateOrder(createOrderParams);
      const orderKeys = await getOrderKeys(dataStore, 0, 1);
      let order = await reader.getOrder(dataStore.address, orderKeys[0]);

      updateOrderParams.gelatoRelayFeeAmount = expandDecimals(1, 15);
      updateOrderParams.feeParams.feeAmount = expandDecimals(3, 15);
      updateOrderParams.params.sizeDeltaUsd = expandDecimals(1000, 30);

      const initialWethBalance = await wnt.balanceOf(user1.address);
      const gelatoRelayFee = updateOrderParams.gelatoRelayFeeAmount;
      await expectBalance(wnt.address, GELATO_RELAY_ADDRESS, gelatoRelayFee);
      updateOrderParams.params.key = orderKeys[0];
      await sendUpdateOrder({ ...updateOrderParams });
      await expectBalance(wnt.address, GELATO_RELAY_ADDRESS, bigNumberify(gelatoRelayFee).mul(2));

      // user receives the residual amount
      await expectBalance(wnt.address, user1.address, initialWethBalance.sub(expandDecimals(1, 15)));
      // and the execution fee stays the same
      order = await reader.getOrder(dataStore.address, orderKeys[0]);
      expect(order.numbers.executionFee).eq(expandDecimals(1, 15));

      updateOrderParams.params.executionFeeIncrease = expandDecimals(2, 15);
      await sendUpdateOrder({ ...updateOrderParams });

      // user doesn't receive the residual amount
      await expectBalance(wnt.address, user1.address, initialWethBalance.sub(expandDecimals(4, 15)));
      // and the execution fee is increased
      order = await reader.getOrder(dataStore.address, orderKeys[0]);
      expect(order.numbers.executionFee).eq(expandDecimals(3, 15));
      expect(order.numbers.sizeDeltaUsd).eq(expandDecimals(1000, 30));
    });
  });

  //#region cancelOrder
  describe("cancelOrder", () => {
    let cancelOrderParams: Parameters<typeof sendCancelOrder>[0];

    beforeEach(async () => {
      const tokenPermit = await getTokenPermit(
        wnt,
        user1,
        router.address,
        expandDecimals(1, 18),
        0,
        9999999999,
        chainId
      );
      cancelOrderParams = {
        sender: relaySigner,
        signer: user0,
        subaccountApprovalSigner: user1,
        feeParams: {
          feeToken: wnt.address,
          feeAmount: expandDecimals(2, 15), // 0.002 ETH
          feeSwapPath: [],
        },
        tokenPermits: [tokenPermit],
        account: user1.address,
        subaccount: user0.address,
        key: ethers.constants.HashZero,
        deadline: 9999999999,
        desChainId: chainId, // for non-multichain actions, desChainId is the same as chainId
        relayRouter: subaccountGelatoRelayRouter,
        chainId,
        gelatoRelayFeeToken: wnt.address,
        gelatoRelayFeeAmount: expandDecimals(1, 15),
        subaccountApproval: {
          subaccount: user0.address,
          shouldAdd: true,
          expiresAt: 9999999999,
          maxAllowedCount: 10,
          actionType: keys.SUBACCOUNT_ORDER_ACTION,
          deadline: 9999999999,
          integrationId: ethers.constants.HashZero,
          nonce: 0,
        },
      };
    });

    it("DisabledFeature", async () => {
      await dataStore.setBool(keys.gaslessFeatureDisabledKey(subaccountGelatoRelayRouter.address), true);
      await expect(sendCancelOrder(cancelOrderParams)).to.be.revertedWithCustomError(errorsContract, "DisabledFeature");
    });

    it("InvalidSignature", async () => {
      await expect(
        sendCancelOrder({ ...cancelOrderParams, signature: BAD_SIGNATURE })
        // should not fail with InvalidSignature
      ).to.be.revertedWithCustomError(errorsContract, "InvalidSignature");
    });

    it("SubaccountNotAuthorized", async () => {
      cancelOrderParams.subaccountApproval.signature = "0x";
      await expect(
        sendCancelOrder(cancelOrderParams)
        // should not fail with InvalidSignature
      ).to.be.revertedWithCustomError(errorsContract, "SubaccountNotAuthorized");
    });

    it("NonEmptyExternalCallsForSubaccountOrder", async () => {
      await dataStore.setAddress(keys.HOLDING_ADDRESS, user3.address);
      await enableSubaccount();
      createOrderParams.feeParams.feeAmount = expandDecimals(2, 15);
      createOrderParams.params.numbers.callbackGasLimit = 0;
      await sendCreateOrder(createOrderParams);

      const orderKeys = await getOrderKeys(dataStore, 0, 1);

      await expect(
        sendCancelOrder({
          ...cancelOrderParams,
          externalCalls: {
            sendTokens: [ethers.constants.AddressZero],
            sendAmounts: [0],
            externalCallTargets: [user0.address],
            externalCallDataList: ["0x"],
            refundTokens: [],
            refundReceivers: [],
          },
          key: orderKeys[0],
        })
      ).to.be.revertedWithCustomError(errorsContract, "NonEmptyExternalCallsForSubaccountOrder");
    });

    it("cancels order and sends relay fee", async () => {
      await enableSubaccount();
      await wnt.connect(user1).approve(router.address, expandDecimals(1, 18));
      await sendCreateOrder(createOrderParams);
      const orderKeys = await getOrderKeys(dataStore, 0, 1);
      const gelatoRelayFee = createOrderParams.gelatoRelayFeeAmount;

      await expectBalance(wnt.address, GELATO_RELAY_ADDRESS, gelatoRelayFee);
      await sendCancelOrder({ ...cancelOrderParams, key: orderKeys[0] });
      await expectBalance(wnt.address, GELATO_RELAY_ADDRESS, bigNumberify(gelatoRelayFee).mul(2));

      const orderCount = await getOrderCount(dataStore);
      expect(orderCount).eq(0);
    });
  });

  //#region removeSubaccount
  describe("removeSubaccount", () => {
    let params: Parameters<typeof sendRemoveSubaccount>[0];
    beforeEach(async () => {
      const tokenPermit = await getTokenPermit(
        wnt,
        user1,
        router.address,
        expandDecimals(1, 18),
        0,
        9999999999,
        chainId
      );
      params = {
        sender: relaySigner,
        signer: user1,
        feeParams: {
          feeToken: wnt.address,
          feeAmount: expandDecimals(2, 15), // 0.002 ETH
          feeSwapPath: [],
        },
        tokenPermits: [tokenPermit],
        subaccount: user0.address,
        account: user1.address,
        relayRouter: subaccountGelatoRelayRouter,
        chainId,
        gelatoRelayFeeToken: wnt.address,
        gelatoRelayFeeAmount: expandDecimals(1, 15),
        deadline: 9999999999,
        desChainId: chainId, // for non-multichain actions, desChainId is the same as chainId
      };
    });

    it("DisabledFeature", async () => {
      await dataStore.setBool(keys.gaslessFeatureDisabledKey(subaccountGelatoRelayRouter.address), true);
      await expect(sendRemoveSubaccount(params)).to.be.revertedWithCustomError(errorsContract, "DisabledFeature");
    });

    it("InvalidSignature", async () => {
      await expect(sendRemoveSubaccount({ ...params, signature: BAD_SIGNATURE })).to.be.revertedWithCustomError(
        errorsContract,
        "InvalidSignature"
      );
    });

    it("removes subaccount with relay fee swap", async () => {
      await handleDeposit(fixture, {
        create: {
          longTokenAmount: expandDecimals(10, 18),
          shortTokenAmount: expandDecimals(10 * 5000, 6),
        },
      });

      await usdc.connect(user1).approve(router.address, expandDecimals(1000, 6));
      const wntBalanceBefore = await wnt.balanceOf(user1.address);
      await dataStore.addAddress(keys.subaccountListKey(user1.address), user0.address);
      expect(await dataStore.getAddressCount(keys.subaccountListKey(user1.address))).to.eq(1);
      await expect(sendRemoveSubaccount({ ...params, signature: "0x1234" })).to.be.revertedWithCustomError(
        errorsContract,
        "InvalidSignature"
      );

      await expectBalance(wnt.address, GELATO_RELAY_ADDRESS, 0);
      const feeAmount = expandDecimals(5, 6);

      await sendRemoveSubaccount({
        ...params,
        feeParams: {
          feeToken: usdc.address,
          feeAmount,
          feeSwapPath: [ethUsdMarket.marketToken],
        },
        oracleParams: {
          tokens: [usdc.address, wnt.address],
          providers: [chainlinkPriceFeedProvider.address, chainlinkPriceFeedProvider.address],
          data: ["0x", "0x"],
        },
      });
      await expectBalance(wnt.address, user1.address, wntBalanceBefore);
      expect(await dataStore.getAddressCount(keys.subaccountListKey(user1.address))).to.eq(0);

      expect(createOrderParams.gelatoRelayFeeAmount).gt(0);
      await expectBalance(wnt.address, GELATO_RELAY_ADDRESS, createOrderParams.gelatoRelayFeeAmount);
    });

    it("swap relay fee with external call", async () => {
      const externalExchange = await deployContract("MockExternalExchange", []);
      await wnt.connect(user1).transfer(externalExchange.address, expandDecimals(1, 17));

      await usdc.connect(user1).approve(router.address, expandDecimals(1000, 6));
      await wnt.connect(user1).approve(router.address, expandDecimals(1, 18));

      const usdcBalanceBefore = await usdc.balanceOf(user1.address);
      const feeAmount = expandDecimals(10, 6);
      await expectBalance(wnt.address, GELATO_RELAY_ADDRESS, 0);
      const tx = await sendRemoveSubaccount({
        ...params,
        externalCalls: {
          sendTokens: [usdc.address],
          sendAmounts: [feeAmount],
          externalCallTargets: [externalExchange.address],
          externalCallDataList: [
            externalExchange.interface.encodeFunctionData("transfer", [
              wnt.address,
              subaccountGelatoRelayRouter.address,
              expandDecimals(1, 17),
            ]),
          ],
          refundTokens: [],
          refundReceivers: [],
        },
        feeParams: {
          feeToken: wnt.address,
          feeAmount: 0,
          feeSwapPath: [],
        },
      });

      // feeCollector received in WETH
      await expectBalance(wnt.address, GELATO_RELAY_ADDRESS, params.gelatoRelayFeeAmount);

      // and user sent correct amount of USDC
      const usdcBalanceAfter = await usdc.balanceOf(user1.address);
      expect(usdcBalanceAfter).eq(usdcBalanceBefore.sub(feeAmount));

      await logGasUsage({
        tx,
        label: "subaccountGelatoRelayRouter.removeSubaccount with external call",
      });
    });
  });

  //#region batch
  describe("batch", () => {
    let batchParams: Parameters<typeof sendBatch>[0];

    beforeEach(async () => {
      const tokenPermit = await getTokenPermit(
        wnt,
        user1,
        router.address,
        expandDecimals(1, 18),
        0,
        9999999999,
        chainId
      );

      batchParams = {
        sender: relaySigner,
        signer: user0,
        feeParams: {
          feeToken: wnt.address,
          feeAmount: expandDecimals(2, 15), // 0.002 ETH
          feeSwapPath: [],
        },
        tokenPermits: [tokenPermit],
        account: user1.address,
        createOrderParamsList: [],
        updateOrderParamsList: [],
        cancelOrderKeys: [],
        deadline: 9999999999,
        relayRouter: subaccountGelatoRelayRouter,
        chainId,
<<<<<<< HEAD
        desChainId: chainId, // for non-multichain actions, desChainId is the same as chainId
=======
>>>>>>> fa59741f
        gelatoRelayFeeToken: wnt.address,
        gelatoRelayFeeAmount: expandDecimals(1, 15),
        subaccountApprovalSigner: user1,
        subaccount: user0.address,
        subaccountApproval: {
          subaccount: user0.address,
          shouldAdd: true,
          expiresAt: 9999999999,
          maxAllowedCount: 10,
          actionType: keys.SUBACCOUNT_ORDER_ACTION,
          deadline: 9999999999,
        },
      };
    });
    it("DisabledFeature", async () => {
      await dataStore.setBool(keys.gaslessFeatureDisabledKey(subaccountGelatoRelayRouter.address), true);
      await expect(sendBatch({ ...batchParams })).to.be.revertedWithCustomError(errorsContract, "DisabledFeature");
    });

    it("InvalidSignature", async () => {
      await expect(sendBatch({ ...batchParams, signature: BAD_SIGNATURE })).to.be.revertedWithCustomError(
        errorsContract,
        "InvalidSignature"
      );
    });

    it("RelayEmptyBatch", async () => {
      await expect(sendBatch(batchParams)).to.be.revertedWithCustomError(errorsContract, "RelayEmptyBatch");
    });

    it("batch: creates order", async () => {
      expect(await wnt.allowance(user1.address, router.address)).to.eq(0);
      await expectBalance(wnt.address, GELATO_RELAY_ADDRESS, 0);
      const executionFee = expandDecimals(2, 15);
      batchParams.feeParams.feeAmount = expandDecimals(6, 15); // relay fee is 0.001, execution fee is 0.002, 0.003 should be sent back
      batchParams.createOrderParamsList = [defaultCreateOrderParams, defaultCreateOrderParams];
      batchParams.createOrderParamsList[0].numbers.executionFee = executionFee;
      expect(await getOrderCount(dataStore)).eq(0);

      const tx = await sendBatch({
        ...batchParams,
      });

      await logGasUsage({
        tx,
        label: "gelatoRelayRouter batch 2 create orders",
      });

      expect(await getOrderCount(dataStore)).eq(2);
      const orderKeys = await getOrderKeys(dataStore, 0, 2);
      const order = await reader.getOrder(dataStore.address, orderKeys[0]);
      const order2 = await reader.getOrder(dataStore.address, orderKeys[1]);

      expect(order.addresses.account).eq(user1.address);

      expect(order2.addresses.account).eq(user1.address);
      expect(order2.numbers.sizeDeltaUsd).eq(decimalToFloat(1000));
      expect(order2.numbers.acceptablePrice).eq(decimalToFloat(4900));
      expect(order2.numbers.triggerPrice).eq(decimalToFloat(4800));
      expect(order2.numbers.minOutputAmount).eq(700);
      expect(order2.flags.autoCancel).eq(false);

      defaultCreateOrderParams.numbers.initialCollateralDeltaAmount = 500600;
      batchParams.createOrderParamsList = [defaultCreateOrderParams];
      batchParams.cancelOrderKeys = [orderKeys[0]];
      batchParams.updateOrderParamsList = [
        {
          key: orderKeys[1],
          sizeDeltaUsd: 301,
          acceptablePrice: 302,
          triggerPrice: 303,
          minOutputAmount: 304,
          validFromTime: 305,
          autoCancel: true,
          executionFeeIncrease: 0,
        },
      ];
      const tx2 = await sendBatch({
        ...batchParams,
      });

      expect(await getOrderCount(dataStore)).eq(2);

      const orderAfter = await reader.getOrder(dataStore.address, orderKeys[0]);
      expect(orderAfter.addresses.account).eq(ethers.constants.AddressZero);

      const order2After = await reader.getOrder(dataStore.address, orderKeys[1]);
      expect(order2After.numbers.sizeDeltaUsd).eq(301);
      expect(order2After.numbers.acceptablePrice).eq(302);
      expect(order2After.numbers.triggerPrice).eq(303);
      expect(order2After.numbers.minOutputAmount).eq(304);
      expect(order2After.numbers.validFromTime).eq(305);
      expect(order2After.flags.autoCancel).eq(true);

      const orderKeysAfter = await getOrderKeys(dataStore, 0, 2);
      const order3After = await reader.getOrder(dataStore.address, orderKeysAfter[0]);
      expect(order3After.addresses.account).eq(user1.address);
      expect(order3After.numbers.initialCollateralDeltaAmount).eq(500600);

      await logGasUsage({
        tx: tx2,
        label: "gelatoRelayRouter batch 1 cancel order, 1 update order",
      });
    });
  });
});<|MERGE_RESOLUTION|>--- conflicted
+++ resolved
@@ -975,13 +975,8 @@
       order = await reader.getOrder(dataStore.address, orderKeys[0]);
 
       // 0.2 WETH in total (initial 0.001 + 0.199 from update)
-<<<<<<< HEAD
-      expect(order.numbers.executionFee).closeTo("8037110460000000", "10000000000000");
-      expect(await wnt.balanceOf(holdingAddress)).closeTo("92962889540000000", "10000000000000");
-=======
-      expect(order.numbers.executionFee).closeTo("8026788640000000", "10000000000000");
-      expect(await wnt.balanceOf(holdingAddress)).closeTo("92973738060000000", "10000000000000");
->>>>>>> fa59741f
+      expect(order.numbers.executionFee).closeTo("8039135020000000", "10000000000000");
+      expect(await wnt.balanceOf(holdingAddress)).closeTo("92960864980000000", "10000000000000");
     });
 
     it("EmptyOrder", async () => {
@@ -1296,10 +1291,7 @@
         deadline: 9999999999,
         relayRouter: subaccountGelatoRelayRouter,
         chainId,
-<<<<<<< HEAD
         desChainId: chainId, // for non-multichain actions, desChainId is the same as chainId
-=======
->>>>>>> fa59741f
         gelatoRelayFeeToken: wnt.address,
         gelatoRelayFeeAmount: expandDecimals(1, 15),
         subaccountApprovalSigner: user1,
