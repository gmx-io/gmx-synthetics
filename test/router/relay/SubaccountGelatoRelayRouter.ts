--- conflicted
+++ resolved
@@ -976,13 +976,8 @@
       order = await reader.getOrder(dataStore.address, orderKeys[0]);
 
       // 0.2 WETH in total (initial 0.001 + 0.199 from update)
-<<<<<<< HEAD
-      expect(order.numbers.executionFee).closeTo("8037124040000000", "10000000000000");
-      expect(await wnt.balanceOf(holdingAddress)).closeTo("92973738060000000", "10000000000000");
-=======
       expect(order.numbers.executionFee).closeTo("8039135020000000", "10000000000000");
       expect(await wnt.balanceOf(holdingAddress)).closeTo("92960864980000000", "10000000000000");
->>>>>>> 87b7d9a7
     });
 
     it("EmptyOrder", async () => {
@@ -1297,11 +1292,7 @@
         deadline: 9999999999,
         relayRouter: subaccountGelatoRelayRouter,
         chainId,
-<<<<<<< HEAD
-        desChainId: chainId,
-=======
         desChainId: chainId, // for non-multichain actions, desChainId is the same as chainId
->>>>>>> 87b7d9a7
         gelatoRelayFeeToken: wnt.address,
         gelatoRelayFeeAmount: expandDecimals(1, 15),
         subaccountApprovalSigner: user1,
