import { expect } from "chai";

import { deployContract } from "../../../utils/deploy";
import { deployFixture } from "../../../utils/fixture";
import { errorsContract } from "../../../utils/error";

const BAD_SIGNATURE =
  "0x122e3efab9b46c82dc38adf4ea6cd2c753b00f95c217a0e3a0f4dd110839f07a08eb29c1cc414d551349510e23a75219cd70c8b88515ed2b83bbd88216ffdb051f";
const chainId = 42161;

describe("Relay signatures", () => {
  let fixture;
  let user0;
  let domain;
<<<<<<< HEAD
  let dataStore,
    eventEmitter,
    oracle,
    orderHandler,
    orderVault,
    router,
    roleStore,
    marketStoreUtils,
    orderStoreUtils,
    swapUtils,
    relayUtils,
    mockContract,
    marketUtils;
=======
  let dataStore, eventEmitter, oracle, orderHandler, orderVault, router, relayUtils, orderStoreUtils, mockContract;
>>>>>>> 5ceb6fc2

  beforeEach(async () => {
    fixture = await deployFixture();
    ({ user0 } = fixture.accounts);
<<<<<<< HEAD
    ({
      dataStore,
      orderVault,
      router,
      roleStore,
      eventEmitter,
      oracle,
      orderHandler,
      marketStoreUtils,
      orderStoreUtils,
      swapUtils,
      relayUtils,
      marketUtils,
    } = fixture.contracts);
=======
    ({ dataStore, orderVault, router, eventEmitter, oracle, orderHandler, relayUtils, orderStoreUtils } =
      fixture.contracts);
>>>>>>> 5ceb6fc2
  });

  beforeEach(async () => {
    mockContract = await deployContract(
      "MockGelatoRelayRouter",
      [
        router.address,
        roleStore.address,
        dataStore.address,
        eventEmitter.address,
        oracle.address,
        orderHandler.address,
        orderVault.address,
        ethers.constants.AddressZero,
      ],
      {
        libraries: {
          OrderStoreUtils: orderStoreUtils.address,
<<<<<<< HEAD
          SwapUtils: swapUtils.address,
          RelayUtils: relayUtils.address,
          MarketUtils: marketUtils.address,
=======
          RelayUtils: relayUtils.address,
>>>>>>> 5ceb6fc2
        },
      }
    );
    domain = {
      name: "GmxBaseGelatoRelayRouter",
      version: "1",
      chainId,
      verifyingContract: mockContract.address,
    };
  });

  it("testSimpleSignature", async () => {
    const types = {
      PrimaryStruct: [{ name: "account", type: "address" }],
    };

    const account = user0.address;
    const value = {
      account: account,
    };

    const signature = await user0._signTypedData(domain, types, value);
    await mockContract.testSimpleSignature(account, signature, chainId);

    await expect(mockContract.testSimpleSignature(account, BAD_SIGNATURE, chainId)).to.be.revertedWithCustomError(
      errorsContract,
      "InvalidSignature"
    );
  });

  it("testNestedSignature", async () => {
    const types = {
      PrimaryStruct: [
        { name: "account", type: "address" },
        { name: "nested", type: "Nested" },
      ],
      Nested: [
        { name: "foo", type: "uint256" },
        { name: "bar", type: "bool" },
      ],
    };
    const nested = {
      foo: 1,
      bar: true,
    };
    const account = user0.address;
    const value = {
      account: account,
      nested: nested,
    };
    const signature = await user0._signTypedData(domain, types, value);
    await mockContract.testNestedSignature(nested, account, signature, chainId);

    await expect(
      mockContract.testNestedSignature(nested, account, BAD_SIGNATURE, chainId)
    ).to.be.revertedWithCustomError(errorsContract, "InvalidSignature");
  });

  it("testArraySignature", async () => {
    const types = {
      PrimaryStruct: [
        { name: "account", type: "address" },
        { name: "array", type: "address[]" },
      ],
    };

    const account = user0.address;
    const value = {
      account: account,
      array: [account, account],
    };
    const signature = await user0._signTypedData(domain, types, value);
    await mockContract.testArraySignature([account, account], account, signature, chainId);

    await expect(
      mockContract.testArraySignature([account, account], account, BAD_SIGNATURE, chainId)
    ).to.be.revertedWithCustomError(errorsContract, "InvalidSignature");
  });
});<|MERGE_RESOLUTION|>--- conflicted
+++ resolved
@@ -12,46 +12,22 @@
   let fixture;
   let user0;
   let domain;
-<<<<<<< HEAD
   let dataStore,
+    roleStore,
     eventEmitter,
     oracle,
     orderHandler,
     orderVault,
     router,
-    roleStore,
-    marketStoreUtils,
+    relayUtils,
     orderStoreUtils,
-    swapUtils,
-    relayUtils,
-    mockContract,
-    marketUtils;
-=======
-  let dataStore, eventEmitter, oracle, orderHandler, orderVault, router, relayUtils, orderStoreUtils, mockContract;
->>>>>>> 5ceb6fc2
+    mockContract;
 
   beforeEach(async () => {
     fixture = await deployFixture();
     ({ user0 } = fixture.accounts);
-<<<<<<< HEAD
-    ({
-      dataStore,
-      orderVault,
-      router,
-      roleStore,
-      eventEmitter,
-      oracle,
-      orderHandler,
-      marketStoreUtils,
-      orderStoreUtils,
-      swapUtils,
-      relayUtils,
-      marketUtils,
-    } = fixture.contracts);
-=======
-    ({ dataStore, orderVault, router, eventEmitter, oracle, orderHandler, relayUtils, orderStoreUtils } =
+    ({ dataStore, roleStore, orderVault, router, eventEmitter, oracle, orderHandler, relayUtils, orderStoreUtils } =
       fixture.contracts);
->>>>>>> 5ceb6fc2
   });
 
   beforeEach(async () => {
@@ -70,13 +46,7 @@
       {
         libraries: {
           OrderStoreUtils: orderStoreUtils.address,
-<<<<<<< HEAD
-          SwapUtils: swapUtils.address,
           RelayUtils: relayUtils.address,
-          MarketUtils: marketUtils.address,
-=======
-          RelayUtils: relayUtils.address,
->>>>>>> 5ceb6fc2
         },
       }
     );
