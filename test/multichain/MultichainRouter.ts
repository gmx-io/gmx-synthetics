--- conflicted
+++ resolved
@@ -36,12 +36,9 @@
 import { hashData, hashString } from "../../utils/hash";
 import { getPositionCount } from "../../utils/position";
 import { expectBalance } from "../../utils/validation";
-<<<<<<< HEAD
 import { executeLiquidation } from "../../utils/liquidation";
 import { executeAdl, updateAdlState } from "../../utils/adl";
-=======
 import { getClaimableCollateralTimeKey } from "../../utils/collateral";
->>>>>>> c520aee3
 
 export async function mintAndBridge(
   fixture,
