--- conflicted
+++ resolved
@@ -355,13 +355,8 @@
     expect(await dataStore.getUint(keys.multichainBalanceKey(user1.address, wnt.address))).to.approximately(
       wntAmount
         .div(2) // 50% of WNT deposited
-<<<<<<< HEAD
-        .add("6747587957980704"), // execution fee refunds (from deposit + glvDeposit + glvWithdrawal)
-      expandDecimals(1, 12)
-=======
         .add("6744710957957688"), // execution fee refunds (from deposit + glvDeposit + glvWithdrawal)
       expandDecimals(5, 12)
->>>>>>> d18c3b47
     );
     expect(await dataStore.getUint(keys.multichainBalanceKey(user1.address, usdc.address))).eq(
       usdcAmount.div(2) // 50% of USDC deposited
@@ -413,13 +408,8 @@
     expect(await dataStore.getUint(keys.multichainBalanceKey(user1.address, wnt.address))).to.approximately(
       wntAmount
         .div(2) // 50% of WNT deposited
-<<<<<<< HEAD
-        .add("6747586957980696"), // execution fee refunds (from deposit + glvDeposit + glvWithdrawal)
-      expandDecimals(1, 12)
-=======
         .add("6744710957957688"), // execution fee refunds (from deposit + glvDeposit + glvWithdrawal)
       expandDecimals(5, 12)
->>>>>>> d18c3b47
     );
     expect(await dataStore.getUint(keys.multichainBalanceKey(user1.address, usdc.address))).eq(
       expandDecimals(22_500, 6)
@@ -439,13 +429,8 @@
     expect(await dataStore.getUint(keys.multichainBalanceKey(user1.address, wnt.address))).to.approximately(
       wntAmount
         .div(2) // 50% of WNT deposited
-<<<<<<< HEAD
-        .add("6747585957980688"), // execution fee refunds (from deposit + glvDeposit + glvWithdrawal)
-      expandDecimals(1, 12)
-=======
         .add("6744710957957688"), // execution fee refunds (from deposit + glvDeposit + glvWithdrawal)
       expandDecimals(5, 12)
->>>>>>> d18c3b47
     );
     expect(await dataStore.getUint(keys.multichainBalanceKey(user1.address, usdc.address))).to.eq(
       expandDecimals(22_500, 6)
@@ -466,13 +451,8 @@
     // user's multichain balance
     expect(await dataStore.getUint(keys.multichainBalanceKey(user1.address, wnt.address))).to.approximately(
       wntAmount // 100% of WNT deposited
-<<<<<<< HEAD
-        .add("9233173945865392"), // execution fee refunds (from deposit + glvDeposit + glvWithdrawal + withdrawal)
-      expandDecimals(1, 12)
-=======
         .add("9228684945829480"), // execution fee refunds (from deposit + glvDeposit + glvWithdrawal + withdrawal)
       expandDecimals(5, 12)
->>>>>>> d18c3b47
     );
     expect(await dataStore.getUint(keys.multichainBalanceKey(user1.address, usdc.address))).to.eq(
       expandDecimals(45_000, 6)
