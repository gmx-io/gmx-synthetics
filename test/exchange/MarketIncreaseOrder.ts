import { expect } from "chai";

import { deployContract } from "../../utils/deploy";
import { usingResult } from "../../utils/use";
import { getMarketTokenPriceWithPoolValue } from "../../utils/market";
import { deployFixture } from "../../utils/fixture";
import { expandDecimals, decimalToFloat } from "../../utils/math";
import { getSupplyOf } from "../../utils/token";
import { handleDeposit } from "../../utils/deposit";
import { OrderType, getOrderCount, getOrderKeys, createOrder, executeOrder, handleOrder } from "../../utils/order";
import { getPositionCount, getAccountPositionCount, getPositionKeys } from "../../utils/position";
import { getExecuteParams } from "../../utils/exchange";
import { errorsContract } from "../../utils/error";
import * as keys from "../../utils/keys";

describe("Exchange.MarketIncreaseOrder", () => {
  const { provider } = ethers;

  let fixture;
  let user0, user1;
  let reader,
    dataStore,
    orderVault,
    referralStorage,
    ethUsdMarket,
    ethUsdSingleTokenMarket,
    btcUsdMarket,
    wnt,
    wbtc,
    usdc;
  let executionFee;

  beforeEach(async () => {
    fixture = await deployFixture();
    ({ user0, user1 } = fixture.accounts);
    ({
      reader,
      dataStore,
      orderVault,
      referralStorage,
      ethUsdMarket,
      ethUsdSingleTokenMarket,
      btcUsdMarket,
      wnt,
      wbtc,
      usdc,
    } = fixture.contracts);
    ({ executionFee } = fixture.props);

    await handleDeposit(fixture, {
      create: {
        market: ethUsdMarket,
        longTokenAmount: expandDecimals(1000, 18),
        shortTokenAmount: expandDecimals(1000 * 1000, 6),
      },
    });

    await handleDeposit(fixture, {
      create: {
        market: btcUsdMarket,
        longTokenAmount: expandDecimals(1, 18),
        shortTokenAmount: expandDecimals(50 * 1000, 6),
      },
      execute: getExecuteParams(fixture, { tokens: [wbtc, usdc] }),
    });
  });

  it("createOrder", async () => {
    expect(await getOrderCount(dataStore)).eq(0);
    await dataStore.setUint(keys.MAX_DATA_LENGTH, 256);
    const dataList = [ethers.utils.formatBytes32String("customData")];
    const params = {
      market: ethUsdMarket,
      initialCollateralToken: wnt,
      initialCollateralDeltaAmount: expandDecimals(10, 18),
      swapPath: [ethUsdMarket.marketToken],
      orderType: OrderType.MarketIncrease,
      sizeDeltaUsd: decimalToFloat(200 * 1000),
      acceptablePrice: expandDecimals(5001, 12),
      executionFee,
      minOutputAmount: expandDecimals(50000, 6),
      isLong: true,
      shouldUnwrapNativeToken: false,
      gasUsageLabel: "createOrder",
      cancellationReceiver: user1,
      dataList,
    };

    await createOrder(fixture, params);

    expect(await getOrderCount(dataStore)).eq(1);

    const orderKeys = await getOrderKeys(dataStore, 0, 1);
    const order = await reader.getOrder(dataStore.address, orderKeys[0]);

    expect(order.addresses.account).eq(user0.address);
    expect(order.addresses.market).eq(ethUsdMarket.marketToken);
    expect(order.addresses.initialCollateralToken).eq(wnt.address);
    expect(order.addresses.swapPath).eql([ethUsdMarket.marketToken]);
    expect(order.addresses.cancellationReceiver).eq(user1.address);
    expect(order.numbers.orderType).eq(OrderType.MarketIncrease);
    expect(order.numbers.sizeDeltaUsd).eq(decimalToFloat(200 * 1000));
    expect(order.numbers.initialCollateralDeltaAmount).eq(expandDecimals(10, 18));
    expect(order.numbers.acceptablePrice).eq(expandDecimals(5001, 12));
    expect(order.numbers.executionFee).eq(expandDecimals(1, 15));
    expect(order.numbers.minOutputAmount).eq(expandDecimals(50000, 6));
    expect(order.flags.isLong).eq(true);
    expect(order.flags.shouldUnwrapNativeToken).eq(false);
    expect(order._dataList).deep.eq(dataList);

    await expect(createOrder(fixture, { ...params, cancellationReceiver: orderVault })).to.be.revertedWithCustomError(
      errorsContract,
      "InvalidReceiver"
    );
  });

  it("executeOrder validations", async () => {
    const params = {
      account: user0,
      market: ethUsdMarket,
      initialCollateralToken: wnt,
      initialCollateralDeltaAmount: expandDecimals(1, 18),
      swapPath: [],
      sizeDeltaUsd: decimalToFloat(1000),
      acceptablePrice: expandDecimals(5001, 12),
      executionFee: expandDecimals(1, 15),
      minOutputAmount: 0,
      orderType: OrderType.MarketIncrease,
      isLong: true,
      shouldUnwrapNativeToken: false,
    };

    await handleOrder(fixture, {
      create: {
        ...params,
        initialCollateralToken: usdc,
        initialCollateralDeltaAmount: expandDecimals(5000, 6),
        swapPath: [btcUsdMarket.marketToken],
      },
      execute: {
        ...getExecuteParams(fixture, { tokens: [wnt, wbtc, usdc] }),
        expectedCancellationReason: "InvalidCollateralTokenForMarket",
      },
    });
  });

  it("executeOrder", async () => {
    expect(await getOrderCount(dataStore)).eq(0);

    const params = {
      account: user0,
      market: ethUsdMarket,
      initialCollateralToken: wnt,
      initialCollateralDeltaAmount: expandDecimals(10, 18),
      swapPath: [],
      sizeDeltaUsd: decimalToFloat(200 * 1000),
      acceptablePrice: expandDecimals(5001, 12),
      executionFee: expandDecimals(1, 15),
      minOutputAmount: expandDecimals(50000, 6),
      orderType: OrderType.MarketIncrease,
      isLong: true,
      shouldUnwrapNativeToken: false,
    };

    await createOrder(fixture, params);

    expect(await getOrderCount(dataStore)).eq(1);
    expect(await getAccountPositionCount(dataStore, user0.address)).eq(0);
    expect(await getPositionCount(dataStore)).eq(0);

    await executeOrder(fixture, {
      gasUsageLabel: "executeOrder",
    });

    expect(await getOrderCount(dataStore)).eq(0);
    expect(await getAccountPositionCount(dataStore, user0.address)).eq(1);
    expect(await getPositionCount(dataStore)).eq(1);

    params.account = user1;

    await handleOrder(fixture, {
      create: params,
      execute: {
        gasUsageLabel: "executeOrder",
      },
    });

    expect(await getAccountPositionCount(dataStore, user1.address)).eq(1);
    expect(await getPositionCount(dataStore)).eq(2);
  });

  it("validates collateral amount", async () => {
    await dataStore.setUint(keys.positionFeeFactorKey(ethUsdMarket.marketToken, true), decimalToFloat(5, 4)); // 0.05%
    await dataStore.setUint(keys.positionFeeFactorKey(ethUsdMarket.marketToken, false), decimalToFloat(5, 4)); // 0.05%

    const params = {
      account: user0,
      market: ethUsdMarket,
      initialCollateralToken: usdc,
      initialCollateralDeltaAmount: expandDecimals(1000, 6),
      swapPath: [],
      sizeDeltaUsd: decimalToFloat(20 * 1000),
      acceptablePrice: expandDecimals(4990, 12),
      executionFee: expandDecimals(1, 15),
      minOutputAmount: expandDecimals(900, 6),
      orderType: OrderType.MarketIncrease,
      isLong: false,
      shouldUnwrapNativeToken: false,
    };

    await handleOrder(fixture, { create: params });

    await handleOrder(fixture, {
      create: { ...params, initialCollateralDeltaAmount: 0, minOutputAmount: 0, account: user1 },
      execute: {
        expectedCancellationReason: "InsufficientCollateralAmount",
      },
    });

    await handleOrder(fixture, {
      create: { ...params, initialCollateralDeltaAmount: expandDecimals(1000, 6), account: user0 },
      execute: {
        tokens: [wnt.address, usdc.address],
        precisions: [8, 18],
        minPrices: [expandDecimals(5500, 4), expandDecimals(1, 6)],
        maxPrices: [expandDecimals(5500, 4), expandDecimals(1, 6)],
        expectedCancellationReason: "LiquidatablePosition",
      },
    });

    await handleOrder(fixture, {
      create: { ...params, initialCollateralDeltaAmount: expandDecimals(2000, 6), account: user0 },
      execute: {
        tokens: [wnt.address, usdc.address],
        precisions: [8, 18],
        minPrices: [expandDecimals(5500, 4), expandDecimals(1, 6)],
        maxPrices: [expandDecimals(5500, 4), expandDecimals(1, 6)],
      },
    });
  });

  it("refunds execution fee", async () => {
    await dataStore.setUint(keys.EXECUTION_GAS_FEE_MULTIPLIER_FACTOR, decimalToFloat(1));

    const params = {
      account: user0,
      receiver: user1,
      market: ethUsdMarket,
      initialCollateralToken: usdc,
      initialCollateralDeltaAmount: expandDecimals(100 * 1000, 6),
      swapPath: [],
      sizeDeltaUsd: decimalToFloat(100 * 1000),
      acceptablePrice: expandDecimals(4990, 12),
      executionFee: expandDecimals(2, 15),
      minOutputAmount: expandDecimals(50000, 6),
      orderType: OrderType.MarketIncrease,
      isLong: false,
      shouldUnwrapNativeToken: false,
    };

    const initialBalance = await provider.getBalance(user1.address);

    await handleOrder(fixture, { create: params });

<<<<<<< HEAD
    expect((await provider.getBalance(user1.address)).sub(initialBalance)).closeTo("47797984382384", "10000000000000");
=======
    expect((await provider.getBalance(user1.address)).sub(initialBalance)).closeTo("65304984522440", "10000000000000");
>>>>>>> 7885707e
  });

  it("refund execution fee callback", async () => {
    await dataStore.setUint(keys.EXECUTION_GAS_FEE_MULTIPLIER_FACTOR, decimalToFloat(1));
    const mockCallbackReceiver = await deployContract("MockCallbackReceiver", []);

    const params = {
      account: user0,
      receiver: user1,
      market: ethUsdMarket,
      initialCollateralToken: usdc,
      initialCollateralDeltaAmount: expandDecimals(100 * 1000, 6),
      swapPath: [],
      sizeDeltaUsd: decimalToFloat(100 * 1000),
      acceptablePrice: expandDecimals(4990, 12),
      executionFee: expandDecimals(2, 15),
      minOutputAmount: expandDecimals(50000, 6),
      orderType: OrderType.MarketIncrease,
      isLong: false,
      shouldUnwrapNativeToken: false,
      callbackContract: mockCallbackReceiver,
    };

    const initialBalance = await provider.getBalance(user1.address);

    expect(await provider.getBalance(mockCallbackReceiver.address)).eq("0");

    await handleOrder(fixture, { create: params });

    expect((await provider.getBalance(user1.address)).sub(initialBalance)).eq(0);

    expect(await provider.getBalance(mockCallbackReceiver.address)).closeTo("2240984017928", "10000000000000");
  });

  it("validates reserve", async () => {
    const params = {
      account: user0,
      market: ethUsdMarket,
      initialCollateralToken: usdc,
      initialCollateralDeltaAmount: expandDecimals(100 * 1000, 6),
      swapPath: [],
      sizeDeltaUsd: decimalToFloat(300 * 1000),
      acceptablePrice: expandDecimals(4990, 12),
      executionFee: expandDecimals(1, 15),
      minOutputAmount: expandDecimals(50000, 6),
      orderType: OrderType.MarketIncrease,
      isLong: false,
      shouldUnwrapNativeToken: false,
    };

    await handleOrder(fixture, { create: params });

    await handleOrder(fixture, {
      create: params,
      execute: {
        expectedCancellationReason: "InsufficientReserve",
      },
    });
  });

  it("validates open interest", async () => {
    await dataStore.setUint(keys.maxOpenInterestKey(ethUsdMarket.marketToken, false), decimalToFloat(200 * 1000));

    const params = {
      account: user0,
      market: ethUsdMarket,
      initialCollateralToken: usdc,
      initialCollateralDeltaAmount: expandDecimals(100 * 1000, 6),
      swapPath: [],
      sizeDeltaUsd: decimalToFloat(150 * 1000),
      acceptablePrice: expandDecimals(4990, 12),
      executionFee: expandDecimals(1, 15),
      minOutputAmount: expandDecimals(50000, 6),
      orderType: OrderType.MarketIncrease,
      isLong: false,
      shouldUnwrapNativeToken: false,
    };

    await handleOrder(fixture, { create: params });

    await handleOrder(fixture, {
      create: params,
      execute: {
        expectedCancellationReason: "MaxOpenInterestExceeded",
      },
    });
  });

  it("validates position", async () => {
    await dataStore.setUint(keys.positionImpactFactorKey(ethUsdMarket.marketToken, true), decimalToFloat(5, 9));
    await dataStore.setUint(keys.positionImpactFactorKey(ethUsdMarket.marketToken, false), decimalToFloat(1, 8));
    await dataStore.setUint(keys.positionImpactExponentFactorKey(ethUsdMarket.marketToken), decimalToFloat(2, 0));

    await dataStore.setUint(keys.positionFeeFactorKey(ethUsdMarket.marketToken, true), decimalToFloat(5, 4)); // 0.05%
    await dataStore.setUint(keys.positionFeeFactorKey(ethUsdMarket.marketToken, false), decimalToFloat(5, 4)); // 0.05%

    await dataStore.setUint(
      keys.maxPositionImpactFactorForLiquidationsKey(ethUsdMarket.marketToken),
      decimalToFloat(1) // 100%
    );

    const params = {
      account: user0,
      market: ethUsdMarket,
      initialCollateralToken: usdc,
      initialCollateralDeltaAmount: expandDecimals(1000, 6),
      swapPath: [],
      sizeDeltaUsd: decimalToFloat(20 * 1000),
      acceptablePrice: 1,
      executionFee: expandDecimals(1, 15),
      minOutputAmount: expandDecimals(900, 6),
      orderType: OrderType.MarketIncrease,
      isLong: false,
      shouldUnwrapNativeToken: false,
    };

    await handleOrder(fixture, { create: params });

    await handleOrder(fixture, {
      create: { ...params, initialCollateralDeltaAmount: expandDecimals(1000, 6), account: user0 },
      execute: {
        tokens: [wnt.address, usdc.address],
        precisions: [8, 18],
        minPrices: [expandDecimals(5500, 4), expandDecimals(1, 6)],
        maxPrices: [expandDecimals(5500, 4), expandDecimals(1, 6)],
        expectedCancellationReason: "LiquidatablePosition",
      },
    });

    await dataStore.setUint(keys.positionImpactFactorKey(ethUsdMarket.marketToken, false), decimalToFloat(5, 7));

    await handleOrder(fixture, {
      create: {
        ...params,
        orderType: OrderType.MarketDecrease,
        initialCollateralDeltaAmount: expandDecimals(800, 6),
        sizeDeltaUsd: decimalToFloat(1 * 1000),
        acceptablePrice: expandDecimals(5000, 12),
      },
      execute: {
        expectedCancellationReason: "LiquidatablePosition",
      },
    });

    await dataStore.setUint(
      keys.maxPositionImpactFactorForLiquidationsKey(ethUsdMarket.marketToken),
      decimalToFloat(1, 2) // 1%
    );

    await handleOrder(fixture, {
      create: { ...params, initialCollateralDeltaAmount: expandDecimals(1000, 6), account: user0 },
    });

    await dataStore.setUint(keys.positionImpactFactorKey(ethUsdMarket.marketToken, false), decimalToFloat(1, 8));

    await dataStore.setUint(keys.MIN_COLLATERAL_USD, decimalToFloat(5000));

    await handleOrder(fixture, {
      create: params,
      execute: {
        expectedCancellationReason: "LiquidatablePosition",
      },
    });

    await dataStore.setUint(keys.MIN_COLLATERAL_USD, decimalToFloat(10));

    await handleOrder(fixture, { create: params });

    await dataStore.setUint(keys.minCollateralFactorKey(ethUsdMarket.marketToken), decimalToFloat(1, 1)); // 10x

    await handleOrder(fixture, {
      create: params,
      execute: {
        expectedCancellationReason: "InsufficientCollateralUsd",
      },
    });
  });

  it("swaps tokens", async () => {
    const params = {
      market: ethUsdMarket,
      initialCollateralToken: wnt,
      initialCollateralDeltaAmount: expandDecimals(10, 18),
      swapPath: [ethUsdMarket.marketToken],
      orderType: OrderType.MarketIncrease,
      sizeDeltaUsd: decimalToFloat(200 * 1000),
      acceptablePrice: expandDecimals(5001, 12),
      executionFee,
      minOutputAmount: expandDecimals(50000, 6),
      isLong: true,
      shouldUnwrapNativeToken: false,
    };

    await handleOrder(fixture, { create: params });

    const block = await provider.getBlock();

    const prices = {
      indexTokenPrice: {
        min: expandDecimals(5000, 12),
        max: expandDecimals(5000, 12),
      },
      longTokenPrice: {
        min: expandDecimals(5000, 12),
        max: expandDecimals(5000, 12),
      },
      shortTokenPrice: {
        min: expandDecimals(1, 24),
        max: expandDecimals(1, 24),
      },
    };

    const positionKeys = await getPositionKeys(dataStore, 0, 10);
    const position0 = await reader.getPositionInfo(
      dataStore.address,
      referralStorage.address,
      positionKeys[positionKeys.length - 1],
      prices,
      0, // sizeDeltaUsd
      ethers.constants.AddressZero,
      true // usePositionSizeAsSizeDeltaUsd
    );

    expect(position0.position.addresses.account).eq(user0.address);
    expect(position0.position.addresses.market).eq(ethUsdMarket.marketToken);
    expect(position0.position.addresses.collateralToken).eq(usdc.address);
    expect(position0.position.numbers.sizeInUsd).eq(decimalToFloat(200 * 1000));
    expect(position0.position.numbers.sizeInTokens).eq(expandDecimals(40, 18));
    expect(position0.position.numbers.collateralAmount).eq(expandDecimals(50000, 6));
    expect(position0.position.numbers.borrowingFactor).eq(0);
    expect(position0.position.numbers.fundingFeeAmountPerSize).eq(0);
    expect(position0.position.numbers.longTokenClaimableFundingAmountPerSize).eq(0);
    expect(position0.position.numbers.shortTokenClaimableFundingAmountPerSize).eq(0);
    expect(position0.position.numbers.increasedAtTime).eq(block.timestamp);
    expect(position0.position.numbers.decreasedAtTime).eq(0);
    expect(position0.position.flags.isLong).eq(true);
  });

  it("single token market", async () => {
    await handleDeposit(fixture, {
      create: {
        market: ethUsdSingleTokenMarket,
        shortTokenAmount: expandDecimals(20 * 1000, 6),
      },
    });

    expect(await getSupplyOf(ethUsdSingleTokenMarket.marketToken)).eq(expandDecimals(20 * 1000, 18));
    await usingResult(
      getMarketTokenPriceWithPoolValue(fixture, {
        market: ethUsdSingleTokenMarket,
        prices: {
          longTokenPrice: {
            min: expandDecimals(1, 6 + 18),
            max: expandDecimals(1, 6 + 18),
          },
        },
      }),
      async ([marketTokenPrice, poolValueInfo]) => {
        expect(marketTokenPrice).eq(expandDecimals(1, 30));
        expect(poolValueInfo.poolValue).eq(expandDecimals(20 * 1000, 30));
      }
    );

    await handleOrder(fixture, {
      create: {
        market: ethUsdSingleTokenMarket,
        initialCollateralToken: usdc,
        initialCollateralDeltaAmount: expandDecimals(5000, 6),
        swapPath: [],
        sizeDeltaUsd: decimalToFloat(1000),
        acceptablePrice: expandDecimals(5001, 12),
        orderType: OrderType.MarketIncrease,
        isLong: true,
      },
      execute: {
        ...getExecuteParams(fixture, { tokens: [wnt, usdc] }),
      },
    });

    await usingResult(
      getMarketTokenPriceWithPoolValue(fixture, {
        market: ethUsdSingleTokenMarket,
        prices: {
          longTokenPrice: {
            min: expandDecimals(1, 6 + 18),
            max: expandDecimals(1, 6 + 18),
          },
        },
      }),
      async ([marketTokenPrice, poolValueInfo]) => {
        expect(marketTokenPrice).eq(expandDecimals(1, 30));
        expect(poolValueInfo.poolValue).eq(expandDecimals(20 * 1000, 30));
      }
    );

    await usingResult(
      getMarketTokenPriceWithPoolValue(fixture, {
        market: ethUsdSingleTokenMarket,
        prices: {
          indexTokenPrice: {
            min: expandDecimals(6000, 4 + 8),
            max: expandDecimals(6000, 4 + 8),
          },
          longTokenPrice: {
            min: expandDecimals(1, 6 + 18),
            max: expandDecimals(1, 6 + 18),
          },
        },
      }),
      async ([marketTokenPrice, poolValueInfo]) => {
        expect(marketTokenPrice).eq(expandDecimals(99, 28));
        expect(poolValueInfo.poolValue).eq(expandDecimals(19800, 30));
      }
    );
  });
});<|MERGE_RESOLUTION|>--- conflicted
+++ resolved
@@ -262,11 +262,7 @@
 
     await handleOrder(fixture, { create: params });
 
-<<<<<<< HEAD
-    expect((await provider.getBalance(user1.address)).sub(initialBalance)).closeTo("47797984382384", "10000000000000");
-=======
     expect((await provider.getBalance(user1.address)).sub(initialBalance)).closeTo("65304984522440", "10000000000000");
->>>>>>> 7885707e
   });
 
   it("refund execution fee callback", async () => {
