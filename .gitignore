--- conflicted
+++ resolved
@@ -25,9 +25,6 @@
 .cursorignore*
 
 .idea
-<<<<<<< HEAD
+abi
 
-validation
-=======
-abi
->>>>>>> 2cd082d8
+validation