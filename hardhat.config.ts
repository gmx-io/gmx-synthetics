import dotenv from "dotenv";
dotenv.config();

import path from "path";
import fs from "fs";
import { ethers } from "ethers";

import { HardhatUserConfig, task, types } from "hardhat/config";
import "@nomicfoundation/hardhat-verify";
import "hardhat-contract-sizer";
import "solidity-coverage";
import "hardhat-gas-reporter";
import "hardhat-deploy";
import "@nomicfoundation/hardhat-chai-matchers";

import "@typechain/hardhat";
import "@nomiclabs/hardhat-ethers";
import "@nomicfoundation/hardhat-chai-matchers";
import "hardhat-abi-exporter";

// extends hre with gmx domain data
import "./config";

// add test helper methods
import "./utils/test";
import { updateGlvConfig } from "./scripts/updateGlvConfigUtils";
import { updateMarketConfig } from "./scripts/updateMarketConfigUtils";
import { TASK_FLATTEN_GET_DEPENDENCY_GRAPH } from "hardhat/builtin-tasks/task-names";
import { DependencyGraph } from "hardhat/types";

const getRpcUrl = (network) => {
  const defaultRpcs = {
    arbitrum: "https://arb1.arbitrum.io/rpc",
    avalanche: "https://api.avax.network/ext/bc/C/rpc",
    arbitrumGoerli: "https://goerli-rollup.arbitrum.io/rpc",
    arbitrumSepolia: "https://sepolia-rollup.arbitrum.io/rpc",
    sepolia: "https://ethereum-sepolia-rpc.publicnode.com",
    avalancheFuji: "https://api.avax-test.network/ext/bc/C/rpc",
    snowtrace: "https://api.avax.network/ext/bc/C/rpc",
    arbitrumBlockscout: "https://arb1.arbitrum.io/rpc",
  };

  let rpc = defaultRpcs[network];

  const filepath = path.join("./.rpcs.json");
  if (fs.existsSync(filepath)) {
    const data = JSON.parse(fs.readFileSync(filepath).toString());
    if (data[network]) {
      rpc = data[network];
    }
  }

  return rpc;
};

export const getExplorerUrl = (network) => {
  const urls = {
    arbitrum: "https://api.arbiscan.io/",
    avalanche: "https://api.snowtrace.io/",
    snowscan: "https://api.snowscan.xyz/",
    arbitrumGoerli: "https://api-goerli.arbiscan.io/",
    arbitrumSepolia: "https://api-sepolia.arbiscan.io/",
    sepolia: "https://sepolia.etherscan.io/",
    avalancheFuji: "https://api-testnet.snowtrace.io/",
    arbitrumBlockscout: "https://arbitrum.blockscout.com/api",
  };

  const url = urls[network];
  if (!url) {
    throw new Error(`Empty explorer url for ${network}`);
  }

  return url;
};

const getEnvAccounts = (chainName?: string) => {
  const { ACCOUNT_KEY, ACCOUNT_KEY_FILE, ARBITRUM_SEPOLIA_ACCOUNT_KEY } = process.env;

  if (chainName === "arbitrumSepolia" && ARBITRUM_SEPOLIA_ACCOUNT_KEY) {
    return [ARBITRUM_SEPOLIA_ACCOUNT_KEY];
  }

  if (ACCOUNT_KEY) {
    return [ACCOUNT_KEY];
  }

  if (ACCOUNT_KEY_FILE) {
    const filepath = path.join("./keys/", ACCOUNT_KEY_FILE);
    const data = JSON.parse(fs.readFileSync(filepath));
    if (!data) {
      throw new Error("Invalid key file");
    }

    if (data.key) {
      return [data.key];
    }

    if (!data.mnemonic) {
      throw new Error("Invalid mnemonic");
    }

    const wallet = ethers.Wallet.fromMnemonic(data.mnemonic);
    return [wallet.privateKey];
  }

  return [];
};

const config: HardhatUserConfig = {
  solidity: {
    compilers: [
      {
        version: "0.8.18",
        settings: {
          optimizer: {
            enabled: true,
            runs: 10,
            details: {
              constantOptimizer: true,
            },
          },
        },
      },
      {
        version: "0.8.20", // LZ
        settings: {
          optimizer: {
            enabled: true,
            runs: 10,
            details: {
              constantOptimizer: true,
            },
          },
        },
      },
    ],
  },
  networks: {
    hardhat: {
      saveDeployments: true,
      allowUnlimitedContractSize: true,
      // forking: {
      //   url: `https://rpc.ankr.com/avalanche`,
      //   blockNumber: 33963320,
      // },
    },
    localhost: {
      saveDeployments: true,
    },
    arbitrum: {
      url: getRpcUrl("arbitrum"),
      chainId: 42161,
      accounts: getEnvAccounts(),
      verify: {
        etherscan: {
          apiUrl: getExplorerUrl("arbitrum"),
          apiKey: process.env.ARBISCAN_API_KEY,
        },
      },
      blockGasLimit: 20_000_000,
    },
    avalanche: {
      url: getRpcUrl("avalanche"),
      chainId: 43114,
      accounts: getEnvAccounts(),
      gasPrice: 200000000000,
      verify: {
        etherscan: {
          apiUrl: getExplorerUrl("avalanche"),
          apiKey: process.env.SNOWTRACE_API_KEY,
        },
      },
      blockGasLimit: 15_000_000,
    },
    snowscan: {
      url: getRpcUrl("avalanche"),
      chainId: 43114,
      accounts: getEnvAccounts(),
      gasPrice: 200000000000,
      verify: {
        etherscan: {
          apiUrl: getExplorerUrl("snowscan"),
          apiKey: process.env.SNOWTRACE_API_KEY,
        },
      },
      blockGasLimit: 15_000_000,
    },
    snowtrace: {
      url: getRpcUrl("snowtrace"),
      accounts: getEnvAccounts(),
    },
    arbitrumBlockscout: {
      url: getRpcUrl("arbitrumBlockscout"),
      accounts: getEnvAccounts(),
      verify: {
        etherscan: {
          apiUrl: getExplorerUrl("arbitrumBlockscout"),
          apiKey: "arbitrumBlockscout",
        },
      },
    },
    arbitrumGoerli: {
      url: getRpcUrl("arbitrumGoerli"),
      chainId: 421613,
      accounts: getEnvAccounts(),
      verify: {
        etherscan: {
          apiUrl: getExplorerUrl("arbitrumGoerli"),
          apiKey: process.env.ARBISCAN_API_KEY,
        },
      },
      blockGasLimit: 10000000,
    },
    arbitrumSepolia: {
      url: getRpcUrl("arbitrumSepolia"),
      chainId: 421614,
      accounts: getEnvAccounts("arbitrumSepolia"),
      verify: {
        etherscan: {
          apiUrl: getExplorerUrl("arbitrumSepolia"),
          apiKey: process.env.ARBISCAN_API_KEY,
        },
      },
      blockGasLimit: 10000000,
    },
    sepolia: {
      url: getRpcUrl("sepolia"),
      chainId: 11155111,
      accounts: getEnvAccounts("sepolia"),
      verify: {
        etherscan: {
          apiUrl: getExplorerUrl("sepolia"),
          apiKey: process.env.ETHERSCAN_API_KEY,
        },
      },
      blockGasLimit: 10000000,
    },
    avalancheFuji: {
      url: getRpcUrl("avalancheFuji"),
      chainId: 43113,
      accounts: getEnvAccounts(),
      verify: {
        etherscan: {
          apiUrl: getExplorerUrl("avalancheFuji"),
          apiKey: process.env.SNOWTRACE_API_KEY,
        },
      },
      blockGasLimit: 2500000,
      // gasPrice: 50000000000,
    },
  },
  // hardhat-deploy has issues with some contracts
  // https://github.com/wighawag/hardhat-deploy/issues/264
  etherscan: {
    apiKey: {
      // hardhat-verify plugin uses "avalancheFujiTestnet" name
      arbitrumOne: process.env.ARBISCAN_API_KEY,
      avalanche: process.env.SNOWTRACE_API_KEY,
      arbitrumGoerli: process.env.ARBISCAN_API_KEY,
      arbitrumSepolia: process.env.ARBISCAN_API_KEY,
      avalancheFujiTestnet: process.env.SNOWTRACE_API_KEY,
      snowtrace: "snowtrace", // apiKey is not required, just set a placeholder
      arbitrumBlockscout: "arbitrumBlockscout",
    },
    customChains: [
      {
        network: "snowtrace",
        chainId: 43114,
        urls: {
          apiURL: "https://api.routescan.io/v2/network/mainnet/evm/43114/etherscan",
          browserURL: "https://avalanche.routescan.io",
        },
      },
      {
        network: "arbitrumSepolia",
        chainId: 421614,
        urls: {
          apiURL: "https://api-sepolia.arbiscan.io/api",
          browserURL: "https://https://sepolia.arbiscan.io/",
        },
      },
      // {
      //   network: "arbitrumBlockscout",
      //   chainId: 42161,
      //   urls: {
      //     apiURL: "https://arbitrum.blockscout.com/api",
      //     browserURL: "https://arbitrum.blockscout.com",
      //   },
      // },
    ],
  },
  sourcify: {
    enabled: false,
  },
  gasReporter: {
    enabled: process.env.REPORT_GAS ? true : false,
  },
  namedAccounts: {
    deployer: 0,
  },
  mocha: {
    timeout: 100000000,
  },
  abiExporter: {
    flat: true,
  },
};

task("update-glv-config", "Update GLV config")
  .addParam("write", "Write to the config", false, types.boolean)
  .setAction(updateGlvConfig);

task("update-market-config", "Update market config")
  .addParam("write", "Write to the config", false, types.boolean)
  .addOptionalParam("market", "Market address", undefined, types.string)
  .setAction(updateMarketConfig);

<<<<<<< HEAD
task("dependencies", "Print dependencies for a contract")
  .addPositionalParam("file", "Contract", undefined, types.string)
  .setAction(async ({ file }: { file: string }, { run }) => {
    const graph: DependencyGraph = await run(TASK_FLATTEN_GET_DEPENDENCY_GRAPH, { files: [file] });
    const dependencies = graph.getResolvedFiles().map((value) => {
      return value.sourceName;
    });
    console.log(dependencies);
    return graph;
  });
=======
task("deploy", "Deploy contracts", async (taskArgs, env, runSuper) => {
  env.deployTags = taskArgs.tags ?? "";
  if (!process.env.SKIP_AUTO_HANDLER_REDEPLOYMENT && env.network.name != "hardhat") {
    throw new Error("SKIP_AUTO_HANDLER_REDEPLOYMENT flag is mandatory");
  }
  await runSuper();
});
>>>>>>> 48062dcc

export default config;<|MERGE_RESOLUTION|>--- conflicted
+++ resolved
@@ -315,7 +315,14 @@
   .addOptionalParam("market", "Market address", undefined, types.string)
   .setAction(updateMarketConfig);
 
-<<<<<<< HEAD
+task("deploy", "Deploy contracts", async (taskArgs, env, runSuper) => {
+  env.deployTags = taskArgs.tags ?? "";
+  if (!process.env.SKIP_AUTO_HANDLER_REDEPLOYMENT && env.network.name != "hardhat") {
+    throw new Error("SKIP_AUTO_HANDLER_REDEPLOYMENT flag is mandatory");
+  }
+  await runSuper();
+});
+
 task("dependencies", "Print dependencies for a contract")
   .addPositionalParam("file", "Contract", undefined, types.string)
   .setAction(async ({ file }: { file: string }, { run }) => {
@@ -326,14 +333,5 @@
     console.log(dependencies);
     return graph;
   });
-=======
-task("deploy", "Deploy contracts", async (taskArgs, env, runSuper) => {
-  env.deployTags = taskArgs.tags ?? "";
-  if (!process.env.SKIP_AUTO_HANDLER_REDEPLOYMENT && env.network.name != "hardhat") {
-    throw new Error("SKIP_AUTO_HANDLER_REDEPLOYMENT flag is mandatory");
-  }
-  await runSuper();
-});
->>>>>>> 48062dcc
 
 export default config;