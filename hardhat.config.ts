--- conflicted
+++ resolved
@@ -103,7 +103,6 @@
 
 const config: HardhatUserConfig = {
   solidity: {
-<<<<<<< HEAD
     version: "0.8.20",
     settings: {
       optimizer: {
@@ -111,34 +110,9 @@
         runs: 10,
         details: {
           constantOptimizer: true,
-=======
-    compilers: [
-      {
-        version: "0.8.18",
-        settings: {
-          optimizer: {
-            enabled: true,
-            runs: 10,
-            details: {
-              constantOptimizer: true,
-            },
-          },
->>>>>>> 2dae1824
-        },
-      },
-      {
-        version: "0.8.20", // LZ
-        settings: {
-          optimizer: {
-            enabled: true,
-            runs: 10,
-            details: {
-              constantOptimizer: true,
-            },
-          },
-        },
-      },
-    ],
+        },
+      },
+    },
   },
   networks: {
     hardhat: {
