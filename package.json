{
  "name": "gmx-synthetics",
  "version": "1.0.0",
  "description": "",
  "main": "index.js",
  "scripts": {
    "app": "vite",
    "test": "NODE_OPTIONS=\"--max-old-space-size=8192\" npx hardhat test",
    "prepare": "husky install",
    "lint": "yarn lint:eslint && yarn lint:prettier",
    "lint:eslint": "eslint --fix $(git diff --name-only --cached --diff-filter=AM | grep '\\.ts')",
    "lint:prettier": "prettier --write .prettierrc.json $(git diff --name-only --cached --diff-filter=AM | grep '\\.ts')",
    "fork:avalancheFuji": "npx hardhat node --fork https://api.avax-test.network/ext/bc/C/rpc --no-deploy --fork-block-number 16658163",
    "fork:avalanche": "npx hardhat node --fork https://api.avax.network/ext/bc/C/rpc --no-deploy",
    "fork:arbitrum": "npx hardhat node --fork https://arb1.arbitrum.io/rpc --no-deploy"
  },
  "author": "",
  "license": "ISC",
  "devDependencies": {
    "@ethersproject/providers": "^5.7.1",
    "@nomicfoundation/hardhat-chai-matchers": "^1.0.3",
    "@nomicfoundation/hardhat-network-helpers": "^1.0.6",
    "@nomicfoundation/hardhat-toolbox": "^1.0.2",
    "@nomicfoundation/hardhat-verify": "^2.0.11",
    "@nomiclabs/hardhat-ethers": "npm:hardhat-deploy-ethers@^0.3.0-beta.13",
    "@typechain/ethers-v5": "^10.1.1",
    "@typechain/hardhat": "^6.1.4",
    "@types/chai": "^4.3.4",
    "@types/mocha": "^9.1.1",
    "@types/node": "^20.9.3",
    "@typescript-eslint/eslint-plugin": "^5.42.1",
    "@typescript-eslint/parser": "^5.42.1",
    "chai": "^4.3.7",
    "eslint": "^7.32.0",
    "eslint-config-prettier": "^8.5.0",
    "eth-create2-calculator": "^1.1.5",
    "ethers": "^5.7.2",
    "got": "11.8.3",
    "hardhat": "^2.22.8",
    "hardhat-deploy": "^0.11.25",
    "hardhat-gas-reporter": "^1.0.9",
    "husky": "^8.0.0",
    "prettier": "2.7.1",
    "ts-node": "^10.9.1",
    "typechain": "^8.1.1",
    "typescript": "^4.8.4"
  },
  "dependencies": {
<<<<<<< HEAD
    "@gelatonetwork/relay-context": "4.0.0",
    "@apollo/client": "^3.9.3",
    "@chainlink/contracts": "^1.1.0",
    "@layerzerolabs/lz-evm-messagelib-v2": "3.0.74",
    "@layerzerolabs/lz-evm-protocol-v2": "3.0.74",
    "@layerzerolabs/oapp-evm": "0.3.1",
    "@layerzerolabs/oft-evm": "3.1.2",
=======
    "@gelatonetwork/relay-context": "4.1.0",
    "@apollo/client": "^3.9.3",
    "@chainlink/contracts": "1.1.0",
    "@layerzerolabs/lz-evm-protocol-v2": "3.0.74",
>>>>>>> bcfed428
    "@nomicfoundation/hardhat-foundry": "^1.1.1",
    "@openzeppelin/contracts": "4.9.3",
    "@rainbow-me/rainbowkit": "^1.3.0",
    "@stargatefinance/stg-evm-v2": "1.5.1",
    "@types/react": "^18.2.38",
    "@vitejs/plugin-react": "^4.2.0",
    "bn.js": "^5.2.1",
    "body-parser": "^1.20.2",
    "cors": "^2.8.5",
    "decimal.js": "^10.4.3",
    "dotenv": "16.0.3",
    "eslint-plugin-chai-friendly": "^0.7.2",
    "ethers-proxies": "^1.0.0",
    "express": "^4.18.2",
    "get-all-files": "^4.1.0",
    "glob": "10",
    "graphql": "^16.8.1",
    "hardhat-contract-sizer": "^2.6.1",
    "javascript-time-ago": "^2.5.9",
    "lodash": "^4.17.21",
    "node-fetch": "^2.6.1",
    "prb-math": "2.4.3",
    "prompts": "^2.4.2",
    "react": "^18.2.0",
    "react-dom": "^18.2.0",
    "react-query": "^3.39.3",
    "react-router-dom": "^6.19.0",
    "react-time-ago": "^7.2.1",
    "react-toastify": "^9.1.3",
    "solidity-bytes-utils": "0.8.3",
    "solidity-code-metrics": "^0.0.22",
    "solidity-coverage": "^0.7.22",
    "surya": "^0.4.6",
    "swr": "^2.2.4",
    "viem": "^1.19.5",
    "vite": "^5.0.0",
    "wagmi": "^1.4.7"
  }
}<|MERGE_RESOLUTION|>--- conflicted
+++ resolved
@@ -46,20 +46,10 @@
     "typescript": "^4.8.4"
   },
   "dependencies": {
-<<<<<<< HEAD
-    "@gelatonetwork/relay-context": "4.0.0",
-    "@apollo/client": "^3.9.3",
-    "@chainlink/contracts": "^1.1.0",
-    "@layerzerolabs/lz-evm-messagelib-v2": "3.0.74",
-    "@layerzerolabs/lz-evm-protocol-v2": "3.0.74",
-    "@layerzerolabs/oapp-evm": "0.3.1",
-    "@layerzerolabs/oft-evm": "3.1.2",
-=======
     "@gelatonetwork/relay-context": "4.1.0",
     "@apollo/client": "^3.9.3",
     "@chainlink/contracts": "1.1.0",
     "@layerzerolabs/lz-evm-protocol-v2": "3.0.74",
->>>>>>> bcfed428
     "@nomicfoundation/hardhat-foundry": "^1.1.1",
     "@openzeppelin/contracts": "4.9.3",
     "@rainbow-me/rainbowkit": "^1.3.0",
