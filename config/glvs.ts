import { BigNumberish } from "ethers";
import { HardhatRuntimeEnvironment } from "hardhat/types";
import { percentageToFloat, expandDecimals, decimalToFloat } from "../utils/math";

type GlvConfig = {
  name: string;
  symbol: string;

  longToken: string;
  shortToken: string;

  // address is required for updateGlvConfig script
  address?: string;

  // not required, default value will be used if not specified
  transferGasLimit?: number;

  shiftMaxPriceImpactFactor: BigNumberish;
  shiftMinInterval: number;
  minTokensForFirstGlvDeposit: BigNumberish;
  markets: {
    indexToken: string;
    isMarketDisabled?: boolean;
    glvMaxMarketTokenBalanceAmount: BigNumberish;
    glvMaxMarketTokenBalanceUsd: BigNumberish;
  }[];
}[];

export default async function ({ network }: HardhatRuntimeEnvironment) {
  const config: GlvConfig = {
    arbitrum: [
      {
        name: "GMX Liquidity Vault [WETH-USDC]",
        symbol: "GLV [WETH-USDC]",
        address: "0x528A5bac7E746C9A509A1f4F6dF58A03d44279F9",
        longToken: "WETH",
        shortToken: "USDC",
        shiftMaxPriceImpactFactor: percentageToFloat("0.025%"),
        shiftMinInterval: 30 * 60, // 30 minutes
        minTokensForFirstGlvDeposit: expandDecimals(1, 18),
        markets: [
          {
            indexToken: "WETH",
            glvMaxMarketTokenBalanceAmount: expandDecimals(6_500_000, 18),
            glvMaxMarketTokenBalanceUsd: decimalToFloat(10_000_000),
          },
          {
            indexToken: "DOGE",
            glvMaxMarketTokenBalanceAmount: expandDecimals(2_100_000, 18),
            glvMaxMarketTokenBalanceUsd: decimalToFloat(4_000_000),
          },
          {
            indexToken: "LTC",
            glvMaxMarketTokenBalanceAmount: expandDecimals(1_031_071, 18),
            glvMaxMarketTokenBalanceUsd: decimalToFloat(1_866_240),
          },
          {
            indexToken: "XRP",
            glvMaxMarketTokenBalanceAmount: expandDecimals(3_150_000, 18),
            glvMaxMarketTokenBalanceUsd: decimalToFloat(5_000_000),
          },
          {
            indexToken: "ATOM",
            glvMaxMarketTokenBalanceAmount: expandDecimals(500_000, 18),
            glvMaxMarketTokenBalanceUsd: decimalToFloat(500_000),
          },
          {
            indexToken: "NEAR",
            glvMaxMarketTokenBalanceAmount: expandDecimals(2_600_000, 18),
            glvMaxMarketTokenBalanceUsd: decimalToFloat(3_000_000),
          },
          {
            indexToken: "SHIB",
            glvMaxMarketTokenBalanceAmount: expandDecimals(870_000, 18),
            glvMaxMarketTokenBalanceUsd: decimalToFloat(1_200_000),
          },
          {
            indexToken: "EIGEN",
            glvMaxMarketTokenBalanceAmount: expandDecimals(1_150_000, 18),
            glvMaxMarketTokenBalanceUsd: decimalToFloat(1_500_000),
          },
          {
            indexToken: "UNI",
            glvMaxMarketTokenBalanceAmount: expandDecimals(550_000, 18),
            glvMaxMarketTokenBalanceUsd: decimalToFloat(900_000),
          },
          {
<<<<<<< HEAD
=======
            indexToken: "PEPE",
            glvMaxMarketTokenBalanceAmount: expandDecimals(0, 18),
            glvMaxMarketTokenBalanceUsd: decimalToFloat(0),
            isMarketDisabled: true,
          },
          {
>>>>>>> c1478b49
            indexToken: "POL",
            glvMaxMarketTokenBalanceAmount: expandDecimals(910_000, 18),
            glvMaxMarketTokenBalanceUsd: decimalToFloat(1_000_000),
          },
          {
            indexToken: "SUI",
            glvMaxMarketTokenBalanceAmount: expandDecimals(8_828_337, 18),
            glvMaxMarketTokenBalanceUsd: decimalToFloat(10_368_000),
          },
          {
            indexToken: "SEI",
            glvMaxMarketTokenBalanceAmount: expandDecimals(910_000, 18),
            glvMaxMarketTokenBalanceUsd: decimalToFloat(1_000_000),
          },
          {
            indexToken: "APT",
            glvMaxMarketTokenBalanceAmount: expandDecimals(500_000, 18),
            glvMaxMarketTokenBalanceUsd: decimalToFloat(600_000),
          },
          {
            indexToken: "TIA",
            glvMaxMarketTokenBalanceAmount: expandDecimals(1_904_761, 18),
            glvMaxMarketTokenBalanceUsd: decimalToFloat(2_400_000),
          },
          {
            indexToken: "TON",
            glvMaxMarketTokenBalanceAmount: expandDecimals(850_000, 18),
            glvMaxMarketTokenBalanceUsd: decimalToFloat(1_000_000),
          },
          {
            indexToken: "TRX",
            glvMaxMarketTokenBalanceAmount: expandDecimals(500_000, 18),
            glvMaxMarketTokenBalanceUsd: decimalToFloat(500_000),
          },
          {
            indexToken: "BONK",
            glvMaxMarketTokenBalanceAmount: expandDecimals(500_000, 18),
            glvMaxMarketTokenBalanceUsd: decimalToFloat(500_000),
          },
          {
            indexToken: "WLD",
            glvMaxMarketTokenBalanceAmount: expandDecimals(968_971, 18),
            glvMaxMarketTokenBalanceUsd: decimalToFloat(1_036_800),
          },
          {
            indexToken: "RENDER",
            glvMaxMarketTokenBalanceAmount: expandDecimals(1_549_367, 18),
            glvMaxMarketTokenBalanceUsd: decimalToFloat(1_468_800),
          },
          {
            indexToken: "TRUMP",
            glvMaxMarketTokenBalanceAmount: expandDecimals(4_000_000, 18),
            glvMaxMarketTokenBalanceUsd: decimalToFloat(4_000_000),
          },
          {
            indexToken: "MELANIA",
            glvMaxMarketTokenBalanceAmount: expandDecimals(500_000, 18),
            glvMaxMarketTokenBalanceUsd: decimalToFloat(500_000),
          },
          {
            indexToken: "ENA",
            glvMaxMarketTokenBalanceAmount: expandDecimals(500_000, 18),
            glvMaxMarketTokenBalanceUsd: decimalToFloat(500_000),
          },
          {
            indexToken: "LDO",
            glvMaxMarketTokenBalanceAmount: expandDecimals(500_000, 18),
            glvMaxMarketTokenBalanceUsd: decimalToFloat(500_000),
          },
          {
            indexToken: "BERA",
            glvMaxMarketTokenBalanceAmount: expandDecimals(540_000, 18),
            glvMaxMarketTokenBalanceUsd: decimalToFloat(540_000),
          },
        ],
      },
      {
        name: "GMX Liquidity Vault [WBTC-USDC]",
        symbol: "GLV [WBTC-USDC]",
        address: "0xdF03EEd325b82bC1d4Db8b49c30ecc9E05104b96",
        longToken: "WBTC.e",
        shortToken: "USDC",
        shiftMaxPriceImpactFactor: percentageToFloat("0.025%"),
        shiftMinInterval: 30 * 60, // 30 minutes
        minTokensForFirstGlvDeposit: expandDecimals(1, 18),
        markets: [
          {
            indexToken: "BTC",
            glvMaxMarketTokenBalanceAmount: expandDecimals(13_000_000, 18),
            glvMaxMarketTokenBalanceUsd: decimalToFloat(22_000_000),
          },
          {
            indexToken: "ORDI",
            glvMaxMarketTokenBalanceAmount: expandDecimals(600_000, 18),
            glvMaxMarketTokenBalanceUsd: decimalToFloat(600_000),
          },
          {
            indexToken: "STX",
            glvMaxMarketTokenBalanceAmount: expandDecimals(800_000, 18),
            glvMaxMarketTokenBalanceUsd: decimalToFloat(800_000),
          },
          {
            indexToken: "SATS",
            glvMaxMarketTokenBalanceAmount: expandDecimals(400_000, 18),
            glvMaxMarketTokenBalanceUsd: decimalToFloat(400_000),
          },
          {
            indexToken: "TAO",
            glvMaxMarketTokenBalanceAmount: expandDecimals(893_743, 18),
            glvMaxMarketTokenBalanceUsd: decimalToFloat(1_080_000),
          },
          {
            indexToken: "BOME",
            glvMaxMarketTokenBalanceAmount: expandDecimals(500_000, 18),
            glvMaxMarketTokenBalanceUsd: decimalToFloat(500_000),
          },
          {
            indexToken: "MEME",
            glvMaxMarketTokenBalanceAmount: expandDecimals(500_000, 18),
            glvMaxMarketTokenBalanceUsd: decimalToFloat(500_000),
          },
          {
            indexToken: "FLOKI",
            glvMaxMarketTokenBalanceAmount: expandDecimals(500_000, 18),
            glvMaxMarketTokenBalanceUsd: decimalToFloat(500_000),
          },
          {
            indexToken: "MEW",
            glvMaxMarketTokenBalanceAmount: expandDecimals(500_000, 18),
            glvMaxMarketTokenBalanceUsd: decimalToFloat(500_000),
          },
          {
            indexToken: "ADA",
            glvMaxMarketTokenBalanceAmount: expandDecimals(1_000_000, 18),
            glvMaxMarketTokenBalanceUsd: decimalToFloat(1_000_000),
          },
          {
            indexToken: "XLM",
            glvMaxMarketTokenBalanceAmount: expandDecimals(1_000_000, 18),
            glvMaxMarketTokenBalanceUsd: decimalToFloat(1_000_000),
          },
          {
            indexToken: "BCH",
            glvMaxMarketTokenBalanceAmount: expandDecimals(500_000, 18),
            glvMaxMarketTokenBalanceUsd: decimalToFloat(500_000),
          },
          {
            indexToken: "DOT",
            glvMaxMarketTokenBalanceAmount: expandDecimals(1_080_000, 18),
            glvMaxMarketTokenBalanceUsd: decimalToFloat(1_080_000),
          },
          {
            indexToken: "ICP",
            glvMaxMarketTokenBalanceAmount: expandDecimals(750_000, 18),
            glvMaxMarketTokenBalanceUsd: decimalToFloat(750_000),
          },
          {
            indexToken: "FIL",
            glvMaxMarketTokenBalanceAmount: expandDecimals(600_000, 18),
            glvMaxMarketTokenBalanceUsd: decimalToFloat(600_000),
          },
          {
            indexToken: "INJ",
            glvMaxMarketTokenBalanceAmount: expandDecimals(500_000, 18),
            glvMaxMarketTokenBalanceUsd: decimalToFloat(500_000),
          },
          {
            indexToken: "DYDX",
            glvMaxMarketTokenBalanceAmount: expandDecimals(300_000, 18),
            glvMaxMarketTokenBalanceUsd: decimalToFloat(300_000),
          },
          {
            indexToken: "FARTCOIN",
            glvMaxMarketTokenBalanceAmount: expandDecimals(582_524, 18),
            glvMaxMarketTokenBalanceUsd: decimalToFloat(600_000),
          },
          {
            indexToken: "AI16Z",
            glvMaxMarketTokenBalanceAmount: expandDecimals(782_608, 18),
            glvMaxMarketTokenBalanceUsd: decimalToFloat(720_000),
          },
          {
            indexToken: "VIRTUAL",
            glvMaxMarketTokenBalanceAmount: expandDecimals(500_000, 18),
            glvMaxMarketTokenBalanceUsd: decimalToFloat(500_000),
          },
          {
            indexToken: "PENGU",
            glvMaxMarketTokenBalanceAmount: expandDecimals(500_000, 18),
            glvMaxMarketTokenBalanceUsd: decimalToFloat(500_000),
          },
        ],
      },
    ],
    avalanche: [
      {
        address: "0x901eE57f7118A7be56ac079cbCDa7F22663A3874",
        name: "GMX Liquidity Vault [WAVAX-USDC]",
        symbol: "GLV [WAVAX-USDC]",
        longToken: "WAVAX",
        shortToken: "USDC",
        shiftMaxPriceImpactFactor: percentageToFloat("0.1%"),
        shiftMinInterval: 60 * 60, // 1 hour
        minTokensForFirstGlvDeposit: expandDecimals(1, 18),
        markets: [
          {
            indexToken: "WAVAX",
            glvMaxMarketTokenBalanceAmount: expandDecimals(2_888_888, 18),
            glvMaxMarketTokenBalanceUsd: decimalToFloat(7_800_000),
          },
          {
            indexToken: "XRP",
            glvMaxMarketTokenBalanceAmount: expandDecimals(1_237_785, 18),
            glvMaxMarketTokenBalanceUsd: decimalToFloat(1_925_870),
          },
          {
            indexToken: "DOGE",
            glvMaxMarketTokenBalanceAmount: expandDecimals(157_432, 18),
            glvMaxMarketTokenBalanceUsd: decimalToFloat(414_000),
          },
          {
            indexToken: "LTC",
            glvMaxMarketTokenBalanceAmount: expandDecimals(46_000, 18),
            glvMaxMarketTokenBalanceUsd: decimalToFloat(150_000),
          },
          {
            indexToken: "TRUMP",
            glvMaxMarketTokenBalanceAmount: expandDecimals(250_000, 18),
            glvMaxMarketTokenBalanceUsd: decimalToFloat(250_000),
          },
          {
            indexToken: "MELANIA",
            glvMaxMarketTokenBalanceAmount: expandDecimals(250_000, 18),
            glvMaxMarketTokenBalanceUsd: decimalToFloat(250_000),
          },
        ],
      },
    ],
    avalancheFuji: [
      {
        name: "GMX Liquidity Vault [WETH-USDC]",
        address: "0xc519a5b8e5e93D3ec85D62231C1681c44952689d",
        symbol: "GLV",
        longToken: "WETH",
        shortToken: "USDC",
        transferGasLimit: 200_000,
        shiftMaxPriceImpactFactor: percentageToFloat("2%"),
        shiftMinInterval: 300, // 5 minutes
        minTokensForFirstGlvDeposit: expandDecimals(2, 18),
        markets: [
          {
            indexToken: "WETH",
            glvMaxMarketTokenBalanceAmount: expandDecimals(75_000, 18),
            glvMaxMarketTokenBalanceUsd: expandDecimals(100_000, 30),
          },
          {
            indexToken: "DOT",
            glvMaxMarketTokenBalanceAmount: expandDecimals(10_000, 18),
            glvMaxMarketTokenBalanceUsd: expandDecimals(10_000, 30),
          },
          {
            indexToken: "TEST",
            glvMaxMarketTokenBalanceAmount: expandDecimals(100_000, 18),
            glvMaxMarketTokenBalanceUsd: expandDecimals(50_000, 30),
          },
          {
            indexToken: "SOL",
            glvMaxMarketTokenBalanceAmount: expandDecimals(4_000, 18),
            glvMaxMarketTokenBalanceUsd: expandDecimals(5_000, 30),
          },
          {
            indexToken: "MATIC",
            glvMaxMarketTokenBalanceAmount: expandDecimals(1_000, 18),
            glvMaxMarketTokenBalanceUsd: expandDecimals(2_000, 30),
          },
        ],
      },
      {
        name: "GMX Liquidity Vault [WBTC-USDC]",
        address: "0xA5e6D641E88b4f17c2D39bf0E55769C63D6AaE46",
        symbol: "GLV [WBTC-USDC]",
        longToken: "WBTC",
        shortToken: "USDC",
        transferGasLimit: 200_000,
        shiftMaxPriceImpactFactor: percentageToFloat("2%"),
        shiftMinInterval: 300, // 5 minutes
        minTokensForFirstGlvDeposit: expandDecimals(2, 18),
        markets: [
          {
            indexToken: "WBTC",
            glvMaxMarketTokenBalanceAmount: expandDecimals(75_000, 18),
            glvMaxMarketTokenBalanceUsd: expandDecimals(100_000, 30),
          },
        ],
      },
    ],
  }[network.name]!;

  if (!config) {
    throw new Error(`Network config not defined for ${network.name}`);
  }

  return config;
}<|MERGE_RESOLUTION|>--- conflicted
+++ resolved
@@ -85,15 +85,6 @@
             glvMaxMarketTokenBalanceUsd: decimalToFloat(900_000),
           },
           {
-<<<<<<< HEAD
-=======
-            indexToken: "PEPE",
-            glvMaxMarketTokenBalanceAmount: expandDecimals(0, 18),
-            glvMaxMarketTokenBalanceUsd: decimalToFloat(0),
-            isMarketDisabled: true,
-          },
-          {
->>>>>>> c1478b49
             indexToken: "POL",
             glvMaxMarketTokenBalanceAmount: expandDecimals(910_000, 18),
             glvMaxMarketTokenBalanceUsd: decimalToFloat(1_000_000),
