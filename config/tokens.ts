--- conflicted
+++ resolved
@@ -822,15 +822,11 @@
       dataStreamFeedId: "0x0003eae10f93ab9aeb6d1aa757b07938eed75a0d09cbe15df8521dc3d6bfb633",
       dataStreamFeedDecimals: 18,
       oracleTimestampAdjustment: 1,
-<<<<<<< HEAD
-      // Chainlink on-chain feed not available
-=======
       priceFeed: {
         address: "0x0000000000000000000000000000000000000000",
         decimals: 0,
         heartbeatDuration: 0,
       },
->>>>>>> a3779741
     },
     MELANIA: {
       synthetic: true,
@@ -839,15 +835,11 @@
       dataStreamFeedId: "0x000334e8e9fd64bd9068f44e7779f9b6437c86b1c148549d026c00b3a642caeb",
       dataStreamFeedDecimals: 18,
       oracleTimestampAdjustment: 1,
-<<<<<<< HEAD
-      // Chainlink on-chain feed not available
-=======
       priceFeed: {
         address: "0x0000000000000000000000000000000000000000",
         decimals: 0,
         heartbeatDuration: 0,
       },
->>>>>>> a3779741
     },
     WAVAX: {
       address: "0xB31f66AA3C1e785363F0875A1B74E27b85FD66c7",
