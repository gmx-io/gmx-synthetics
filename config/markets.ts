import { BigNumberish, ethers } from "ethers";
import { HardhatRuntimeEnvironment } from "hardhat/types";

import { expandDecimals, exponentToFloat, decimalToFloat, bigNumberify, percentageToFloat } from "../utils/math";
import { hashString } from "../utils/hash";
import { SECONDS_PER_DAY, SECONDS_PER_HOUR, SECONDS_PER_YEAR } from "../utils/constants";

export type BaseMarketConfig = {
  reserveFactor: BigNumberish;
  reserveFactorLongs?: BigNumberish;
  reserveFactorShorts?: BigNumberish;

  openInterestReserveFactor?: BigNumberish;
  openInterestReserveFactorLongs?: BigNumberish;
  openInterestReserveFactorShorts?: BigNumberish;

  minCollateralFactor: BigNumberish;
  minCollateralFactorForOpenInterestMultiplier?: BigNumberish;
  minCollateralFactorForOpenInterestMultiplierLong?: BigNumberish;
  minCollateralFactorForOpenInterestMultiplierShort?: BigNumberish;

  maxLongTokenPoolAmount: BigNumberish;
  maxShortTokenPoolAmount: BigNumberish;

  maxPoolUsdForDeposit?: BigNumberish;
  maxLongTokenPoolUsdForDeposit?: BigNumberish;
  maxShortTokenPoolUsdForDeposit?: BigNumberish;

  maxOpenInterest?: BigNumberish;
  maxOpenInterestForLongs?: BigNumberish;
  maxOpenInterestForShorts?: BigNumberish;

  maxPnlFactorForTraders?: BigNumberish;
  maxPnlFactorForTradersLongs?: BigNumberish;
  maxPnlFactorForTradersShorts?: BigNumberish;

  maxPnlFactorForAdl?: BigNumberish;
  maxPnlFactorForAdlLongs?: BigNumberish;
  maxPnlFactorForAdlShorts?: BigNumberish;

  minPnlFactorAfterAdl?: BigNumberish;
  minPnlFactorAfterAdlLongs?: BigNumberish;
  minPnlFactorAfterAdlShorts?: BigNumberish;

  // In GLV there may be GM markets which are above their maximum pnlToPoolFactorForTraders.
  // If this GM market's maxPnlFactorForDeposits is higher than maxPnlFactorForTraders
  // then the GM market is valued lower during deposits than it will be once traders
  // have realized their capped profits. Malicious user may observe a GM market
  // in such a condition and deposit into the GLV containing it in order to gain
  // from ADLs which will soon follow. To avoid this maxPnlFactorForDeposits should be
  // less than or equal to maxPnlFactorForTraders
  maxPnlFactorForDeposits?: BigNumberish;
  maxPnlFactorForDepositsLongs?: BigNumberish;
  maxPnlFactorForDepositsShorts?: BigNumberish;

  maxPnlFactorForWithdrawals?: BigNumberish;
  maxPnlFactorForWithdrawalsLongs?: BigNumberish;
  maxPnlFactorForWithdrawalsShorts?: BigNumberish;

  positionFeeFactorForPositiveImpact: BigNumberish;
  positionFeeFactorForNegativeImpact: BigNumberish;
  liquidationFeeFactor: BigNumberish;

  negativePositionImpactFactor: BigNumberish;
  positivePositionImpactFactor: BigNumberish;
  positionImpactExponentFactor: BigNumberish;

  negativeMaxPositionImpactFactor: BigNumberish;
  positiveMaxPositionImpactFactor: BigNumberish;
  maxPositionImpactFactorForLiquidations: BigNumberish;

  swapFeeFactorForPositiveImpact: BigNumberish;
  swapFeeFactorForNegativeImpact: BigNumberish;
  atomicSwapFeeFactor: BigNumberish;
  atomicWithdrawalFeeFactor: BigNumberish;

  negativeSwapImpactFactor: BigNumberish;
  positiveSwapImpactFactor: BigNumberish;
  swapImpactExponentFactor: BigNumberish;

  minCollateralUsd: BigNumberish;

  aboveOptimalUsageBorrowingFactor?: BigNumberish;
  aboveOptimalUsageBorrowingFactorForLongs?: BigNumberish;
  aboveOptimalUsageBorrowingFactorForShorts?: BigNumberish;

  baseBorrowingFactor?: BigNumberish;
  baseBorrowingFactorForLongs?: BigNumberish;
  baseBorrowingFactorForShorts?: BigNumberish;

  optimalUsageFactor?: BigNumberish;
  optimalUsageFactorForLongs?: BigNumberish;
  optimalUsageFactorForShorts?: BigNumberish;

  borrowingFactor?: BigNumberish;
  borrowingFactorForLongs?: BigNumberish;
  borrowingFactorForShorts?: BigNumberish;

  borrowingExponentFactor?: BigNumberish;
  borrowingExponentFactorForLongs?: BigNumberish;
  borrowingExponentFactorForShorts?: BigNumberish;

  fundingFactor: BigNumberish;
  fundingExponentFactor: BigNumberish;
  fundingIncreaseFactorPerSecond: BigNumberish;
  fundingDecreaseFactorPerSecond: BigNumberish;
  thresholdForStableFunding: BigNumberish;
  thresholdForDecreaseFunding: BigNumberish;
  minFundingFactorPerSecond: BigNumberish;
  maxFundingFactorPerSecond: BigNumberish;

  // note that this is in the index token, so the amount should be based
  // on how many decimals the index token is configured to have
  // e.g. if we want to distribute at a rate of 143 AVAX per day
  // since AVAX has 18 decimals, the value for this would be:
  // expandDecimals(143, 18 + 30).div(SECONDS_PER_DAY), 86400 is the seconds per day
  positionImpactPoolDistributionRate: BigNumberish;
  minPositionImpactPoolAmount: BigNumberish;

  virtualMarketId?: string;
  virtualTokenIdForIndexToken?: string;

  isDisabled?: boolean;
};

export type SpotMarketConfig = Partial<BaseMarketConfig> & {
  tokens: {
    longToken: string;
    shortToken: string;
    indexToken?: never;
  };
  swapOnly: true;
};

export type PerpMarketConfig = Partial<BaseMarketConfig> & {
  tokens: {
    indexToken: string;
    longToken: string;
    shortToken: string;
  };
  swapOnly?: never;
};

export type MarketConfig = SpotMarketConfig | PerpMarketConfig;

type FundingRateConfig = Partial<{
  fundingFactor: BigNumberish;
  fundingExponentFactor: BigNumberish;

  fundingIncreaseFactorPerSecond: BigNumberish;
  fundingDecreaseFactorPerSecond: BigNumberish;
  thresholdForStableFunding: BigNumberish;
  thresholdForDecreaseFunding: BigNumberish;
  minFundingFactorPerSecond: BigNumberish;
  maxFundingFactorPerSecond: BigNumberish;
}>;

const fundingRateConfig_Low: FundingRateConfig = {
  // increase to 75% at 100% imbalance (100%/0%) in 3 hours
  // increase to 75% at 20% imbalance (60.%/40%) in 15 hours
  fundingIncreaseFactorPerSecond: percentageToFloat("75%")
    .div(SECONDS_PER_YEAR)
    .div(SECONDS_PER_HOUR * 3),

  // reduce from max 75% to 0% in 48 hours
  fundingDecreaseFactorPerSecond: percentageToFloat("75%")
    .div(SECONDS_PER_YEAR)
    .div(SECONDS_PER_HOUR * 48),

  maxFundingFactorPerSecond: percentageToFloat("75%").div(SECONDS_PER_YEAR),

  thresholdForStableFunding: percentageToFloat("4%"),
  thresholdForDecreaseFunding: 0,
};

const fundingRateConfig_Default: FundingRateConfig = {
  // increase to 90% at 100% imbalance (100%/0%) in 3 hours
  // increase to 90% at 20% imbalance (60.%/40%) in 15 hours
  fundingIncreaseFactorPerSecond: percentageToFloat("90%")
    .div(SECONDS_PER_YEAR)
    .div(SECONDS_PER_HOUR * 3),

  // reduce from max 90% to 0% in 48 hours
  fundingDecreaseFactorPerSecond: percentageToFloat("90%")
    .div(SECONDS_PER_YEAR)
    .div(SECONDS_PER_HOUR * 48),

  maxFundingFactorPerSecond: percentageToFloat("90%").div(SECONDS_PER_YEAR),

  thresholdForStableFunding: percentageToFloat("4%"),
  thresholdForDecreaseFunding: 0,
};

const fundingRateConfig_High: FundingRateConfig = {
  // increase to 100% at 100% imbalance (100%/0%) in 3 hours
  // increase to 100% at 20% imbalance (60.%/40%) in 15 hours
  fundingIncreaseFactorPerSecond: percentageToFloat("100%")
    .div(SECONDS_PER_YEAR)
    .div(SECONDS_PER_HOUR * 3),

  // reduce from max 100% to 0% in 48 hours
  fundingDecreaseFactorPerSecond: percentageToFloat("100%")
    .div(SECONDS_PER_YEAR)
    .div(SECONDS_PER_HOUR * 48),

  maxFundingFactorPerSecond: percentageToFloat("100%").div(SECONDS_PER_YEAR),

  thresholdForStableFunding: percentageToFloat("4%"),
  thresholdForDecreaseFunding: 0,
};

const fundingRateConfig_SingleToken: FundingRateConfig = {
  // increase to 90% at 100% imbalance (100%/0%) in 3 hours
  // increase to 90% at 20% imbalance (60%/40%) in 15 hours
  fundingIncreaseFactorPerSecond: percentageToFloat("90%")
    .div(SECONDS_PER_YEAR)
    .div(SECONDS_PER_HOUR * 3),

  // reduce from max 90% to 0% in 48 hours
  fundingDecreaseFactorPerSecond: percentageToFloat("90%")
    .div(SECONDS_PER_YEAR)
    .div(SECONDS_PER_HOUR * 48),

  maxFundingFactorPerSecond: percentageToFloat("90%").div(SECONDS_PER_YEAR),

  thresholdForStableFunding: percentageToFloat("4%"),
  thresholdForDecreaseFunding: 0,
};

type BorrowingRateConfig = Partial<{
  optimalUsageFactor: BigNumberish;
  baseBorrowingFactor: BigNumberish;
  aboveOptimalUsageBorrowingFactor: BigNumberish;
}>;

const borrowingRateConfig_LowMax_WithLowerBase: BorrowingRateConfig = {
  optimalUsageFactor: percentageToFloat("75%"),
  baseBorrowingFactor: percentageToFloat("45%").div(SECONDS_PER_YEAR),
  aboveOptimalUsageBorrowingFactor: percentageToFloat("100%").div(SECONDS_PER_YEAR),
};
const borrowingRateConfig_LowMax_WithHigherBase: BorrowingRateConfig = {
  optimalUsageFactor: percentageToFloat("75%"),
  baseBorrowingFactor: percentageToFloat("50%").div(SECONDS_PER_YEAR),
  aboveOptimalUsageBorrowingFactor: percentageToFloat("100%").div(SECONDS_PER_YEAR),
};

const borrowingRateConfig_HighMax_WithLowerBase: BorrowingRateConfig = {
  optimalUsageFactor: percentageToFloat("75%"),
  baseBorrowingFactor: percentageToFloat("50%").div(SECONDS_PER_YEAR),
  aboveOptimalUsageBorrowingFactor: percentageToFloat("130%").div(SECONDS_PER_YEAR),
};
const borrowingRateConfig_HighMax_WithHigherBase: BorrowingRateConfig = {
  optimalUsageFactor: percentageToFloat("75%"),
  baseBorrowingFactor: percentageToFloat("55%").div(SECONDS_PER_YEAR),
  aboveOptimalUsageBorrowingFactor: percentageToFloat("130%").div(SECONDS_PER_YEAR),
};

const baseMarketConfig: Partial<BaseMarketConfig> = {
  minCollateralFactor: percentageToFloat("1%"), // 1%

  minCollateralFactorForOpenInterestMultiplier: 0,

  reserveFactor: percentageToFloat("95%"),
  openInterestReserveFactor: percentageToFloat("90%"),

  maxPnlFactorForTraders: percentageToFloat("90%"),
  maxPnlFactorForAdl: percentageToFloat("85%"),
  minPnlFactorAfterAdl: percentageToFloat("77%"),

  maxPnlFactorForDeposits: percentageToFloat("90%"),
  maxPnlFactorForWithdrawals: percentageToFloat("70%"),

  positionFeeFactorForPositiveImpact: percentageToFloat("0.04%"),
  positionFeeFactorForNegativeImpact: percentageToFloat("0.06%"),

  negativePositionImpactFactor: percentageToFloat("0.00001%"),
  positivePositionImpactFactor: percentageToFloat("0.000005%"),
  positionImpactExponentFactor: exponentToFloat("2e0"), // 2

  negativeMaxPositionImpactFactor: percentageToFloat("0.5%"),
  positiveMaxPositionImpactFactor: percentageToFloat("0.5%"),
  maxPositionImpactFactorForLiquidations: bigNumberify(0), // 0%

  swapFeeFactorForPositiveImpact: percentageToFloat("0.05%"),
  swapFeeFactorForNegativeImpact: percentageToFloat("0.07%"),
  atomicSwapFeeFactor: percentageToFloat("3.75%"),
  atomicWithdrawalFeeFactor: percentageToFloat("0.5%"),

  negativeSwapImpactFactor: percentageToFloat("0.001%"),
  positiveSwapImpactFactor: percentageToFloat("0.0005%"),
  swapImpactExponentFactor: exponentToFloat("2e0"), // 2

  minCollateralUsd: decimalToFloat(1, 0), // 1 USD

  // factor in open interest reserve factor 80%
  borrowingFactor: decimalToFloat(625, 11), // 0.00000000625 * 80% = 0.000000005, 0.0000005% / second, 15.77% per year if the pool is 100% utilized

  optimalUsageFactor: 0,
  baseBorrowingFactor: 0,
  aboveOptimalUsageBorrowingFactor: 0,

  borrowingExponentFactor: decimalToFloat(1),

  fundingFactor: exponentToFloat("2e-8"), // ~63% per year for a 100% skew
  fundingExponentFactor: decimalToFloat(1),

  minFundingFactorPerSecond: percentageToFloat("1%").div(SECONDS_PER_YEAR),
  maxFundingFactorPerSecond: percentageToFloat("90%").div(SECONDS_PER_YEAR), // ~0.246% per day
  fundingIncreaseFactorPerSecond: percentageToFloat("90%")
    .div(SECONDS_PER_YEAR)
    .div(SECONDS_PER_HOUR * 3),
  fundingDecreaseFactorPerSecond: decimalToFloat(0), // not applicable if thresholdForDecreaseFunding = 0
  thresholdForDecreaseFunding: decimalToFloat(0),

  positionImpactPoolDistributionRate: bigNumberify(0),
  minPositionImpactPoolAmount: 0,

  liquidationFeeFactor: percentageToFloat("0.20%"),
};

const singleTokenMarketConfig: Partial<BaseMarketConfig> = {
  reserveFactor: percentageToFloat("40%"),
  openInterestReserveFactor: percentageToFloat("35%"),

  maxPnlFactorForTraders: percentageToFloat("90%"),
  maxPnlFactorForAdl: percentageToFloat("85%"),
  minPnlFactorAfterAdl: percentageToFloat("77%"),

  maxPnlFactorForDeposits: percentageToFloat("90%"),
  maxPnlFactorForWithdrawals: percentageToFloat("70%"),

  swapFeeFactorForPositiveImpact: bigNumberify(0),
  swapFeeFactorForNegativeImpact: bigNumberify(0),
  atomicSwapFeeFactor: bigNumberify(0),

  negativeSwapImpactFactor: bigNumberify(0),
  positiveSwapImpactFactor: bigNumberify(0),
  swapImpactExponentFactor: decimalToFloat(1),

  liquidationFeeFactor: percentageToFloat("0.30%"),
};

const syntheticMarketConfig: Partial<BaseMarketConfig> = {
  ...baseMarketConfig,

  reserveFactor: percentageToFloat("95%"),
  openInterestReserveFactor: percentageToFloat("90%"),

  maxPnlFactorForTraders: percentageToFloat("60%"),
  maxPnlFactorForAdl: percentageToFloat("55%"),
  minPnlFactorAfterAdl: percentageToFloat("50%"),

  maxPnlFactorForDeposits: percentageToFloat("60%"),
  maxPnlFactorForWithdrawals: percentageToFloat("45%"),

  liquidationFeeFactor: percentageToFloat("0.30%"),
};

const synthethicMarketConfig_IncreasedCapacity: Partial<BaseMarketConfig> = {
  ...syntheticMarketConfig,

  reserveFactor: percentageToFloat("125%"),
  openInterestReserveFactor: percentageToFloat("120%"),

  maxPnlFactorForTraders: percentageToFloat("70%"),
  maxPnlFactorForAdl: percentageToFloat("65%"),
  minPnlFactorAfterAdl: percentageToFloat("60%"),

  maxPnlFactorForDeposits: percentageToFloat("70%"),
  maxPnlFactorForWithdrawals: percentageToFloat("55%"),
};

const stablecoinSwapMarketConfig: Partial<SpotMarketConfig> = {
  swapOnly: true,

  swapFeeFactorForPositiveImpact: decimalToFloat(1, 4), // 0.01%,
  swapFeeFactorForNegativeImpact: decimalToFloat(1, 4), // 0.01%,

  negativeSwapImpactFactor: exponentToFloat("5e-10"), // 0.01% for 200,000 USD of imbalance
  positiveSwapImpactFactor: exponentToFloat("5e-10"), // 0.01% for 200,000 USD of imbalance
};

const hardhatBaseMarketConfig: Partial<BaseMarketConfig> = {
  reserveFactor: decimalToFloat(5, 1), // 50%,
  openInterestReserveFactor: decimalToFloat(5, 1), // 50%,

  minCollateralFactor: percentageToFloat("1%"), // 1%
  minCollateralFactorForOpenInterestMultiplier: 0,

  maxLongTokenPoolAmount: expandDecimals(1_000_000_000, 18),
  maxShortTokenPoolAmount: expandDecimals(1_000_000_000, 18),

  maxPoolUsdForDeposit: decimalToFloat(1_000_000_000_000_000),
  maxOpenInterest: decimalToFloat(1_000_000_000),

  maxPnlFactorForTraders: decimalToFloat(5, 1), // 50%
  maxPnlFactorForAdl: decimalToFloat(45, 2), // 45%
  minPnlFactorAfterAdl: decimalToFloat(4, 1), // 40%

  maxPnlFactorForDeposits: decimalToFloat(6, 1), // 60%
  maxPnlFactorForWithdrawals: decimalToFloat(3, 1), // 30%

  positiveMaxPositionImpactFactor: decimalToFloat(2, 2), // 2%
  negativeMaxPositionImpactFactor: decimalToFloat(2, 2), // 2%
  maxPositionImpactFactorForLiquidations: percentageToFloat("1%"), // 1%

  maxFundingFactorPerSecond: "100000000000000000000000",
};

const config: {
  [network: string]: MarketConfig[];
} = {
  arbitrum: [
    {
      tokens: { indexToken: "APE", longToken: "APE", shortToken: "USDC" },
      virtualTokenIdForIndexToken: hashString("PERP:APE/USD"),
      virtualMarketId: hashString("SPOT:APE/USD"),

      ...baseMarketConfig,
      ...fundingRateConfig_Default,
      ...borrowingRateConfig_HighMax_WithHigherBase,

      positionImpactExponentFactor: exponentToFloat("2.2e0"),
      positivePositionImpactFactor: exponentToFloat("2.5e-10"), // 0.05% for ~90,000 USD of imbalance
      negativePositionImpactFactor: exponentToFloat("5e-10"), // 0.05% for ~45,000 USD of imbalance

      positiveSwapImpactFactor: exponentToFloat("1.5e-8"), // 1.5e-8
      negativeSwapImpactFactor: exponentToFloat("3e-8"),

      minCollateralFactor: percentageToFloat("1%"), // 1%

      minCollateralFactorForOpenInterestMultiplier: exponentToFloat("2.5e-9"), // 2.5e-9

      reserveFactor: percentageToFloat("105%"), // default is 95%
      openInterestReserveFactor: percentageToFloat("100%"), // default is 90%

      maxOpenInterest: decimalToFloat(1_000_000),

      maxPoolUsdForDeposit: decimalToFloat(1_500_000), // x1.5 of max open interest

      maxLongTokenPoolAmount: expandDecimals(1_800_000, 18), // ~2M USD (x2 of max open interest)
      maxShortTokenPoolAmount: expandDecimals(2_000_000, 6), // ~2M USD (x2 of max open interest)

      atomicSwapFeeFactor: percentageToFloat("3%"),
    },
    {
      tokens: { indexToken: "BTC", longToken: "WBTC.e", shortToken: "USDC" },
      virtualTokenIdForIndexToken: hashString("PERP:BTC/USD"),
      virtualMarketId: hashString("SPOT:BTC/USD"),

      ...baseMarketConfig,
      ...fundingRateConfig_Low,
      ...borrowingRateConfig_LowMax_WithLowerBase,

      reserveFactor: percentageToFloat("245%"),
      openInterestReserveFactor: percentageToFloat("240%"),

      maxLongTokenPoolAmount: expandDecimals(2200, 8),
      maxShortTokenPoolAmount: expandDecimals(110_000_000, 6),

      maxPoolUsdForDeposit: decimalToFloat(60_000_000),

      negativePositionImpactFactor: exponentToFloat("9e-11"),
      positivePositionImpactFactor: exponentToFloat("3e-11"),

      positionImpactPoolDistributionRate: bigNumberify(0), // expandDecimals(138, 30), // 1.38E+32, 0.119232 BTC / day
      minPositionImpactPoolAmount: expandDecimals(95, 6), // 0.95 BTC

      negativeSwapImpactFactor: exponentToFloat("4e-10"), // 0.05% for 1,250,000 USD of imbalance
      positiveSwapImpactFactor: exponentToFloat("2e-10"), // 0.05% for 2,500,000 USD of imbalance

      minCollateralFactor: percentageToFloat("0.5%"), // 200x leverage

      // minCollateralFactor of 0.005 (0.5%) when open interest is 83,000,000 USD
      minCollateralFactorForOpenInterestMultiplier: exponentToFloat("6e-11"),

      maxOpenInterest: decimalToFloat(60_000_000),

      atomicSwapFeeFactor: percentageToFloat("0.75%"),
    },
    {
      tokens: { indexToken: "BTC", longToken: "WBTC.e", shortToken: "WBTC.e" },
      virtualTokenIdForIndexToken: hashString("PERP:BTC/USD"),

      ...singleTokenMarketConfig,
      ...fundingRateConfig_SingleToken,
      ...borrowingRateConfig_HighMax_WithLowerBase,

      reserveFactor: percentageToFloat("105%"),
      openInterestReserveFactor: percentageToFloat("100%"),

      maxLongTokenPoolAmount: expandDecimals(1500, 8),
      maxShortTokenPoolAmount: expandDecimals(1500, 8),

      maxPoolUsdForDeposit: decimalToFloat(35_000_000),

      positionImpactExponentFactor: exponentToFloat("1e0"),
      negativePositionImpactFactor: exponentToFloat("2e-15"),
      positivePositionImpactFactor: exponentToFloat("1e-15"),

      positionImpactPoolDistributionRate: bigNumberify(0), // expandDecimals(46530, 26), // 4,653E+30, 0.0040202449 BTC / day
      minPositionImpactPoolAmount: expandDecimals(5, 6), // 0.05 BTC

      minCollateralFactor: percentageToFloat("0.5%"), // 200x leverage

      // minCollateralFactor of 0.005 (0.5%) when open interest is 83,000,000 USD
      minCollateralFactorForOpenInterestMultiplier: exponentToFloat("6e-11"),

      maxOpenInterest: decimalToFloat(11_000_000),
    },
    {
      tokens: { indexToken: "BTC", longToken: "tBTC", shortToken: "tBTC" },
      virtualTokenIdForIndexToken: hashString("PERP:BTC/USD"),

      ...singleTokenMarketConfig,
      ...fundingRateConfig_SingleToken,
      ...borrowingRateConfig_HighMax_WithLowerBase,

      reserveFactor: percentageToFloat("85%"),
      openInterestReserveFactor: percentageToFloat("80%"),

      maxLongTokenPoolAmount: expandDecimals(100, 18),
      maxShortTokenPoolAmount: expandDecimals(100, 18),

      maxPoolUsdForDeposit: decimalToFloat(4_500_000),

      negativePositionImpactFactor: exponentToFloat("9e-11"),
      positivePositionImpactFactor: exponentToFloat("3e-11"),

      positionImpactPoolDistributionRate: bigNumberify(0),
      minPositionImpactPoolAmount: bigNumberify(0),

      minCollateralFactor: percentageToFloat("0.5%"), // 200x leverage

      // minCollateralFactor of 0.005 (0.5%) when open interest is 83,000,000 USD
      minCollateralFactorForOpenInterestMultiplier: exponentToFloat("6e-11"),

      maxOpenInterest: decimalToFloat(1_000_000),
    },
    {
      tokens: { indexToken: "WETH", longToken: "WETH", shortToken: "USDC" },
      virtualTokenIdForIndexToken: hashString("PERP:ETH/USD"),
      virtualMarketId: hashString("SPOT:ETH/USD"),

      ...baseMarketConfig,
      ...fundingRateConfig_Low,
      ...borrowingRateConfig_LowMax_WithLowerBase,

      reserveFactor: percentageToFloat("275%"),
      openInterestReserveFactor: percentageToFloat("270%"),

      maxLongTokenPoolAmount: expandDecimals(32_000, 18),
      maxShortTokenPoolAmount: expandDecimals(100_000_000, 6),

      maxPoolUsdForDeposit: decimalToFloat(50_000_000),

      negativePositionImpactFactor: exponentToFloat("9e-11"),
      positivePositionImpactFactor: exponentToFloat("3e-11"),

      positionImpactPoolDistributionRate: bigNumberify(0), // expandDecimals(15, 18 - 1 + 30).div(SECONDS_PER_DAY), // 1.5 ETH per day
      minPositionImpactPoolAmount: expandDecimals(10, 18), // 10 ETH

      negativeSwapImpactFactor: exponentToFloat("3e-10"),
      positiveSwapImpactFactor: exponentToFloat("2e-10"),

      minCollateralFactor: percentageToFloat("0.5%"), // 200x leverage

      // minCollateralFactor of 0.005 (0.5%) when open interest is 83,000,000 USD
      minCollateralFactorForOpenInterestMultiplier: exponentToFloat("6e-11"),

      maxOpenInterest: decimalToFloat(70_000_000),

      atomicSwapFeeFactor: percentageToFloat("2.25%"),
    },
    {
      tokens: { indexToken: "WETH", longToken: "WETH", shortToken: "WETH" },
      virtualTokenIdForIndexToken: hashString("PERP:ETH/USD"),

      ...singleTokenMarketConfig,
      ...fundingRateConfig_SingleToken,
      ...borrowingRateConfig_HighMax_WithLowerBase,

      reserveFactor: percentageToFloat("105%"),
      openInterestReserveFactor: percentageToFloat("100%"),

      maxLongTokenPoolAmount: expandDecimals(25_000, 18),
      maxShortTokenPoolAmount: expandDecimals(25_000, 18),

      maxPoolUsdForDeposit: decimalToFloat(25_000_000),

      positionImpactExponentFactor: exponentToFloat("1e0"),
      negativePositionImpactFactor: exponentToFloat("2e-15"),
      positivePositionImpactFactor: exponentToFloat("1e-15"),

      positionImpactPoolDistributionRate: bigNumberify(0), // expandDecimals(37181, 37), // 3.718184E+41, 0.0321250994 ETH / day
      minPositionImpactPoolAmount: expandDecimals(5, 17), // 0.5 ETH

      minCollateralFactor: percentageToFloat("0.5%"), // 200x leverage

      // minCollateralFactor of 0.005 (0.5%) when open interest is 83,000,000 USD
      minCollateralFactorForOpenInterestMultiplier: exponentToFloat("6e-11"),

      maxOpenInterest: decimalToFloat(12_000_000),
    },
    {
      tokens: { indexToken: "WETH", longToken: "wstETH", shortToken: "USDe" },
      virtualTokenIdForIndexToken: hashString("PERP:ETH/USD"),
      virtualMarketId: hashString("SPOT:wstETH/USD"),

      ...baseMarketConfig,
      ...fundingRateConfig_Low,
      ...borrowingRateConfig_HighMax_WithHigherBase,

      reserveFactor: percentageToFloat("125%"),

      openInterestReserveFactor: percentageToFloat("120%"),

      maxLongTokenPoolAmount: expandDecimals(650, 18),
      maxShortTokenPoolAmount: expandDecimals(2_500_000, 18),

      maxPoolUsdForDeposit: decimalToFloat(2_000_000),

      negativePositionImpactFactor: exponentToFloat("9e-11"),
      positivePositionImpactFactor: exponentToFloat("3e-11"),

      positionImpactPoolDistributionRate: bigNumberify(0),
      minPositionImpactPoolAmount: bigNumberify(0),

      negativeSwapImpactFactor: exponentToFloat("1e-8"),
      positiveSwapImpactFactor: exponentToFloat("5e-9"),

      minCollateralFactor: percentageToFloat("0.5%"), // 200x leverage

      // minCollateralFactor of 0.005 (0.5%) when open interest is 83,000,000 USD
      minCollateralFactorForOpenInterestMultiplier: decimalToFloat(6, 11),

      maxOpenInterest: decimalToFloat(1_000_000),

      swapFeeFactorForPositiveImpact: percentageToFloat("0.25%"),
      swapFeeFactorForNegativeImpact: percentageToFloat("0.25%"),

      isDisabled: false,

      atomicSwapFeeFactor: percentageToFloat("2.25%"),
    },
    {
      tokens: { indexToken: "BNB", longToken: "BNB", shortToken: "USDC" },
      virtualTokenIdForIndexToken: hashString("PERP:BNB/USD"),
      virtualMarketId: hashString("SPOT:BNB/USD"),

      ...baseMarketConfig,
      ...fundingRateConfig_Default,
      ...borrowingRateConfig_LowMax_WithHigherBase,

      reserveFactor: percentageToFloat("185%"),
      openInterestReserveFactor: percentageToFloat("180%"),

      maxLongTokenPoolAmount: expandDecimals(7_250, 18),
      maxShortTokenPoolAmount: expandDecimals(5_000_000, 6),

      maxPoolUsdForDeposit: decimalToFloat(4_500_000),

      negativePositionImpactFactor: exponentToFloat("3.8e-11"), // 3.8e-11
      positivePositionImpactFactor: exponentToFloat("1.9e-11"), // 1.9e-11
      positionImpactExponentFactor: exponentToFloat("2.36e0"), // 2.36

      negativeSwapImpactFactor: exponentToFloat("4e-8"),
      positiveSwapImpactFactor: exponentToFloat("2e-8"),

      minCollateralFactor: percentageToFloat("0.5%"), // 200x leverage
      // minCollateralFactor of 0.005 (0.5%) when open interest is 6,000,000 USD
      minCollateralFactorForOpenInterestMultiplier: decimalToFloat(8, 10),

      positionImpactPoolDistributionRate: bigNumberify(0), // expandDecimals(727, 40), // 0.727895E+43, 0.6289008462 BNB / day
      minPositionImpactPoolAmount: expandDecimals(53, 16), // 0.53 BNB

      maxOpenInterest: decimalToFloat(5_000_000),

      atomicSwapFeeFactor: percentageToFloat("2.25%"),
    },
    {
      tokens: { indexToken: "XRP", longToken: "WETH", shortToken: "USDC" },
      virtualTokenIdForIndexToken: hashString("PERP:XRP/USD"),
      virtualMarketId: hashString("SPOT:XRP/USD"),

      ...synthethicMarketConfig_IncreasedCapacity,
      ...fundingRateConfig_Default,
      ...borrowingRateConfig_HighMax_WithLowerBase,

      negativePositionImpactFactor: exponentToFloat("21e-9"),
      positivePositionImpactFactor: exponentToFloat("7e-9"),

      // the swap impact factor is for WETH-stablecoin swaps
      negativeSwapImpactFactor: exponentToFloat("4.5e-9"),
      positiveSwapImpactFactor: exponentToFloat("3e-9"),

      minCollateralFactor: percentageToFloat("0.5%"), // 200x leverage
      // minCollateralFactor of 0.005 (0.5%) when open interest is 2,000,000 USD
      minCollateralFactorForOpenInterestMultiplier: exponentToFloat("2.5e-9"),

      reserveFactor: percentageToFloat("185%"),
      openInterestReserveFactor: percentageToFloat("180%"),

      positionImpactPoolDistributionRate: bigNumberify(0), // expandDecimals(2491, 30), // 2.491335E+33, 215.25128205 XRP / day
      minPositionImpactPoolAmount: expandDecimals(4169, 6), // 4169.846154 XRP

      maxOpenInterest: decimalToFloat(2_000_000),

      maxPoolUsdForDeposit: decimalToFloat(6_500_000),

      maxLongTokenPoolAmount: expandDecimals(3840, 18),
      maxShortTokenPoolAmount: expandDecimals(7_300_000, 6),

      atomicSwapFeeFactor: percentageToFloat("2.25%"),
    },
    {
      tokens: { indexToken: "DOGE", longToken: "WETH", shortToken: "USDC" },
      virtualTokenIdForIndexToken: hashString("PERP:DOGE/USD"),
      virtualMarketId: hashString("SPOT:DOGE/USD"),

      ...synthethicMarketConfig_IncreasedCapacity,
      ...fundingRateConfig_Default,
      ...borrowingRateConfig_HighMax_WithLowerBase,

      maxLongTokenPoolAmount: expandDecimals(3450, 18),
      maxShortTokenPoolAmount: expandDecimals(11_000_000, 6),

      maxPoolUsdForDeposit: decimalToFloat(10_000_000),

      positionImpactExponentFactor: exponentToFloat("1.62e0"),
      negativePositionImpactFactor: exponentToFloat("3.18e-7"),
      positivePositionImpactFactor: exponentToFloat("1.06e-7"),

      // the swap impact factor is for WETH-stablecoin swaps
      negativeSwapImpactFactor: exponentToFloat("4.5e-9"),
      positiveSwapImpactFactor: exponentToFloat("3e-9"),

      minCollateralFactor: percentageToFloat("0.5%"), // 200x leverage

      // minCollateralFactor of 0.005 (0.5%) when open interest is 5,000,000 USD
      minCollateralFactorForOpenInterestMultiplier: exponentToFloat("1e-9"),

      reserveFactor: percentageToFloat("185%"),
      openInterestReserveFactor: percentageToFloat("180%"),

      positionImpactPoolDistributionRate: bigNumberify(0), // expandDecimals(488, 34), // 0.488E+37, 4216 DOGE / day
      minPositionImpactPoolAmount: expandDecimals(26000, 8), // 26000 DOGE

      maxOpenInterest: decimalToFloat(6_000_000),

      atomicSwapFeeFactor: percentageToFloat("2.25%"),
    },
    {
      tokens: { indexToken: "EIGEN", longToken: "WETH", shortToken: "USDC" },
      virtualTokenIdForIndexToken: hashString("PERP:EIGEN/USD"),
      virtualMarketId: hashString("SPOT:WETH/USD"),

      ...syntheticMarketConfig,
      ...fundingRateConfig_Default,
      ...borrowingRateConfig_HighMax_WithHigherBase,

      positionImpactExponentFactor: exponentToFloat("2.2e0"), // 2.2
      positivePositionImpactFactor: exponentToFloat("2.5e-10"), // 2.5e-10,
      negativePositionImpactFactor: exponentToFloat("5e-10"), // 5e-10

      positiveSwapImpactFactor: exponentToFloat("2.5e-9"), // 2.5e-9
      negativeSwapImpactFactor: exponentToFloat("5e-9"), // 5e-9

      minCollateralFactor: percentageToFloat("1%"),

      minCollateralFactorForOpenInterestMultiplier: exponentToFloat("3.8e-9"), // 38e-10

      maxOpenInterest: decimalToFloat(1_000_000),

      maxPoolUsdForDeposit: decimalToFloat(2_000_000),

      maxLongTokenPoolAmount: expandDecimals(1655, 18),
      maxShortTokenPoolAmount: expandDecimals(3_000_000, 6),

      reserveFactor: percentageToFloat("125%"),
      openInterestReserveFactor: percentageToFloat("120%"),

      atomicSwapFeeFactor: percentageToFloat("2.25%"),
    },
    {
      tokens: { indexToken: "SHIB", longToken: "WETH", shortToken: "USDC" },
      virtualTokenIdForIndexToken: hashString("PERP:SHIB/USD"),
      virtualMarketId: hashString("SPOT:ETH/USD"),

      ...syntheticMarketConfig,
      ...fundingRateConfig_High,
      ...borrowingRateConfig_HighMax_WithHigherBase,

      maxPoolUsdForDeposit: decimalToFloat(1_500_000), // x1.5 of max open interest

      maxLongTokenPoolAmount: expandDecimals(636, 18), // ~2M USD
      maxShortTokenPoolAmount: expandDecimals(2_000_000, 6), // ~2M USD

      positionImpactExponentFactor: exponentToFloat("2.2e0"), // 2.2

      negativePositionImpactFactor: exponentToFloat("5e-10"), // 0.05% for ~45,000 USD of imbalance
      positivePositionImpactFactor: exponentToFloat("2.5e-10"), // 0.05% for ~90,000 USD of imbalance

      negativeSwapImpactFactor: exponentToFloat("7.5e-9"),
      positiveSwapImpactFactor: exponentToFloat("5e-9"),

      minCollateralFactorForOpenInterestMultiplier: exponentToFloat("2.5e-9"), // 2.5e-9

      maxOpenInterest: decimalToFloat(1_000_000),

      reserveFactor: percentageToFloat("125%"),
      openInterestReserveFactor: percentageToFloat("120%"),

      atomicSwapFeeFactor: percentageToFloat("2.25%"),
    },
    {
      tokens: { indexToken: "AAVE", longToken: "WETH", shortToken: "USDC" },
      virtualTokenIdForIndexToken: hashString("PERP:AAVE/USD"),
      virtualMarketId: hashString("SPOT:ETH/USD"),

      ...syntheticMarketConfig,
      ...fundingRateConfig_Default,
      ...borrowingRateConfig_HighMax_WithLowerBase,

      positionImpactExponentFactor: exponentToFloat("2.2e0"), // 2.2

      positivePositionImpactFactor: exponentToFloat("2.5e-10"),
      negativePositionImpactFactor: exponentToFloat("5e-10"),

      negativeSwapImpactFactor: exponentToFloat("3e-10"),
      positiveSwapImpactFactor: exponentToFloat("2e-10"),

      minCollateralFactorForOpenInterestMultiplier: exponentToFloat("3.8e-9"),

      maxOpenInterest: decimalToFloat(2_000_000),
      maxPoolUsdForDeposit: decimalToFloat(3_000_000), // x1.5 of max open interest

      maxLongTokenPoolAmount: expandDecimals(1525, 18),
      maxShortTokenPoolAmount: expandDecimals(4_000_000, 6),

      reserveFactor: percentageToFloat("165%"),
      openInterestReserveFactor: percentageToFloat("160%"),

      maxPnlFactorForTraders: percentageToFloat("75%"),
      maxPnlFactorForDeposits: percentageToFloat("75%"),
      maxPnlFactorForAdl: percentageToFloat("70%"),
      minPnlFactorAfterAdl: percentageToFloat("65%"),
      maxPnlFactorForWithdrawals: percentageToFloat("60%"),

      atomicSwapFeeFactor: percentageToFloat("2.25%"),
    },
    {
      tokens: { indexToken: "UNI", longToken: "WETH", shortToken: "USDC" },
      virtualTokenIdForIndexToken: hashString("PERP:UNI/USD"),
      virtualMarketId: hashString("SPOT:ETH/USD"),

      ...syntheticMarketConfig,
      ...fundingRateConfig_Default,
      ...borrowingRateConfig_HighMax_WithLowerBase,

      positionImpactExponentFactor: exponentToFloat("2e0"),

      negativePositionImpactFactor: exponentToFloat("3.15e-8"),
      positivePositionImpactFactor: exponentToFloat("1.05e-8"),

      positiveSwapImpactFactor: exponentToFloat("2e-10"),
      negativeSwapImpactFactor: exponentToFloat("3e-10"),

      minCollateralFactor: percentageToFloat("0.833%"), // max leverage 120x
      minCollateralFactorForOpenInterestMultiplier: exponentToFloat("3.5e-9"),

      maxOpenInterest: decimalToFloat(2_000_000),
      maxPoolUsdForDeposit: decimalToFloat(3_000_000), // x1.5 of max open interest

      maxLongTokenPoolAmount: expandDecimals(1525, 18),
      maxShortTokenPoolAmount: expandDecimals(4_000_000, 6),

      reserveFactor: percentageToFloat("145%"),
      openInterestReserveFactor: percentageToFloat("140%"),

      maxPnlFactorForTraders: percentageToFloat("75%"),
      maxPnlFactorForDeposits: percentageToFloat("75%"),
      maxPnlFactorForAdl: percentageToFloat("70%"),
      minPnlFactorAfterAdl: percentageToFloat("65%"),
      maxPnlFactorForWithdrawals: percentageToFloat("60%"),

      atomicSwapFeeFactor: percentageToFloat("2.25%"),
    },
    {
      tokens: { indexToken: "PEPE", longToken: "WETH", shortToken: "USDC" },
      virtualTokenIdForIndexToken: hashString("PERP:PEPE/USD"),
      virtualMarketId: hashString("SPOT:ETH/USD"),

      ...syntheticMarketConfig,
      ...fundingRateConfig_Default,
      ...borrowingRateConfig_HighMax_WithHigherBase,

      positionImpactExponentFactor: exponentToFloat("2.2e0"),

      positivePositionImpactFactor: exponentToFloat("2.5e-10"),
      negativePositionImpactFactor: exponentToFloat("5e-10"),

      positiveSwapImpactFactor: exponentToFloat("2e-10"),
      negativeSwapImpactFactor: exponentToFloat("3e-10"),

      minCollateralFactorForOpenInterestMultiplier: exponentToFloat("2.5e-9"),

      maxOpenInterest: decimalToFloat(1_000_000),
      maxPoolUsdForDeposit: decimalToFloat(1_500_000), // x1.5 of max open interest

      maxLongTokenPoolAmount: expandDecimals(750, 18),
      maxShortTokenPoolAmount: expandDecimals(2_000_000, 6),

      reserveFactor: percentageToFloat("95%"),
      openInterestReserveFactor: percentageToFloat("90%"),

      maxPnlFactorForTraders: percentageToFloat("50%"),
      maxPnlFactorForDeposits: percentageToFloat("50%"),
      maxPnlFactorForAdl: percentageToFloat("45%"),
      minPnlFactorAfterAdl: percentageToFloat("40%"),
      maxPnlFactorForWithdrawals: percentageToFloat("35%"),

      fundingIncreaseFactorPerSecond: percentageToFloat("125%")
        .div(SECONDS_PER_YEAR)
        .div(SECONDS_PER_HOUR * 3),
      fundingDecreaseFactorPerSecond: percentageToFloat("125%")
        .div(SECONDS_PER_YEAR)
        .div(SECONDS_PER_HOUR * 48),
      maxFundingFactorPerSecond: percentageToFloat("125%").div(SECONDS_PER_YEAR),

      atomicSwapFeeFactor: percentageToFloat("2.25%"),
    },
    {
      tokens: { indexToken: "SOL", longToken: "SOL", shortToken: "USDC" },
      virtualTokenIdForIndexToken: hashString("PERP:SOL/USD"),
      virtualMarketId: hashString("SPOT:SOL/USD"),

      ...baseMarketConfig,
      ...fundingRateConfig_Default,
      ...borrowingRateConfig_LowMax_WithLowerBase,

      maxLongTokenPoolAmount: expandDecimals(110_000, 9),
      maxShortTokenPoolAmount: expandDecimals(20_000_000, 6),

      maxPoolUsdForDeposit: decimalToFloat(17_500_000),

      negativePositionImpactFactor: exponentToFloat("1.35e-9"), // 1.35e-9
      positivePositionImpactFactor: exponentToFloat("0.45e-9"), // 0.45e-9
      positionImpactExponentFactor: exponentToFloat("2e0"), // 2.0

      negativeSwapImpactFactor: exponentToFloat("3.5e-9"),
      positiveSwapImpactFactor: exponentToFloat("1.75e-9"),

      minCollateralFactor: percentageToFloat("0.5%"), // 200x leverage
      // minCollateralFactor of 0.005 (0.5%) when open interest is 25,000,000 USD
      minCollateralFactorForOpenInterestMultiplier: exponentToFloat("2e-10"),

      reserveFactor: percentageToFloat("275%"),
      openInterestReserveFactor: percentageToFloat("270%"),

      positionImpactPoolDistributionRate: bigNumberify(0), // expandDecimals(230, 33), // 0.2300306+36, 20 SOL / day
      minPositionImpactPoolAmount: expandDecimals(219, 9), // 219 SOL

      maxOpenInterest: decimalToFloat(17_500_000),

      atomicSwapFeeFactor: percentageToFloat("1.5%"),
    },
    {
      tokens: { indexToken: "STX", longToken: "WBTC.e", shortToken: "USDC" },
      virtualTokenIdForIndexToken: hashString("PERP:STX/USD"),
      virtualMarketId: hashString("SPOT:BTC/USD"),

      ...syntheticMarketConfig,
      ...fundingRateConfig_High,
      ...borrowingRateConfig_HighMax_WithHigherBase,

      positionImpactExponentFactor: exponentToFloat("2.2e0"), // 2.2
      positivePositionImpactFactor: exponentToFloat("2.5e-10"), // 0.05% for ~90,000 USD of imbalance
      negativePositionImpactFactor: exponentToFloat("5e-10"), // 0.05% for ~45,000 USD of imbalance

      positiveSwapImpactFactor: exponentToFloat("1.25e-9"), // 1.25e-9
      negativeSwapImpactFactor: exponentToFloat("2.5e-9"), // 2.5e-9

      minCollateralFactor: percentageToFloat("1%"), // 1%

      minCollateralFactorForOpenInterestMultiplier: exponentToFloat("2.5e-9"), // 2.5e-9

      maxOpenInterest: decimalToFloat(500_000),

      reserveFactor: percentageToFloat("125%"),
      openInterestReserveFactor: percentageToFloat("120%"),

      maxPoolUsdForDeposit: decimalToFloat(1_000_000), // x2 of max open interest

      maxLongTokenPoolAmount: expandDecimals(25, 8), // ~1,5M USD (x3 of max open interest)
      maxShortTokenPoolAmount: expandDecimals(1_500_000, 6), // ~1,5M USD (x3 of max open interest)

      atomicSwapFeeFactor: percentageToFloat("0.75%"),
    },
    {
      tokens: { indexToken: "SATS", longToken: "WBTC.e", shortToken: "USDC" },
      virtualTokenIdForIndexToken: hashString("PERP:SATS/USD"),
      virtualMarketId: hashString("SPOT:BTC/USD"),

      ...syntheticMarketConfig,
      ...fundingRateConfig_Default,
      ...borrowingRateConfig_HighMax_WithHigherBase,

      positionImpactExponentFactor: exponentToFloat("2.2e0"), // 2.2
      positivePositionImpactFactor: exponentToFloat("2.5e-10"), // 0.05% for ~90,000 USD of imbalance
      negativePositionImpactFactor: exponentToFloat("5e-10"), // 0.05% for ~45,000 USD of imbalance

      positiveSwapImpactFactor: exponentToFloat("1.25e-9"), // 1.25e-9
      negativeSwapImpactFactor: exponentToFloat("2.5e-9"), // 2.5e-9

      minCollateralFactor: percentageToFloat("1%"), // 1%

      minCollateralFactorForOpenInterestMultiplier: exponentToFloat("2.5e-9"), // 2.5e-9

      reserveFactor: percentageToFloat("125%"), // default is 95%
      openInterestReserveFactor: percentageToFloat("120%"), // default is 90%

      maxOpenInterest: decimalToFloat(500_000),

      maxPoolUsdForDeposit: decimalToFloat(1_000_000), // x2 of max open interest

      maxLongTokenPoolAmount: expandDecimals(25, 8), // ~1,5M USD (x3 of max open interest)
      maxShortTokenPoolAmount: expandDecimals(1_500_000, 6), // ~1,5M USD (x3 of max open interest)

      atomicSwapFeeFactor: percentageToFloat("0.75%"),
    },
    {
      tokens: { indexToken: "LTC", longToken: "WETH", shortToken: "USDC" },
      virtualTokenIdForIndexToken: hashString("PERP:LTC/USD"),
      virtualMarketId: hashString("SPOT:LTC/USD"),

      ...syntheticMarketConfig,
      ...fundingRateConfig_Default,
      ...borrowingRateConfig_HighMax_WithHigherBase,

<<<<<<< HEAD
      maxLongTokenPoolAmount: expandDecimals(1150, 18),
      maxShortTokenPoolAmount: expandDecimals(2_500_000, 6),

      maxPoolUsdForDeposit: decimalToFloat(2_000_000),

=======
>>>>>>> 070685e4
      negativePositionImpactFactor: exponentToFloat("2.7e-8"),
      positivePositionImpactFactor: exponentToFloat("9e-9"),

      negativeSwapImpactFactor: exponentToFloat("3.75e-9"),
      positiveSwapImpactFactor: exponentToFloat("2.5e-9"),

      minCollateralFactor: percentageToFloat("0.5%"), // 200x leverage
      // minCollateralFactor of 0.005 (0.5%) when open interest is 1,500,000 USD
      minCollateralFactorForOpenInterestMultiplier: exponentToFloat("3.5e-9"),

      reserveFactor: percentageToFloat("195%"),
      openInterestReserveFactor: percentageToFloat("190%"),

      positionImpactPoolDistributionRate: bigNumberify(0), // expandDecimals(2709, 30), // 2.709055E+33, 2.34 LTC / day
      minPositionImpactPoolAmount: expandDecimals(28, 8), // 28 LTC

      maxOpenInterest: decimalToFloat(1_000_000),

      maxPoolUsdForDeposit: decimalToFloat(2_400_000),

      maxLongTokenPoolAmount: expandDecimals(1720, 18),
      maxShortTokenPoolAmount: expandDecimals(3_120_000, 6),

      atomicSwapFeeFactor: percentageToFloat("2.25%"),
    },
    {
      tokens: { indexToken: "UNI", longToken: "UNI", shortToken: "USDC" },
      virtualTokenIdForIndexToken: hashString("PERP:UNI/USD"),
      virtualMarketId: hashString("SPOT:UNI/USD"),

      ...baseMarketConfig,
      ...fundingRateConfig_Default,
      ...borrowingRateConfig_LowMax_WithHigherBase,

      reserveFactor: percentageToFloat("165%"),
      openInterestReserveFactor: percentageToFloat("160%"),

      maxLongTokenPoolAmount: expandDecimals(150_000, 18),
      maxShortTokenPoolAmount: expandDecimals(2_000_000, 6),

      maxPoolUsdForDeposit: decimalToFloat(1_500_000),

      negativePositionImpactFactor: exponentToFloat("3.15e-8"),
      positivePositionImpactFactor: exponentToFloat("1.05e-8"),

      negativeSwapImpactFactor: exponentToFloat("3e-8"), // 0.05% for 16,667 USD of imbalance
      positiveSwapImpactFactor: exponentToFloat("1.5e-8"), // 0.05% for 33,333 USD of imbalance

      minCollateralFactor: percentageToFloat("0.833%"), // 120x leverage
      // minCollateralFactor of 0.00833 (0.833%) when open interest is 2,400,000 USD
      minCollateralFactorForOpenInterestMultiplier: exponentToFloat("3.5e-9"),

      positionImpactPoolDistributionRate: bigNumberify(0), // expandDecimals(7166, 41), // 0.716642E+45, 61.91 UNI / day
      minPositionImpactPoolAmount: expandDecimals(170, 18),

      maxOpenInterest: decimalToFloat(1_000_000),

      atomicSwapFeeFactor: percentageToFloat("2.25%"),
    },
    {
      tokens: { indexToken: "LINK", longToken: "LINK", shortToken: "USDC" },
      virtualTokenIdForIndexToken: hashString("PERP:LINK/USD"),
      virtualMarketId: hashString("SPOT:LINK/USD"),

      ...baseMarketConfig,
      ...fundingRateConfig_Default,
      ...borrowingRateConfig_LowMax_WithLowerBase,

      reserveFactor: percentageToFloat("235%"),
      openInterestReserveFactor: percentageToFloat("230%"),

      maxLongTokenPoolAmount: expandDecimals(690_000, 18),
      maxShortTokenPoolAmount: expandDecimals(11_000_000, 6),

      maxPoolUsdForDeposit: decimalToFloat(9_000_000),

      negativePositionImpactFactor: exponentToFloat("3e-10"),
      positivePositionImpactFactor: exponentToFloat("1e-10"),
      positionImpactExponentFactor: exponentToFloat("2.2e0"), // 2.2

      negativeSwapImpactFactor: exponentToFloat("6e-9"),
      positiveSwapImpactFactor: exponentToFloat("3e-9"),

      minCollateralFactor: percentageToFloat("0.5%"), // 200x leverage
      // minCollateralFactor of 0.005 (0.5%) when open interest is 8,000,000 USD
      minCollateralFactorForOpenInterestMultiplier: decimalToFloat(64, 11),

      positionImpactPoolDistributionRate: bigNumberify(0), // expandDecimals(827, 42), // 0.827E+45, 71.488 LINK / day
      minPositionImpactPoolAmount: expandDecimals(638, 18), // 638 LINK

      maxOpenInterest: decimalToFloat(10_000_000),

      atomicSwapFeeFactor: percentageToFloat("2.25%"),
    },
    {
      tokens: { indexToken: "ARB", longToken: "ARB", shortToken: "USDC" },
      virtualTokenIdForIndexToken: hashString("PERP:ARB/USD"),
      virtualMarketId: hashString("SPOT:ARB/USD"),

      ...baseMarketConfig,
      ...fundingRateConfig_Default,
      ...borrowingRateConfig_LowMax_WithLowerBase,

      maxLongTokenPoolAmount: expandDecimals(7_524_000, 18),
      maxShortTokenPoolAmount: expandDecimals(15_500_000, 6),

      maxPoolUsdForDeposit: decimalToFloat(14_000_000),

      negativePositionImpactFactor: decimalToFloat(375, 12),
      positivePositionImpactFactor: decimalToFloat(125, 12),
      positionImpactExponentFactor: exponentToFloat("2.2e0"), // 2.2

      negativeSwapImpactFactor: exponentToFloat("5e-9"),
      positiveSwapImpactFactor: exponentToFloat("2.5e-9"),

      minCollateralFactor: percentageToFloat("0.667%"), // 150x leverage
      // minCollateralFactor of 0.00667 (0.667%) when open interest is 13,000,000 USD
      minCollateralFactorForOpenInterestMultiplier: exponentToFloat("5e-10"),

      reserveFactor: percentageToFloat("235%"),
      openInterestReserveFactor: percentageToFloat("230%"),

      positionImpactPoolDistributionRate: bigNumberify(0), // expandDecimals(800, 43), // 0.800565E+46, 691.69 ARB / day
      minPositionImpactPoolAmount: expandDecimals(27598, 18), // 27598 ARB

      maxOpenInterest: decimalToFloat(5_000_000),

      atomicSwapFeeFactor: percentageToFloat("3%"),
    },
    {
      tokens: { indexToken: "AAVE", longToken: "AAVE", shortToken: "USDC" },
      virtualTokenIdForIndexToken: hashString("PERP:AAVE/USD"),
      virtualMarketId: hashString("SPOT:AAVE/USD"),

      ...baseMarketConfig,
      ...fundingRateConfig_Default,
      ...borrowingRateConfig_LowMax_WithHigherBase,

      reserveFactor: percentageToFloat("165%"),
      openInterestReserveFactor: percentageToFloat("160%"),

      maxLongTokenPoolAmount: expandDecimals(27_800, 18),
      maxShortTokenPoolAmount: expandDecimals(3_500_000, 6),

      maxPoolUsdForDeposit: decimalToFloat(3_000_000),

      negativePositionImpactFactor: exponentToFloat("5e-10"), // 0.05% for ~45,000 USD of imbalance
      positivePositionImpactFactor: exponentToFloat("2.5e-10"), // 0.05% for ~90,000 USD of imbalance
      positionImpactExponentFactor: exponentToFloat("2.2e0"), // 2.2

      negativeSwapImpactFactor: exponentToFloat("6e-9"),
      positiveSwapImpactFactor: exponentToFloat("3e-9"),

      // minCollateralFactor of 0.01 (1%) when open interest is 2,700,000 USD
      minCollateralFactorForOpenInterestMultiplier: exponentToFloat("3.8e-9"),

      positionImpactPoolDistributionRate: expandDecimals(5, 18 + 30).div(SECONDS_PER_DAY), // 5 AAVE per day
      minPositionImpactPoolAmount: expandDecimals(900, 18), // 900 AAVE

      maxOpenInterest: decimalToFloat(2_450_000), // ~2% of global OI

      atomicSwapFeeFactor: percentageToFloat("3%"),
    },
    {
      tokens: { indexToken: "AVAX", longToken: "AVAX", shortToken: "USDC" },
      virtualTokenIdForIndexToken: hashString("PERP:AVAX/USD"),
      virtualMarketId: hashString("SPOT:AVAX/USD"),

      ...baseMarketConfig,
      ...fundingRateConfig_Default,
      ...borrowingRateConfig_LowMax_WithHigherBase,

      maxLongTokenPoolAmount: expandDecimals(83_300, 18),
      maxShortTokenPoolAmount: expandDecimals(3_500_000, 6),

      maxPoolUsdForDeposit: decimalToFloat(3_000_000),

      negativePositionImpactFactor: exponentToFloat("1e-8"), // 0.05% for 50,000 USD of imbalance
      positivePositionImpactFactor: exponentToFloat("5e-9"), // 0.05% for 100,000 USD of imbalance

      negativeSwapImpactFactor: exponentToFloat("3e-8"),
      positiveSwapImpactFactor: exponentToFloat("1.5e-8"),

      minCollateralFactor: percentageToFloat("0.833%"), // 120x leverage
      // minCollateralFactor of 0.00833 (0.833%) when open interest is 3,300,000 USD
      minCollateralFactorForOpenInterestMultiplier: exponentToFloat("2.5e-9"),

      reserveFactor: percentageToFloat("205%"),
      openInterestReserveFactor: percentageToFloat("200%"),

      positionImpactPoolDistributionRate: bigNumberify(0), // expandDecimals(1643, 41), // 1.64325E+44, 14,2 AVAX / day
      minPositionImpactPoolAmount: expandDecimals(79, 18), // 79.18 AVAX

      maxOpenInterest: decimalToFloat(2_100_000), // ~2% of global OI

      atomicSwapFeeFactor: percentageToFloat("2.25%"),
    },
    {
      tokens: { indexToken: "ATOM", longToken: "WETH", shortToken: "USDC" },
      virtualTokenIdForIndexToken: hashString("PERP:ATOM/USD"),
      virtualMarketId: hashString("SPOT:ETH/USD"),

      ...syntheticMarketConfig,
      ...fundingRateConfig_Default,
      ...borrowingRateConfig_HighMax_WithHigherBase,

      maxLongTokenPoolAmount: expandDecimals(900, 18),
      maxShortTokenPoolAmount: expandDecimals(3_500_000, 6),

      maxPoolUsdForDeposit: decimalToFloat(3_000_000),

      negativePositionImpactFactor: decimalToFloat(26, 9),
      positivePositionImpactFactor: decimalToFloat(13, 9),

      // the swap impact factor is for WETH-stablecoin swaps
      negativeSwapImpactFactor: exponentToFloat("3.75e-9"),
      positiveSwapImpactFactor: exponentToFloat("2.5e-9"),

      minCollateralFactor: percentageToFloat("0.833%"), // 120x leverage
      // minCollateralFactor of 0.00833 (0.833%) when open interest is 1,700,000 USD
      minCollateralFactorForOpenInterestMultiplier: exponentToFloat("5e-9"),

      reserveFactor: percentageToFloat("195%"),
      openInterestReserveFactor: percentageToFloat("190%"),

      positionImpactPoolDistributionRate: bigNumberify(0), // expandDecimals(5442, 28), // 5.442645E+31, 4,7 ATOM / day
      minPositionImpactPoolAmount: expandDecimals(611, 6), // 611 ATOM

      maxOpenInterest: decimalToFloat(1_000_000),

      atomicSwapFeeFactor: percentageToFloat("2.25%"),
    },
    {
      tokens: { indexToken: "NEAR", longToken: "WETH", shortToken: "USDC" },
      virtualTokenIdForIndexToken: hashString("PERP:NEAR/USD"),
      virtualMarketId: hashString("SPOT:ETH/USD"),

      ...syntheticMarketConfig,
      ...fundingRateConfig_Default,
      ...borrowingRateConfig_HighMax_WithHigherBase,

      maxLongTokenPoolAmount: expandDecimals(1515, 18),
      maxShortTokenPoolAmount: expandDecimals(5_000_000, 6),

      maxPoolUsdForDeposit: decimalToFloat(4_500_000),

      negativePositionImpactFactor: decimalToFloat(195, 10),
      positivePositionImpactFactor: decimalToFloat(65, 10),

      negativeSwapImpactFactor: exponentToFloat("3.75e-9"),
      positiveSwapImpactFactor: exponentToFloat("2.5e-9"),

      // minCollateralFactor of 0.01 (1%) when open interest is 4,000,000 USD
      minCollateralFactorForOpenInterestMultiplier: exponentToFloat("2.5e-9"),

      reserveFactor: percentageToFloat("185%"),
      openInterestReserveFactor: percentageToFloat("180%"),

      positionImpactPoolDistributionRate: bigNumberify(0), // expandDecimals(928, 48), // 0.928E+51, 80.22629972 NEAR / day
      minPositionImpactPoolAmount: expandDecimals(4361, 24), // 4361 NEAR

      maxOpenInterest: decimalToFloat(1_000_000),

      atomicSwapFeeFactor: percentageToFloat("2.25%"),
    },
    {
      tokens: { indexToken: "OP", longToken: "OP", shortToken: "USDC" },
      virtualTokenIdForIndexToken: hashString("PERP:OP/USD"),
      virtualMarketId: hashString("SPOT:OP/USD"),

      ...baseMarketConfig,
      ...fundingRateConfig_High,
      ...borrowingRateConfig_LowMax_WithHigherBase,

      maxLongTokenPoolAmount: expandDecimals(750_000, 18),
      maxShortTokenPoolAmount: expandDecimals(3_000_000, 6),

      maxPoolUsdForDeposit: decimalToFloat(2_000_000),

      negativePositionImpactFactor: decimalToFloat(7, 10), // 0.05% for ~45,000 USD of imbalance
      positivePositionImpactFactor: decimalToFloat(35, 11), // 0.05% for ~80,000 USD of imbalance
      positionImpactExponentFactor: exponentToFloat("2.2e0"), // 2.2

      negativeSwapImpactFactor: exponentToFloat("8e-9"), // 0.05% for 62,500 USD of imbalance
      positiveSwapImpactFactor: exponentToFloat("4e-9"), // 0.05% for 125,000 USD of imbalance

      // minCollateralFactor of 0.01 (1%) when open interest is 2,000,000 USD
      minCollateralFactorForOpenInterestMultiplier: exponentToFloat("5e-9"),

      reserveFactor: percentageToFloat("135%"),
      openInterestReserveFactor: percentageToFloat("130%"),

      positionImpactPoolDistributionRate: bigNumberify(0), // expandDecimals(2100, 41), // 2.1E+44, 18.14 OP / day
      minPositionImpactPoolAmount: expandDecimals(311, 18), // 311 OP

      maxOpenInterest: decimalToFloat(1_000_000),

      atomicSwapFeeFactor: percentageToFloat("3%"),
    },
    {
      tokens: { indexToken: "ORDI", longToken: "WBTC.e", shortToken: "USDC" },
      virtualTokenIdForIndexToken: hashString("PERP:ORDI/USD"),
      virtualMarketId: hashString("SPOT:BTC/USD"),

      ...syntheticMarketConfig,
      ...fundingRateConfig_Default,
      ...borrowingRateConfig_HighMax_WithHigherBase,

      positionImpactExponentFactor: exponentToFloat("2.2e0"), // 2.2
      positivePositionImpactFactor: exponentToFloat("2.5e-10"), // 0.05% for ~90,000 USD of imbalance
      negativePositionImpactFactor: exponentToFloat("5e-10"), // 0.05% for ~45,000 USD of imbalance

      positiveSwapImpactFactor: exponentToFloat("1.25e-9"), // 1.25e-9
      negativeSwapImpactFactor: exponentToFloat("2.5e-9"), // 2.5e-9

      borrowingFactor: exponentToFloat("1.6e-8"), // 1.60E-08, ~50% if 100% utilized

      minCollateralFactor: percentageToFloat("1%"), // 1%

      minCollateralFactorForOpenInterestMultiplier: exponentToFloat("2.5e-9"), // 2.5e-9

      maxOpenInterest: decimalToFloat(500_000),

      reserveFactor: percentageToFloat("145%"),
      openInterestReserveFactor: percentageToFloat("140%"),

      maxPoolUsdForDeposit: decimalToFloat(1_000_000), // x2 of max open interest

      maxLongTokenPoolAmount: expandDecimals(16, 8), // ~1,5M USD (x3 of max open interest)
      maxShortTokenPoolAmount: expandDecimals(1_500_000, 6), // ~1,5M USD (x3 of max open interest)

      atomicSwapFeeFactor: percentageToFloat("0.75%"),
    },
    {
      tokens: { indexToken: "GMX", longToken: "GMX", shortToken: "USDC" },
      virtualTokenIdForIndexToken: hashString("PERP:GMX/USD"),
      virtualMarketId: hashString("SPOT:GMX/USD"),

      ...baseMarketConfig,
      ...fundingRateConfig_Default,
      ...borrowingRateConfig_LowMax_WithHigherBase,

      negativePositionImpactFactor: exponentToFloat("0.795469e-6"),
      positivePositionImpactFactor: exponentToFloat("2.65156e-07"),
      positionImpactExponentFactor: exponentToFloat("1.76045e0"),

      negativeSwapImpactFactor: exponentToFloat("12e-9"),
      positiveSwapImpactFactor: exponentToFloat("6e-9"),

      // minCollateralFactor of 0.01 (1%) when open interest is 2,632,000 USD
      minCollateralFactorForOpenInterestMultiplier: exponentToFloat("3.8e-9"),

      reserveFactor: percentageToFloat("205%"),
      openInterestReserveFactor: percentageToFloat("200%"),

      positionImpactPoolDistributionRate: bigNumberify(0), // expandDecimals(65, 42), // 6.5e43, 5.6 GMX / day
      minPositionImpactPoolAmount: expandDecimals(50, 18), // 50 GMX

      maxOpenInterest: decimalToFloat(1_800_000),

      maxPoolUsdForDeposit: decimalToFloat(3_500_000),

      maxLongTokenPoolAmount: expandDecimals(340_000, 18),
      maxShortTokenPoolAmount: expandDecimals(4_000_000, 6),

      atomicSwapFeeFactor: percentageToFloat("3%"),
    },
    {
      tokens: { indexToken: "GMX", longToken: "GMX", shortToken: "GMX" },
      virtualTokenIdForIndexToken: hashString("PERP:GMX/USD"),

      ...singleTokenMarketConfig,
      reserveFactor: percentageToFloat("105%"),
      openInterestReserveFactor: percentageToFloat("100%"),
      maxPnlFactorForTraders: percentageToFloat("50%"),

      ...fundingRateConfig_High,
      ...borrowingRateConfig_HighMax_WithHigherBase,

      negativePositionImpactFactor: exponentToFloat("5e-10"),
      positivePositionImpactFactor: exponentToFloat("2.5e-10"),
      positionImpactExponentFactor: exponentToFloat("2.2e0"),

      positiveMaxPositionImpactFactor: percentageToFloat("0.5%"),
      negativeMaxPositionImpactFactor: percentageToFloat("0.5%"),
      maxPositionImpactFactorForLiquidations: bigNumberify(0), // 0%

      minCollateralFactor: percentageToFloat("1%"), // 100x leverage
      minCollateralFactorForOpenInterestMultiplier: exponentToFloat("2.5e-9"),

      maxOpenInterest: decimalToFloat(750_000),
      maxPoolUsdForDeposit: decimalToFloat(1250_000),

      maxLongTokenPoolAmount: expandDecimals(55_000, 18),
      maxShortTokenPoolAmount: expandDecimals(55_000, 18),
    },
    {
      tokens: { indexToken: "PEPE", longToken: "PEPE", shortToken: "USDC" },
      virtualTokenIdForIndexToken: hashString("PERP:PEPE/USD"),
      virtualMarketId: hashString("SPOT:PEPE/USD"),

      ...baseMarketConfig,
      ...fundingRateConfig_High,
      ...borrowingRateConfig_LowMax_WithHigherBase,

      maxLongTokenPoolAmount: expandDecimals(243_000_000_000, 18),
      maxShortTokenPoolAmount: expandDecimals(3_000_000, 6),

      maxPoolUsdForDeposit: decimalToFloat(2_700_000),

      negativePositionImpactFactor: exponentToFloat("5e-10"), // 0.05% for ~100,000 USD of imbalance
      positivePositionImpactFactor: exponentToFloat("2.5e-10"), // 0.05% for ~178,180 USD of imbalance
      positionImpactExponentFactor: exponentToFloat("2.2e0"), // 2.2

      negativeSwapImpactFactor: exponentToFloat("3e-8"), // 0.05% for 16,667 USD of imbalance
      positiveSwapImpactFactor: exponentToFloat("1.5e-8"), // 0.05% for 33,333 USD of imbalance

      minCollateralFactorForOpenInterestMultiplier: exponentToFloat("2.5e-9"),

      reserveFactor: percentageToFloat("125%"),
      openInterestReserveFactor: percentageToFloat("120%"),

      positionImpactPoolDistributionRate: bigNumberify(0),
      minPositionImpactPoolAmount: 0,

      maxOpenInterest: decimalToFloat(1_600_000), // ~1% of global OI

      atomicSwapFeeFactor: percentageToFloat("2.25%"),
    },
    {
      tokens: { indexToken: "WIF", longToken: "WIF", shortToken: "USDC" },
      virtualTokenIdForIndexToken: hashString("PERP:WIF/USD"),
      virtualMarketId: hashString("SPOT:WIF/USD"),

      ...baseMarketConfig,
      ...fundingRateConfig_Default,
      ...borrowingRateConfig_LowMax_WithHigherBase,

      negativePositionImpactFactor: exponentToFloat("5e-10"), // 0.05% for ~100,000 USD of imbalance
      positivePositionImpactFactor: exponentToFloat("2.5e-10"), // 0.05% for ~178,180 USD of imbalance
      positionImpactExponentFactor: exponentToFloat("2.2e0"), // 2.2

      negativeSwapImpactFactor: exponentToFloat("3e-8"), // 0.05% for 16,667 USD of imbalance
      positiveSwapImpactFactor: exponentToFloat("1.5e-8"), // 0.05% for 33,333 USD of imbalance

      minCollateralFactorForOpenInterestMultiplier: exponentToFloat("2.5e-9"),

      reserveFactor: percentageToFloat("125%"),
      openInterestReserveFactor: percentageToFloat("120%"),

      positionImpactPoolDistributionRate: bigNumberify(0),
      minPositionImpactPoolAmount: 0,

      maxOpenInterest: decimalToFloat(500_000),

      maxPoolUsdForDeposit: decimalToFloat(4_400_000),

      maxLongTokenPoolAmount: expandDecimals(11_000_000, 6),
      maxShortTokenPoolAmount: expandDecimals(4_800_000, 6),

      atomicSwapFeeFactor: percentageToFloat("3%"),
    },
    {
      tokens: { indexToken: "POL", longToken: "WETH", shortToken: "USDC" },
      virtualTokenIdForIndexToken: hashString("PERP:POL/USD"),
      virtualMarketId: hashString("SPOT:ETH/USD"),

      ...syntheticMarketConfig,
      ...fundingRateConfig_Default,
      ...borrowingRateConfig_HighMax_WithHigherBase,

      negativePositionImpactFactor: exponentToFloat("5e-10"),
      positivePositionImpactFactor: exponentToFloat("2.5e-10"),
      positionImpactExponentFactor: exponentToFloat("2.2e0"),

      negativeSwapImpactFactor: exponentToFloat("5e-9"),
      positiveSwapImpactFactor: exponentToFloat("2.5e-9"),

      // minCollateralFactor of 0.01 (1%) when open interest is 4,000,000 USD
      minCollateralFactorForOpenInterestMultiplier: exponentToFloat("2.5e-9"),

      reserveFactor: percentageToFloat("185%"), // default is 95%
      openInterestReserveFactor: percentageToFloat("180%"), // default is 90%

      positionImpactPoolDistributionRate: bigNumberify(0),
      minPositionImpactPoolAmount: bigNumberify(0),

      maxOpenInterest: decimalToFloat(500_000),
      maxPoolUsdForDeposit: decimalToFloat(750_000),

      maxLongTokenPoolAmount: expandDecimals(400, 18),
      maxShortTokenPoolAmount: expandDecimals(1_000_000, 6),

      atomicSwapFeeFactor: percentageToFloat("2.25%"),
    },
    {
      tokens: { indexToken: "SUI", longToken: "WETH", shortToken: "USDC" },
      virtualTokenIdForIndexToken: hashString("PERP:SUI/USD"),
      virtualMarketId: hashString("SPOT:ETH/USD"),

      ...syntheticMarketConfig,
      ...fundingRateConfig_Default,
      ...borrowingRateConfig_HighMax_WithHigherBase,

      negativePositionImpactFactor: exponentToFloat("5e-10"),
      positivePositionImpactFactor: exponentToFloat("2.5e-10"),
      positionImpactExponentFactor: exponentToFloat("2.2e0"),

      negativeSwapImpactFactor: exponentToFloat("4.5e-9"),
      positiveSwapImpactFactor: exponentToFloat("3e-9"),

      // minCollateralFactor of 0.01 (1%) when open interest is 4,000,000 USD
      minCollateralFactorForOpenInterestMultiplier: exponentToFloat("2.5e-9"),

      reserveFactor: percentageToFloat("155%"), // default is 95%
      openInterestReserveFactor: percentageToFloat("150%"), // default is 90%

      maxPnlFactorForTraders: percentageToFloat("50%"), // default is 60%

      positionImpactPoolDistributionRate: bigNumberify(0),
      minPositionImpactPoolAmount: bigNumberify(0),

      maxOpenInterest: decimalToFloat(1_000_000),

      maxPoolUsdForDeposit: decimalToFloat(9_000_000),
      maxLongTokenPoolAmount: expandDecimals(2960, 18),
      maxShortTokenPoolAmount: expandDecimals(10_000_000, 6),

      atomicSwapFeeFactor: percentageToFloat("2.25%"),
    },
    {
      tokens: { indexToken: "SEI", longToken: "WETH", shortToken: "USDC" },
      virtualTokenIdForIndexToken: hashString("PERP:SEI/USD"),
      virtualMarketId: hashString("SPOT:ETH/USD"),

      ...syntheticMarketConfig,
      ...fundingRateConfig_Default,
      ...borrowingRateConfig_HighMax_WithHigherBase,

      negativePositionImpactFactor: exponentToFloat("5e-10"),
      positivePositionImpactFactor: exponentToFloat("2.5e-10"),
      positionImpactExponentFactor: exponentToFloat("2.2e0"),

      negativeSwapImpactFactor: exponentToFloat("4.5e-9"),
      positiveSwapImpactFactor: exponentToFloat("3e-9"),

      // minCollateralFactor of 0.01 (1%) when open interest is 4,000,000 USD
      minCollateralFactorForOpenInterestMultiplier: exponentToFloat("2.5e-9"),

      reserveFactor: percentageToFloat("155%"), // default is 95%
      openInterestReserveFactor: percentageToFloat("150%"), // default is 90%

      maxPnlFactorForTraders: percentageToFloat("50%"), // default is 60%

      positionImpactPoolDistributionRate: bigNumberify(0),
      minPositionImpactPoolAmount: bigNumberify(0),

      maxOpenInterest: decimalToFloat(500_000),
      maxPoolUsdForDeposit: decimalToFloat(1_000_000),

      maxLongTokenPoolAmount: expandDecimals(763, 18), // ~2M USD (2x the max open interest)
      maxShortTokenPoolAmount: expandDecimals(2_000_000, 6), // ~2M USD (2x the max open interest)

      atomicSwapFeeFactor: percentageToFloat("2.25%"),
    },
    {
      tokens: { indexToken: "APT", longToken: "WETH", shortToken: "USDC" },
      virtualTokenIdForIndexToken: hashString("PERP:APT/USD"),
      virtualMarketId: hashString("SPOT:ETH/USD"),

      ...syntheticMarketConfig,
      ...fundingRateConfig_Default,
      ...borrowingRateConfig_HighMax_WithHigherBase,

      negativePositionImpactFactor: exponentToFloat("5e-10"),
      positivePositionImpactFactor: exponentToFloat("2.5e-10"),
      positionImpactExponentFactor: exponentToFloat("2.2e0"),

      negativeSwapImpactFactor: exponentToFloat("4.5e-9"),
      positiveSwapImpactFactor: exponentToFloat("3e-9"),

      // minCollateralFactor of 0.01 (1%) when open interest is 4,000,000 USD
      minCollateralFactorForOpenInterestMultiplier: exponentToFloat("2.5e-9"),

      reserveFactor: percentageToFloat("145%"), // default is 95%
      openInterestReserveFactor: percentageToFloat("140%"), // default is 90%

      maxPnlFactorForTraders: percentageToFloat("50%"), // default is 60%

      positionImpactPoolDistributionRate: bigNumberify(0),
      minPositionImpactPoolAmount: bigNumberify(0),

      maxOpenInterest: decimalToFloat(500_000),
      maxPoolUsdForDeposit: decimalToFloat(750_000),

      maxLongTokenPoolAmount: expandDecimals(380, 18), // ~1M USD (2x the max open interest)
      maxShortTokenPoolAmount: expandDecimals(1_000_000, 6), // ~1M USD (2x the max open interest)

      atomicSwapFeeFactor: percentageToFloat("2.25%"),
    },
    {
      tokens: { indexToken: "TIA", longToken: "WETH", shortToken: "USDC" },
      virtualTokenIdForIndexToken: hashString("PERP:TIA/USD"),
      virtualMarketId: hashString("SPOT:ETH/USD"),

      ...syntheticMarketConfig,
      ...fundingRateConfig_Default,
      ...borrowingRateConfig_HighMax_WithHigherBase,

      negativePositionImpactFactor: exponentToFloat("5e-10"),
      positivePositionImpactFactor: exponentToFloat("2.5e-10"),
      positionImpactExponentFactor: exponentToFloat("2.2e0"),

      negativeSwapImpactFactor: exponentToFloat("4.5e-9"),
      positiveSwapImpactFactor: exponentToFloat("3e-9"),

      // minCollateralFactor of 0.01 (1%) when open interest is 4,000,000 USD
      minCollateralFactorForOpenInterestMultiplier: exponentToFloat("2.5e-9"),

      reserveFactor: percentageToFloat("155%"), // default is 95%
      openInterestReserveFactor: percentageToFloat("150%"), // default is 90%

      maxPnlFactorForTraders: percentageToFloat("50%"), // default is 60%

      positionImpactPoolDistributionRate: bigNumberify(0),
      minPositionImpactPoolAmount: bigNumberify(0),

      maxOpenInterest: decimalToFloat(500_000),

      maxPoolUsdForDeposit: decimalToFloat(750_000),
      maxLongTokenPoolAmount: expandDecimals(380, 18), // ~1M USD (2x the max open interest)
      maxShortTokenPoolAmount: expandDecimals(1_000_000, 6), // ~1M USD (2x the max open interest)

      atomicSwapFeeFactor: percentageToFloat("2.25%"),
    },
    {
      tokens: { indexToken: "TRX", longToken: "WETH", shortToken: "USDC" },
      virtualTokenIdForIndexToken: hashString("PERP:TRX/USD"),
      virtualMarketId: hashString("SPOT:ETH/USD"),

      ...syntheticMarketConfig,
      ...fundingRateConfig_Default,
      ...borrowingRateConfig_HighMax_WithHigherBase,

      negativePositionImpactFactor: exponentToFloat("5e-10"),
      positivePositionImpactFactor: exponentToFloat("2.5e-10"),
      positionImpactExponentFactor: exponentToFloat("2.2e0"),

      negativeSwapImpactFactor: exponentToFloat("5e-9"),
      positiveSwapImpactFactor: exponentToFloat("2.5e-9"),

      // minCollateralFactor of 0.01 (1%) when open interest is 4,000,000 USD
      minCollateralFactorForOpenInterestMultiplier: exponentToFloat("2.5e-9"),

      reserveFactor: percentageToFloat("75%"), // default is 95%
      openInterestReserveFactor: percentageToFloat("70%"), // default is 90%

      maxPnlFactorForTraders: percentageToFloat("50%"), // default is 60%

      positionImpactPoolDistributionRate: bigNumberify(0),
      minPositionImpactPoolAmount: bigNumberify(0),

      maxOpenInterest: decimalToFloat(500_000),
      maxPoolUsdForDeposit: decimalToFloat(750_000), // 1.5x the max open interest

      maxLongTokenPoolAmount: expandDecimals(400, 18), // ~1M USD (2x the max open interest)
      maxShortTokenPoolAmount: expandDecimals(1_000_000, 6), // ~1M USD (2x the max open interest)

      atomicSwapFeeFactor: percentageToFloat("2.25%"),
    },
    {
      tokens: { indexToken: "TON", longToken: "WETH", shortToken: "USDC" },
      virtualTokenIdForIndexToken: hashString("PERP:TON/USD"),
      virtualMarketId: hashString("SPOT:ETH/USD"),

      ...syntheticMarketConfig,
      ...fundingRateConfig_High,
      ...borrowingRateConfig_HighMax_WithHigherBase,

      negativePositionImpactFactor: exponentToFloat("5e-10"),
      positivePositionImpactFactor: exponentToFloat("2.5e-10"),
      positionImpactExponentFactor: exponentToFloat("2.2e0"),

      negativeSwapImpactFactor: exponentToFloat("5e-9"),
      positiveSwapImpactFactor: exponentToFloat("2.5e-9"),

      minCollateralFactor: percentageToFloat("0.667%"), // 150x leverage
      minCollateralFactorForOpenInterestMultiplier: exponentToFloat("2.5e-9"),

      reserveFactor: percentageToFloat("175%"), // default is 95%
      openInterestReserveFactor: percentageToFloat("170%"), // default is 90%

      maxPnlFactorForTraders: percentageToFloat("50%"), // default is 60%

      positionImpactPoolDistributionRate: bigNumberify(0),
      minPositionImpactPoolAmount: bigNumberify(0),

      maxOpenInterest: decimalToFloat(1_000_000),
      maxPoolUsdForDeposit: decimalToFloat(1_500_000), // 1.5x the max open interest

      maxLongTokenPoolAmount: expandDecimals(800, 18), // ~2M USD (2x the max open interest)
      maxShortTokenPoolAmount: expandDecimals(2_000_000, 6), // ~2M USD (2x the max open interest)

      atomicSwapFeeFactor: percentageToFloat("2.25%"),
    },
    {
      tokens: { indexToken: "TAO", longToken: "WBTC.e", shortToken: "USDC" },
      virtualTokenIdForIndexToken: hashString("PERP:TAO/USD"),
      virtualMarketId: hashString("SPOT:BTC/USD"),

      ...syntheticMarketConfig,
      ...fundingRateConfig_Default,
      ...borrowingRateConfig_HighMax_WithHigherBase,

      negativePositionImpactFactor: exponentToFloat("5e-10"),
      positivePositionImpactFactor: exponentToFloat("2.5e-10"),
      positionImpactExponentFactor: exponentToFloat("2.2e0"),

      negativeSwapImpactFactor: exponentToFloat("5e-9"),
      positiveSwapImpactFactor: exponentToFloat("2.5e-9"),

      // minCollateralFactor of 0.01 (1%) when open interest is 4,000,000 USD
      minCollateralFactorForOpenInterestMultiplier: exponentToFloat("2.5e-9"),

      reserveFactor: percentageToFloat("155%"), // default is 95%
      openInterestReserveFactor: percentageToFloat("150%"), // default is 90%

      maxPnlFactorForTraders: percentageToFloat("50%"), // default is 60%

      positionImpactPoolDistributionRate: bigNumberify(0),
      minPositionImpactPoolAmount: bigNumberify(0),

      maxOpenInterest: decimalToFloat(1_000_000),
      maxPoolUsdForDeposit: decimalToFloat(1_500_000), // 1.5x the max open interest

      maxLongTokenPoolAmount: expandDecimals(23, 8), // ~2M USD (2x the max open interest)
      maxShortTokenPoolAmount: expandDecimals(2_000_000, 6), // ~2M USD (2x the max open interest)

      atomicSwapFeeFactor: percentageToFloat("0.75%"),
    },
    {
      tokens: { indexToken: "BONK", longToken: "WETH", shortToken: "USDC" },
      virtualTokenIdForIndexToken: hashString("PERP:BONK/USD"),
      virtualMarketId: hashString("SPOT:ETH/USD"),

      ...syntheticMarketConfig,
      ...fundingRateConfig_Default,
      ...borrowingRateConfig_HighMax_WithHigherBase,

      negativePositionImpactFactor: exponentToFloat("5e-10"),
      positivePositionImpactFactor: exponentToFloat("2.5e-10"),
      positionImpactExponentFactor: exponentToFloat("2.2e0"),

      negativeSwapImpactFactor: exponentToFloat("5e-9"),
      positiveSwapImpactFactor: exponentToFloat("2.5e-9"),

      // minCollateralFactor of 0.01 (1%) when open interest is 4,000,000 USD
      minCollateralFactorForOpenInterestMultiplier: exponentToFloat("2.5e-9"),

      reserveFactor: percentageToFloat("115%"), // default is 95%
      openInterestReserveFactor: percentageToFloat("110%"), // default is 90%

      maxPnlFactorForTraders: percentageToFloat("50%"), // default is 60%

      positionImpactPoolDistributionRate: bigNumberify(0),
      minPositionImpactPoolAmount: bigNumberify(0),

      maxOpenInterest: decimalToFloat(1_000_000),
      maxPoolUsdForDeposit: decimalToFloat(1_500_000), // 1.5x the max open interest

      maxLongTokenPoolAmount: expandDecimals(630, 18), // ~2M USD (2x the max open interest)
      maxShortTokenPoolAmount: expandDecimals(2_000_000, 6), // ~2M USD (2x the max open interest)

      atomicSwapFeeFactor: percentageToFloat("2.25%"),
    },
    {
      tokens: { indexToken: "WLD", longToken: "WETH", shortToken: "USDC" },
      virtualTokenIdForIndexToken: hashString("PERP:WLD/USD"),
      virtualMarketId: hashString("SPOT:ETH/USD"),

      ...syntheticMarketConfig,
      ...fundingRateConfig_Default,
      ...borrowingRateConfig_HighMax_WithHigherBase,

      negativePositionImpactFactor: exponentToFloat("5e-10"),
      positivePositionImpactFactor: exponentToFloat("2.5e-10"),
      positionImpactExponentFactor: exponentToFloat("2.2e0"),

      negativeSwapImpactFactor: exponentToFloat("5e-9"),
      positiveSwapImpactFactor: exponentToFloat("2.5e-9"),

      // minCollateralFactor of 0.01 (1%) when open interest is 4,000,000 USD
      minCollateralFactorForOpenInterestMultiplier: exponentToFloat("2.5e-9"),

      reserveFactor: percentageToFloat("135%"), // default is 95%
      openInterestReserveFactor: percentageToFloat("130%"), // default is 90%

      maxPnlFactorForTraders: percentageToFloat("50%"), // default is 60%

      positionImpactPoolDistributionRate: bigNumberify(0),
      minPositionImpactPoolAmount: bigNumberify(0),

      maxOpenInterest: decimalToFloat(1_000_000),
      maxPoolUsdForDeposit: decimalToFloat(1_500_000), // 1.5x the max open interest

      maxLongTokenPoolAmount: expandDecimals(630, 18), // ~2M USD (2x the max open interest)
      maxShortTokenPoolAmount: expandDecimals(2_000_000, 6), // ~2M USD (2x the max open interest)

      atomicSwapFeeFactor: percentageToFloat("2.25%"),
    },
    {
      tokens: { indexToken: "BOME", longToken: "WBTC.e", shortToken: "USDC" },
      virtualTokenIdForIndexToken: hashString("PERP:BOME/USD"),
      virtualMarketId: hashString("SPOT:BTC/USD"),

      ...syntheticMarketConfig,
      ...fundingRateConfig_High,
      ...borrowingRateConfig_HighMax_WithHigherBase,

      negativePositionImpactFactor: exponentToFloat("5e-10"),
      positivePositionImpactFactor: exponentToFloat("2.5e-10"),
      positionImpactExponentFactor: exponentToFloat("2.2e0"),

      negativeSwapImpactFactor: exponentToFloat("5e-9"),
      positiveSwapImpactFactor: exponentToFloat("2.5e-9"),

      minCollateralFactor: percentageToFloat("1%"), // 100x leverage
      minCollateralFactorForOpenInterestMultiplier: exponentToFloat("2.5e-9"),

      reserveFactor: percentageToFloat("125%"), // default is 95%
      openInterestReserveFactor: percentageToFloat("120%"), // default is 90%

      maxPnlFactorForTraders: percentageToFloat("50%"), // default is 60%

      positionImpactPoolDistributionRate: bigNumberify(0),
      minPositionImpactPoolAmount: bigNumberify(0),

      maxOpenInterest: decimalToFloat(500_000),
      maxPoolUsdForDeposit: decimalToFloat(750_000), // 1.5x the max open interest

      maxLongTokenPoolAmount: expandDecimals(11, 8), // ~1M USD (2x the max open interest)
      maxShortTokenPoolAmount: expandDecimals(1_000_000, 6), // ~1M USD (2x the max open interest)

      atomicSwapFeeFactor: percentageToFloat("0.75%"),
    },
    {
      tokens: { indexToken: "MEME", longToken: "WBTC.e", shortToken: "USDC" },
      virtualTokenIdForIndexToken: hashString("PERP:MEME/USD"),
      virtualMarketId: hashString("SPOT:BTC/USD"),

      ...syntheticMarketConfig,
      ...fundingRateConfig_High,
      ...borrowingRateConfig_HighMax_WithHigherBase,

      negativePositionImpactFactor: exponentToFloat("5e-10"),
      positivePositionImpactFactor: exponentToFloat("2.5e-10"),
      positionImpactExponentFactor: exponentToFloat("2.2e0"),

      negativeSwapImpactFactor: exponentToFloat("5e-9"),
      positiveSwapImpactFactor: exponentToFloat("2.5e-9"),

      minCollateralFactor: percentageToFloat("1%"), // 100x leverage
      minCollateralFactorForOpenInterestMultiplier: exponentToFloat("2.5e-9"),

      reserveFactor: percentageToFloat("105%"), // default is 95%
      openInterestReserveFactor: percentageToFloat("100%"), // default is 90%

      maxPnlFactorForTraders: percentageToFloat("50%"), // default is 60%

      positionImpactPoolDistributionRate: bigNumberify(0),
      minPositionImpactPoolAmount: bigNumberify(0),

      maxOpenInterest: decimalToFloat(500_000),
      maxPoolUsdForDeposit: decimalToFloat(750_000), // 1.5x the max open interest

      maxLongTokenPoolAmount: expandDecimals(11, 8), // ~1M USD (2x the max open interest)
      maxShortTokenPoolAmount: expandDecimals(1_000_000, 6), // ~1M USD (2x the max open interest)

      atomicSwapFeeFactor: percentageToFloat("0.75%"),
    },
    {
      tokens: { indexToken: "FLOKI", longToken: "WBTC.e", shortToken: "USDC" },
      virtualTokenIdForIndexToken: hashString("PERP:FLOKI/USD"),
      virtualMarketId: hashString("SPOT:BTC/USD"),

      ...syntheticMarketConfig,
      ...fundingRateConfig_High,
      ...borrowingRateConfig_HighMax_WithHigherBase,

      negativePositionImpactFactor: exponentToFloat("5e-10"),
      positivePositionImpactFactor: exponentToFloat("2.5e-10"),
      positionImpactExponentFactor: exponentToFloat("2.2e0"),

      negativeSwapImpactFactor: exponentToFloat("5e-9"),
      positiveSwapImpactFactor: exponentToFloat("2.5e-9"),

      // minCollateralFactor of 0.01 (1%)
      minCollateralFactorForOpenInterestMultiplier: exponentToFloat("2.5e-9"),

      reserveFactor: percentageToFloat("145%"), // default is 95%
      openInterestReserveFactor: percentageToFloat("140%"), // default is 90%

      maxPnlFactorForTraders: percentageToFloat("50%"), // default is 60%

      positionImpactPoolDistributionRate: bigNumberify(0),
      minPositionImpactPoolAmount: bigNumberify(0),

      maxOpenInterest: decimalToFloat(1_000_000),
      maxPoolUsdForDeposit: decimalToFloat(1_500_000), // 1.5x the max open interest

      maxLongTokenPoolAmount: expandDecimals(21, 8), // ~2M USD (2x the max open interest)
      maxShortTokenPoolAmount: expandDecimals(2_000_000, 6), // ~2M USD (2x the max open interest)

      atomicSwapFeeFactor: percentageToFloat("0.75%"),
    },
    {
      tokens: { indexToken: "MEW", longToken: "WBTC.e", shortToken: "USDC" },
      virtualTokenIdForIndexToken: hashString("PERP:MEW/USD"),
      virtualMarketId: hashString("SPOT:BTC/USD"),

      ...syntheticMarketConfig,
      ...fundingRateConfig_High,
      ...borrowingRateConfig_HighMax_WithHigherBase,

      negativePositionImpactFactor: exponentToFloat("5e-10"),
      positivePositionImpactFactor: exponentToFloat("2.5e-10"),
      positionImpactExponentFactor: exponentToFloat("2.2e0"),

      negativeSwapImpactFactor: exponentToFloat("5e-9"),
      positiveSwapImpactFactor: exponentToFloat("2.5e-9"),

      // minCollateralFactor of 0.01 (1%)
      minCollateralFactorForOpenInterestMultiplier: exponentToFloat("2.5e-9"),

      reserveFactor: percentageToFloat("125%"), // default is 95%
      openInterestReserveFactor: percentageToFloat("120%"), // default is 90%

      maxPnlFactorForTraders: percentageToFloat("50%"), // default is 60%

      positionImpactPoolDistributionRate: bigNumberify(0),
      minPositionImpactPoolAmount: bigNumberify(0),

      maxOpenInterest: decimalToFloat(1_000_000),
      maxPoolUsdForDeposit: decimalToFloat(1_500_000), // 1.5x the max open interest

      maxLongTokenPoolAmount: expandDecimals(21, 8), // ~2M USD (2x the max open interest)
      maxShortTokenPoolAmount: expandDecimals(2_000_000, 6), // ~2M USD (2x the max open interest)

      atomicSwapFeeFactor: percentageToFloat("0.75%"),
    },
    {
      tokens: { longToken: "wstETH", shortToken: "WETH" },

      ...baseMarketConfig,

      swapOnly: true,

      isDisabled: false,

      maxLongTokenPoolAmount: expandDecimals(3300, 18),
      maxShortTokenPoolAmount: expandDecimals(2800, 18),

      maxPoolUsdForDeposit: decimalToFloat(10_000_000),

      negativeSwapImpactFactor: exponentToFloat("1e-8"),
      positiveSwapImpactFactor: exponentToFloat("5e-9"),

      swapFeeFactorForPositiveImpact: percentageToFloat("0.3%"),
      swapFeeFactorForNegativeImpact: percentageToFloat("0.3%"),

      atomicSwapFeeFactor: percentageToFloat("2.25%"),
    },
    {
      tokens: { longToken: "USDe", shortToken: "USDC" },

      ...baseMarketConfig,

      swapOnly: true,

      maxLongTokenPoolAmount: expandDecimals(11_000_000, 18),
      maxShortTokenPoolAmount: expandDecimals(11_000_000, 6),

      maxPoolUsdForDeposit: decimalToFloat(10_000_000),

      negativeSwapImpactFactor: decimalToFloat(15, 10), // 0.01% for 66,667 USD of imbalance
      positiveSwapImpactFactor: decimalToFloat(15, 10), // 0.01% for 66,667 USD of imbalance

      swapFeeFactorForPositiveImpact: decimalToFloat(5, 5), // 0.005%,
      swapFeeFactorForNegativeImpact: decimalToFloat(2, 4), // 0.02%,

      isDisabled: true,

      atomicSwapFeeFactor: percentageToFloat("0.50%"),
    },
    {
      tokens: { longToken: "USDC", shortToken: "USDC.e" },

      ...baseMarketConfig,
      ...stablecoinSwapMarketConfig,

      swapOnly: true,

      maxLongTokenPoolAmount: expandDecimals(10_000_000, 6),
      maxShortTokenPoolAmount: expandDecimals(10_000_000, 6),

      maxPoolUsdForDeposit: decimalToFloat(10_000_000),

      negativeSwapImpactFactor: decimalToFloat(15, 10), // 0.01% for 66,667 USD of imbalance
      positiveSwapImpactFactor: decimalToFloat(15, 10), // 0.01% for 66,667 USD of imbalance

      swapFeeFactorForPositiveImpact: decimalToFloat(5, 5), // 0.005%,
      swapFeeFactorForNegativeImpact: decimalToFloat(2, 4), // 0.02%,

      atomicSwapFeeFactor: percentageToFloat("0.50%"),
    },
    {
      tokens: { longToken: "USDC", shortToken: "USDT" },

      ...baseMarketConfig,
      ...stablecoinSwapMarketConfig,

      swapOnly: true,

      maxLongTokenPoolAmount: expandDecimals(10_000_000, 6),
      maxShortTokenPoolAmount: expandDecimals(10_000_000, 6),

      maxPoolUsdForDeposit: decimalToFloat(10_000_000),

      negativeSwapImpactFactor: exponentToFloat("5e-9"), // 0.01% for 20,000 USD of imbalance
      positiveSwapImpactFactor: exponentToFloat("5e-9"), // 0.01% for 20,000 USD of imbalance

      swapFeeFactorForPositiveImpact: decimalToFloat(5, 5), // 0.005%,
      swapFeeFactorForNegativeImpact: decimalToFloat(2, 4), // 0.02%,

      atomicSwapFeeFactor: percentageToFloat("0.50%"),
    },
    {
      tokens: { longToken: "USDC", shortToken: "DAI" },

      ...baseMarketConfig,
      ...stablecoinSwapMarketConfig,

      swapOnly: true,

      maxLongTokenPoolAmount: expandDecimals(10_000_000, 6),
      maxShortTokenPoolAmount: expandDecimals(10_000_000, 18),

      maxPoolUsdForDeposit: decimalToFloat(10_000_000),

      negativeSwapImpactFactor: exponentToFloat("5e-9"), // 0.01% for 20,000 USD of imbalance
      positiveSwapImpactFactor: exponentToFloat("5e-9"), // 0.01% for 20,000 USD of imbalance

      swapFeeFactorForPositiveImpact: decimalToFloat(5, 5), // 0.005%,
      swapFeeFactorForNegativeImpact: decimalToFloat(2, 4), // 0.02%,

      atomicSwapFeeFactor: percentageToFloat("0.50%"),
    },
    {
      tokens: { indexToken: "PENDLE", longToken: "PENDLE", shortToken: "USDC" },
      virtualTokenIdForIndexToken: hashString("PERP:PENDLE/USD"),
      virtualMarketId: hashString("SPOT:PENDLE/USD"),

      ...baseMarketConfig,
      ...fundingRateConfig_High,
      ...borrowingRateConfig_HighMax_WithHigherBase,

      negativePositionImpactFactor: exponentToFloat("5e-10"),
      positivePositionImpactFactor: exponentToFloat("2.5e-10"),
      positionImpactExponentFactor: exponentToFloat("2.2e0"),

      negativeSwapImpactFactor: exponentToFloat("5e-9"),
      positiveSwapImpactFactor: exponentToFloat("2.5e-9"),

      // minCollateralFactor of 0.01 (1%)
      minCollateralFactorForOpenInterestMultiplier: exponentToFloat("2.5e-9"),

      reserveFactor: percentageToFloat("165%"), // default is 95%
      openInterestReserveFactor: percentageToFloat("160%"), // default is 90%

      maxPnlFactorForTraders: percentageToFloat("50%"), // default is 90%

      maxOpenInterest: decimalToFloat(1_000_000),
      maxPoolUsdForDeposit: decimalToFloat(1_500_000), // x1.5 of max open interest

      maxLongTokenPoolAmount: expandDecimals(375_000, 18), // ~2M USD (x2 of max open interest)
      maxShortTokenPoolAmount: expandDecimals(2_000_000, 6), // ~2M USD (x2 of max open interest)

      atomicSwapFeeFactor: percentageToFloat("3%"),
    },
    {
      tokens: { indexToken: "SOL", longToken: "SOL", shortToken: "SOL" },
      virtualTokenIdForIndexToken: hashString("PERP:SOL/USD"),

      ...singleTokenMarketConfig,
      reserveFactor: percentageToFloat("105%"),
      openInterestReserveFactor: percentageToFloat("100%"),
      maxPnlFactorForTraders: percentageToFloat("90%"),

      ...fundingRateConfig_Default, // fundingRateConfig_SingleToken has timeToReachMaxFundingFactorFromZero = 2 hours

      ...borrowingRateConfig_HighMax_WithLowerBase,

      negativePositionImpactFactor: exponentToFloat("1.35e-9"),
      positivePositionImpactFactor: exponentToFloat("4.5e-10"),
      positionImpactExponentFactor: exponentToFloat("2.0e0"),

      positiveMaxPositionImpactFactor: percentageToFloat("0.5%"),
      negativeMaxPositionImpactFactor: percentageToFloat("0.5%"),
      maxPositionImpactFactorForLiquidations: bigNumberify(0), // 0%

      fundingDecreaseFactorPerSecond: decimalToFloat(0), // not applicable if thresholdForDecreaseFunding = 0
      thresholdForDecreaseFunding: decimalToFloat(0), // 0%

      minCollateralFactor: percentageToFloat("0.5%"), // 200x leverage
      minCollateralFactorForOpenInterestMultiplier: exponentToFloat("6.0e-11"),

      maxOpenInterest: decimalToFloat(4_000_000),
      maxPoolUsdForDeposit: decimalToFloat(6_000_000), // 1.5x the max open interest

      maxLongTokenPoolAmount: expandDecimals(34_500, 9), // ~8M USD (2x the max open interest)
      maxShortTokenPoolAmount: expandDecimals(34_500, 9), // ~8M USD (2x the max open interest)
    },
    {
      tokens: { indexToken: "ADA", longToken: "WBTC.e", shortToken: "USDC" },
      virtualTokenIdForIndexToken: hashString("PERP:ADA/USD"),
      virtualMarketId: hashString("SPOT:BTC/USD"),

      ...syntheticMarketConfig,
      ...fundingRateConfig_Default,
      ...borrowingRateConfig_LowMax_WithLowerBase,

      negativePositionImpactFactor: exponentToFloat("5e-10"),
      positivePositionImpactFactor: exponentToFloat("2.5e-10"),
      positionImpactExponentFactor: exponentToFloat("2.0e0"),

      negativeSwapImpactFactor: exponentToFloat("3.5e-9"),
      positiveSwapImpactFactor: exponentToFloat("1.75e-9"),

      // minCollateralFactor of 0.01 (1%)
      minCollateralFactorForOpenInterestMultiplier: exponentToFloat("2.5e-9"),

      reserveFactor: percentageToFloat("135%"), // default is 95%
      openInterestReserveFactor: percentageToFloat("130%"), // default is 90%

      maxPnlFactorForTraders: percentageToFloat("90%"), // default is 60%

      maxOpenInterest: decimalToFloat(2_000_000),
      maxPoolUsdForDeposit: decimalToFloat(3_000_000), // 1.5x the max open interest

      maxLongTokenPoolAmount: expandDecimals(44, 8), // ~4M USD (2x the max open interest)
      maxShortTokenPoolAmount: expandDecimals(4_000_000, 6), // ~4M USD (2x the max open interest)

      atomicSwapFeeFactor: percentageToFloat("0.75%"),
    },
    {
      tokens: { indexToken: "XLM", longToken: "WBTC.e", shortToken: "USDC" },
      virtualTokenIdForIndexToken: hashString("PERP:XLM/USD"),
      virtualMarketId: hashString("SPOT:BTC/USD"),

      ...syntheticMarketConfig,
      ...fundingRateConfig_Default,
      ...borrowingRateConfig_LowMax_WithLowerBase,

      negativePositionImpactFactor: exponentToFloat("5e-10"),
      positivePositionImpactFactor: exponentToFloat("2.5e-10"),
      positionImpactExponentFactor: exponentToFloat("2.0e0"),

      negativeSwapImpactFactor: exponentToFloat("3.5e-9"),
      positiveSwapImpactFactor: exponentToFloat("1.75e-9"),

      // minCollateralFactor of 0.01 (1%)
      minCollateralFactorForOpenInterestMultiplier: exponentToFloat("2.5e-9"),

      reserveFactor: percentageToFloat("105%"), // default is 95%
      openInterestReserveFactor: percentageToFloat("100%"), // default is 90%

      maxPnlFactorForTraders: percentageToFloat("90%"), // default is 60%

      maxOpenInterest: decimalToFloat(2_000_000),
      maxPoolUsdForDeposit: decimalToFloat(3_000_000), // 1.5x the max open interest

      maxLongTokenPoolAmount: expandDecimals(44, 8), // ~4M USD (2x the max open interest)
      maxShortTokenPoolAmount: expandDecimals(4_000_000, 6), // ~4M USD (2x the max open interest)

      atomicSwapFeeFactor: percentageToFloat("0.75%"),
    },
    {
      tokens: { indexToken: "BCH", longToken: "WBTC.e", shortToken: "USDC" },
      virtualTokenIdForIndexToken: hashString("PERP:BCH/USD"),
      virtualMarketId: hashString("SPOT:BTC/USD"),

      ...syntheticMarketConfig,
      ...fundingRateConfig_High,
      ...borrowingRateConfig_HighMax_WithHigherBase,

      negativePositionImpactFactor: exponentToFloat("2.5e-9"),
      positivePositionImpactFactor: exponentToFloat("1.25e-9"),
      positionImpactExponentFactor: exponentToFloat("2.0e0"),

      negativeSwapImpactFactor: exponentToFloat("3.5e-9"),
      positiveSwapImpactFactor: exponentToFloat("1.75e-9"),

      // minCollateralFactor of 0.01 (1%)
      minCollateralFactorForOpenInterestMultiplier: exponentToFloat("2.5e-9"),

      reserveFactor: percentageToFloat("125%"), // default is 95%
      openInterestReserveFactor: percentageToFloat("120%"), // default is 90%

      maxPnlFactorForTraders: percentageToFloat("75%"), // default is 60%

      maxOpenInterest: decimalToFloat(1_000_000),
      maxPoolUsdForDeposit: decimalToFloat(1_500_000), // 1.5x the max open interest

      maxLongTokenPoolAmount: expandDecimals(22, 8), // ~2M USD (2x the max open interest)
      maxShortTokenPoolAmount: expandDecimals(2_000_000, 6), // ~2M USD (2x the max open interest)

      atomicSwapFeeFactor: percentageToFloat("0.75%"),
    },
    {
      tokens: { indexToken: "DOT", longToken: "WBTC.e", shortToken: "USDC" },
      virtualTokenIdForIndexToken: hashString("PERP:DOT/USD"),
      virtualMarketId: hashString("SPOT:BTC/USD"),

      ...syntheticMarketConfig,
      ...fundingRateConfig_High,
      ...borrowingRateConfig_HighMax_WithHigherBase,

      negativePositionImpactFactor: exponentToFloat("2.5e-9"),
      positivePositionImpactFactor: exponentToFloat("1.25e-9"),
      positionImpactExponentFactor: exponentToFloat("2.0e0"),

      negativeSwapImpactFactor: exponentToFloat("3.5e-9"),
      positiveSwapImpactFactor: exponentToFloat("1.75e-9"),

      // minCollateralFactor of 0.01 (1%)
      minCollateralFactorForOpenInterestMultiplier: exponentToFloat("2.5e-9"),

      reserveFactor: percentageToFloat("115%"), // default is 95%
      openInterestReserveFactor: percentageToFloat("110%"), // default is 90%

      maxPnlFactorForTraders: percentageToFloat("75%"), // default is 60%

      maxOpenInterest: decimalToFloat(1_000_000),
      maxPoolUsdForDeposit: decimalToFloat(1_500_000), // 1.5x the max open interest

      maxLongTokenPoolAmount: expandDecimals(22, 8), // ~2M USD (2x the max open interest)
      maxShortTokenPoolAmount: expandDecimals(2_000_000, 6), // ~2M USD (2x the max open interest)

      atomicSwapFeeFactor: percentageToFloat("0.75%"),
    },
    {
      tokens: { indexToken: "ICP", longToken: "WBTC.e", shortToken: "USDC" },
      virtualTokenIdForIndexToken: hashString("PERP:ICP/USD"),
      virtualMarketId: hashString("SPOT:BTC/USD"),

      ...syntheticMarketConfig,
      ...fundingRateConfig_High,
      ...borrowingRateConfig_HighMax_WithHigherBase,

      negativePositionImpactFactor: exponentToFloat("2.5e-9"),
      positivePositionImpactFactor: exponentToFloat("1.25e-9"),
      positionImpactExponentFactor: exponentToFloat("2.0e0"),

      negativeSwapImpactFactor: exponentToFloat("3.5e-9"),
      positiveSwapImpactFactor: exponentToFloat("1.75e-9"),

      // minCollateralFactor of 0.01 (1%)
      minCollateralFactorForOpenInterestMultiplier: exponentToFloat("2.5e-9"),

      reserveFactor: percentageToFloat("135%"), // default is 95%
      openInterestReserveFactor: percentageToFloat("130%"), // default is 90%

      maxPnlFactorForTraders: percentageToFloat("75%"), // default is 60%

      maxOpenInterest: decimalToFloat(1_000_000),
      maxPoolUsdForDeposit: decimalToFloat(1_500_000), // 1.5x the max open interest

      maxLongTokenPoolAmount: expandDecimals(22, 8), // ~2M USD (2x the max open interest)
      maxShortTokenPoolAmount: expandDecimals(2_000_000, 6), // ~2M USD (2x the max open interest)

      atomicSwapFeeFactor: percentageToFloat("0.75%"),
    },
    {
      tokens: { indexToken: "FIL", longToken: "WBTC.e", shortToken: "USDC" },
      virtualTokenIdForIndexToken: hashString("PERP:FIL/USD"),
      virtualMarketId: hashString("SPOT:BTC/USD"),

      ...syntheticMarketConfig,
      ...fundingRateConfig_Default,
      ...borrowingRateConfig_HighMax_WithHigherBase,

      negativePositionImpactFactor: exponentToFloat("5e-10"),
      positivePositionImpactFactor: exponentToFloat("2.5e-10"),
      positionImpactExponentFactor: exponentToFloat("2.0e0"),

      negativeSwapImpactFactor: exponentToFloat("3.5e-9"),
      positiveSwapImpactFactor: exponentToFloat("1.75e-9"),

      // minCollateralFactor of 0.01 (1%)
      minCollateralFactorForOpenInterestMultiplier: exponentToFloat("2e-10"),

      reserveFactor: percentageToFloat("105%"), // default is 95%
      openInterestReserveFactor: percentageToFloat("100%"), // default is 90%

      maxPnlFactorForTraders: percentageToFloat("50%"), // default is 60%

      maxOpenInterest: decimalToFloat(500_000),
      maxPoolUsdForDeposit: decimalToFloat(750_000), // 1.5x the max open interest

      maxLongTokenPoolAmount: expandDecimals(10, 8), // ~1M USD (2x the max open interest)
      maxShortTokenPoolAmount: expandDecimals(1_000_000, 6), // ~1M USD (2x the max open interest)

      atomicSwapFeeFactor: percentageToFloat("0.75%"),
    },
    {
      tokens: { indexToken: "INJ", longToken: "WBTC.e", shortToken: "USDC" },
      virtualTokenIdForIndexToken: hashString("PERP:INJ/USD"),
      virtualMarketId: hashString("SPOT:BTC/USD"),

      ...syntheticMarketConfig,
      ...fundingRateConfig_Default,
      fundingDecreaseFactorPerSecond: decimalToFloat(0), // timeToDecreaseFromMaxFundingToZero is "-" in initial recomandations
      ...borrowingRateConfig_HighMax_WithHigherBase,
      aboveOptimalUsageBorrowingFactor: percentageToFloat("110%").div(SECONDS_PER_YEAR),

      negativePositionImpactFactor: exponentToFloat("9e-9"),
      positivePositionImpactFactor: exponentToFloat("4.5e-9"),
      positionImpactExponentFactor: exponentToFloat("2.0e0"),

      negativeSwapImpactFactor: exponentToFloat("3.5e-9"),
      positiveSwapImpactFactor: exponentToFloat("1.75e-9"),

      // minCollateralFactor of 0.01 (1%)
      minCollateralFactorForOpenInterestMultiplier: exponentToFloat("2e-10"),

      reserveFactor: percentageToFloat("165%"), // default is 95%
      openInterestReserveFactor: percentageToFloat("160%"), // default is 90%

      maxPnlFactorForTraders: percentageToFloat("90%"), // default is 60%

      maxOpenInterest: decimalToFloat(1_000_000),
      maxPoolUsdForDeposit: decimalToFloat(1_500_000), // 1.5x the max open interest

      maxLongTokenPoolAmount: expandDecimals(21, 8), // ~2M USD (2x the max open interest)
      maxShortTokenPoolAmount: expandDecimals(2_000_000, 6), // ~2M USD (2x the max open interest)

      atomicSwapFeeFactor: percentageToFloat("0.75%"),
    },
    {
      tokens: { indexToken: "DYDX", longToken: "WBTC.e", shortToken: "USDC" },
      virtualTokenIdForIndexToken: hashString("PERP:DYDX/USD"),
      virtualMarketId: hashString("SPOT:BTC/USD"),

      ...syntheticMarketConfig,
      ...fundingRateConfig_Default,
      fundingDecreaseFactorPerSecond: decimalToFloat(0), // timeToDecreaseFromMaxFundingToZero is "-" in initial recomandations
      ...borrowingRateConfig_HighMax_WithHigherBase,
      aboveOptimalUsageBorrowingFactor: percentageToFloat("110%").div(SECONDS_PER_YEAR),

      negativePositionImpactFactor: exponentToFloat("9e-9"),
      positivePositionImpactFactor: exponentToFloat("4.5e-9"),
      positionImpactExponentFactor: exponentToFloat("2.0e0"),

      negativeSwapImpactFactor: exponentToFloat("3.5e-9"),
      positiveSwapImpactFactor: exponentToFloat("1.75e-9"),

      // minCollateralFactor of 0.01 (1%)
      minCollateralFactorForOpenInterestMultiplier: exponentToFloat("2e-10"),

      reserveFactor: percentageToFloat("105%"), // default is 95%
      openInterestReserveFactor: percentageToFloat("100%"), // default is 90%

      maxPnlFactorForTraders: percentageToFloat("50%"), // default is 60%

      maxOpenInterest: decimalToFloat(500_000),
      maxPoolUsdForDeposit: decimalToFloat(750_000), // 1.5x the max open interest

      maxLongTokenPoolAmount: expandDecimals(10, 8), // ~1M USD (2x the max open interest)
      maxShortTokenPoolAmount: expandDecimals(1_000_000, 6), // ~1M USD (2x the max open interest)

      atomicSwapFeeFactor: percentageToFloat("0.75%"),
    },
    {
      tokens: { indexToken: "RENDER", longToken: "WETH", shortToken: "USDC" },
      virtualTokenIdForIndexToken: hashString("PERP:RENDER/USD"),
      virtualMarketId: hashString("SPOT:ETH/USD"),

      ...syntheticMarketConfig,
      ...fundingRateConfig_High,
      ...borrowingRateConfig_HighMax_WithHigherBase,

      negativePositionImpactFactor: exponentToFloat("2.5e-9"),
      positivePositionImpactFactor: exponentToFloat("1.25e-9"),
      positionImpactExponentFactor: exponentToFloat("2.0e0"),

      negativeSwapImpactFactor: exponentToFloat("3.5e-9"),
      positiveSwapImpactFactor: exponentToFloat("1.75e-9"),

      // minCollateralFactor of 0.01 (1%)
      minCollateralFactorForOpenInterestMultiplier: exponentToFloat("2.5e-9"),

      reserveFactor: percentageToFloat("155%"), // default is 95%
      openInterestReserveFactor: percentageToFloat("150%"), // default is 90%

      maxPnlFactorForTraders: percentageToFloat("75%"), // default is 60%

      maxOpenInterest: decimalToFloat(1_000_000),
      maxPoolUsdForDeposit: decimalToFloat(1_875_000),

      maxLongTokenPoolAmount: expandDecimals(1390, 18),
      maxShortTokenPoolAmount: expandDecimals(2_500_000, 6),

      atomicSwapFeeFactor: percentageToFloat("2.25%"),
    },
    {
      tokens: { indexToken: "TRUMP", longToken: "WETH", shortToken: "USDC" },
      virtualTokenIdForIndexToken: hashString("PERP:TRUMP/USD"),
      virtualMarketId: hashString("SPOT:ETH/USD"),

      ...syntheticMarketConfig,
      ...fundingRateConfig_High,
      ...borrowingRateConfig_HighMax_WithHigherBase,

      negativePositionImpactFactor: exponentToFloat("9.39e-7"),
      positivePositionImpactFactor: exponentToFloat("6.26e-7"),
      positionImpactExponentFactor: exponentToFloat("1.7e0"),

      negativeSwapImpactFactor: exponentToFloat("4.5e-9"),
      positiveSwapImpactFactor: exponentToFloat("3e-9"),

      liquidationFeeFactor: percentageToFloat("0.45%"),

      minCollateralFactorForOpenInterestMultiplier: exponentToFloat("2e-8"),

      reserveFactor: percentageToFloat("85%"), // default is 95%
      openInterestReserveFactor: percentageToFloat("80%"), // default is 90%

      maxPnlFactorForTraders: percentageToFloat("50%"), // default is 60%

      maxOpenInterest: decimalToFloat(750_000),
      maxPoolUsdForDeposit: decimalToFloat(3_300_000),

      maxLongTokenPoolAmount: expandDecimals(1818, 18),
      maxShortTokenPoolAmount: expandDecimals(3_600_000, 6),

      atomicSwapFeeFactor: percentageToFloat("2.25%"),
    },
    {
      tokens: { indexToken: "MELANIA", longToken: "WETH", shortToken: "USDC" },
      virtualTokenIdForIndexToken: hashString("PERP:MELANIA/USD"),
      virtualMarketId: hashString("SPOT:ETH/USD"),

      ...syntheticMarketConfig,
      ...fundingRateConfig_Default,
      ...borrowingRateConfig_HighMax_WithHigherBase,

      negativePositionImpactFactor: exponentToFloat("9.39e-7"),
      positivePositionImpactFactor: exponentToFloat("6.26e-7"),
      positionImpactExponentFactor: exponentToFloat("1.7e0"),

      negativeSwapImpactFactor: exponentToFloat("3.5e-9"),
      positiveSwapImpactFactor: exponentToFloat("1.75e-9"),

      minCollateralFactorForOpenInterestMultiplier: exponentToFloat("2e-8"),

      liquidationFeeFactor: percentageToFloat("0.45%"),

      reserveFactor: percentageToFloat("115%"), // default is 95%
      openInterestReserveFactor: percentageToFloat("110%"), // default is 90%

      maxPnlFactorForTraders: percentageToFloat("50%"), // default is 60%

      maxOpenInterest: decimalToFloat(750_000),
      maxPoolUsdForDeposit: decimalToFloat(1_000_000),

      maxLongTokenPoolAmount: expandDecimals(850, 18),
      maxShortTokenPoolAmount: expandDecimals(1_300_000, 6),

      atomicSwapFeeFactor: percentageToFloat("2.25%"),
    },
    {
      tokens: { indexToken: "ENA", longToken: "WETH", shortToken: "USDC" },
      virtualTokenIdForIndexToken: hashString("PERP:ENA/USD"),
      virtualMarketId: hashString("SPOT:ETH/USD"),

      ...syntheticMarketConfig,
      ...fundingRateConfig_Default,
      ...borrowingRateConfig_HighMax_WithHigherBase,

      negativePositionImpactFactor: exponentToFloat("8e-7"),
      positivePositionImpactFactor: exponentToFloat("4e-7"),
      positionImpactExponentFactor: exponentToFloat("1.6e0"),

      negativeSwapImpactFactor: exponentToFloat("4.5e-9"),
      positiveSwapImpactFactor: exponentToFloat("3e-9"),

      minCollateralFactorForOpenInterestMultiplier: exponentToFloat("2e-10"),

      reserveFactor: percentageToFloat("95%"), // default is 95%
      openInterestReserveFactor: percentageToFloat("90%"), // default is 90%

      maxPnlFactorForTraders: percentageToFloat("90%"), // default is 60%

      maxOpenInterest: decimalToFloat(1_000_000),
      maxPoolUsdForDeposit: decimalToFloat(1_500_000), // 1.5x the max open interest

      maxLongTokenPoolAmount: expandDecimals(600, 18), // ~2M USD (2x the max open interest)
      maxShortTokenPoolAmount: expandDecimals(2_000_000, 6), // ~2M USD (2x the max open interest)

      atomicSwapFeeFactor: percentageToFloat("2.25%"),
    },
    {
      tokens: { indexToken: "FARTCOIN", longToken: "WBTC.e", shortToken: "USDC" },
      virtualTokenIdForIndexToken: hashString("PERP:FARTCOIN/USD"),
      virtualMarketId: hashString("SPOT:BTC/USD"),

      ...syntheticMarketConfig,
      ...fundingRateConfig_High,
      ...borrowingRateConfig_HighMax_WithLowerBase,

      negativePositionImpactFactor: exponentToFloat("5e-7"),
      positivePositionImpactFactor: exponentToFloat("2.5e-7"),
      positionImpactExponentFactor: exponentToFloat("1.7e0"),

      negativeSwapImpactFactor: exponentToFloat("3.5e-9"),
      positiveSwapImpactFactor: exponentToFloat("1.75e-9"),

      minCollateralFactorForOpenInterestMultiplier: exponentToFloat("2e-10"),

      reserveFactor: percentageToFloat("85%"), // default is 95%
      openInterestReserveFactor: percentageToFloat("80%"), // default is 90%

      maxPnlFactorForTraders: percentageToFloat("50%"), // default is 60%

      maxOpenInterest: decimalToFloat(1_950_000), // ~1% of global OI

      maxPoolUsdForDeposit: decimalToFloat(3_200_000),

      maxLongTokenPoolAmount: expandDecimals(33, 8),
      maxShortTokenPoolAmount: expandDecimals(3_200_000, 6),

      atomicSwapFeeFactor: percentageToFloat("0.75%"),
    },
    {
      tokens: { indexToken: "AI16Z", longToken: "WBTC.e", shortToken: "USDC" },
      virtualTokenIdForIndexToken: hashString("PERP:AI16Z/USD"),
      virtualMarketId: hashString("SPOT:BTC/USD"),

      ...syntheticMarketConfig,
      ...fundingRateConfig_High,
      ...borrowingRateConfig_HighMax_WithLowerBase,

      negativePositionImpactFactor: exponentToFloat("5e-7"),
      positivePositionImpactFactor: exponentToFloat("2.5e-7"),
      positionImpactExponentFactor: exponentToFloat("1.7e0"),

      negativeSwapImpactFactor: exponentToFloat("3.5e-9"),
      positiveSwapImpactFactor: exponentToFloat("1.75e-9"),

      minCollateralFactorForOpenInterestMultiplier: exponentToFloat("2e-10"),

      reserveFactor: percentageToFloat("75%"), // default is 95%
      openInterestReserveFactor: percentageToFloat("70%"), // default is 90%

      maxPnlFactorForTraders: percentageToFloat("50%"), // default is 60%

      maxOpenInterest: decimalToFloat(500_000),
      maxPoolUsdForDeposit: decimalToFloat(750_000), // 1.5x the max open interest

      maxLongTokenPoolAmount: expandDecimals(10, 8), // ~1M USD (2x the max open interest)
      maxShortTokenPoolAmount: expandDecimals(1_000_000, 6), // ~1M USD (2x the max open interest)

      atomicSwapFeeFactor: percentageToFloat("0.75%"),
    },
    {
      tokens: { indexToken: "ANIME", longToken: "ANIME", shortToken: "USDC" },
      virtualTokenIdForIndexToken: hashString("PERP:ANIME/USD"),
      virtualMarketId: hashString("SPOT:ANIME/USD"),

      ...baseMarketConfig,
      ...fundingRateConfig_Default,
      ...borrowingRateConfig_HighMax_WithLowerBase,

      negativePositionImpactFactor: exponentToFloat("5e-7"),
      positivePositionImpactFactor: exponentToFloat("2.5e-7"),
      positionImpactExponentFactor: exponentToFloat("1.7e0"),

      negativeSwapImpactFactor: exponentToFloat("3e-8"),
      positiveSwapImpactFactor: exponentToFloat("1.5e-8"),

      minCollateralFactorForOpenInterestMultiplier: exponentToFloat("4e-9"),

      reserveFactor: percentageToFloat("125%"), // default is 95%
      openInterestReserveFactor: percentageToFloat("120%"), // default is 90%

      maxOpenInterest: decimalToFloat(500_000),
      maxPoolUsdForDeposit: decimalToFloat(750_000), // 1.5x the max open interest

      maxLongTokenPoolAmount: expandDecimals(22_000_000, 18), // ~1M USD (2x the max open interest)
      maxShortTokenPoolAmount: expandDecimals(1_000_000, 6), // ~1M USD (2x the max open interest)

      atomicSwapFeeFactor: percentageToFloat("3%"),
    },
    {
      tokens: { indexToken: "LDO", longToken: "WETH", shortToken: "USDC" },
      virtualTokenIdForIndexToken: hashString("PERP:LDO/USD"),
      virtualMarketId: hashString("SPOT:ETH/USD"),

      ...syntheticMarketConfig,
      ...fundingRateConfig_Default,
      ...borrowingRateConfig_LowMax_WithHigherBase,

      negativePositionImpactFactor: exponentToFloat("1.4e-8"),
      positivePositionImpactFactor: exponentToFloat("7e-9"),
      positionImpactExponentFactor: exponentToFloat("2e0"),

      negativeSwapImpactFactor: exponentToFloat("3.5e-9"),
      positiveSwapImpactFactor: exponentToFloat("1.75e-9"),

      minCollateralFactorForOpenInterestMultiplier: exponentToFloat("2e-10"),

      reserveFactor: percentageToFloat("95%"), // default is 95%
      openInterestReserveFactor: percentageToFloat("90%"), // default is 90%

      maxPnlFactorForTraders: percentageToFloat("50%"), // default is 60%

      maxOpenInterest: decimalToFloat(1_000_000),
      maxPoolUsdForDeposit: decimalToFloat(1_500_000), // 1.5x the max open interest

      maxLongTokenPoolAmount: expandDecimals(740, 18), // ~2M USD (2x the max open interest)
      maxShortTokenPoolAmount: expandDecimals(2_000_000, 6), // ~2M USD (2x the max open interest)

      atomicSwapFeeFactor: percentageToFloat("2.25%"),
    },
    {
      tokens: { indexToken: "BERA", longToken: "WETH", shortToken: "USDC" },
      virtualTokenIdForIndexToken: hashString("PERP:BERA/USD"),
      virtualMarketId: hashString("SPOT:ETH/USD"),

      ...syntheticMarketConfig,
      ...fundingRateConfig_High,
      ...borrowingRateConfig_HighMax_WithHigherBase,

      negativePositionImpactFactor: exponentToFloat("1e-7"),
      positivePositionImpactFactor: exponentToFloat("5e-8"),
      positionImpactExponentFactor: exponentToFloat("1.7e0"),

      negativeSwapImpactFactor: exponentToFloat("4.5e-9"),
      positiveSwapImpactFactor: exponentToFloat("3e-9"),

      minCollateralFactorForOpenInterestMultiplier: exponentToFloat("2e-10"),

      reserveFactor: percentageToFloat("95%"), // default is 95%
      openInterestReserveFactor: percentageToFloat("90%"), // default is 90%

      maxPnlFactorForTraders: percentageToFloat("50%"), // default is 60%

      maxOpenInterest: decimalToFloat(1_800_000),
      maxPoolUsdForDeposit: decimalToFloat(3_000_000),

      maxLongTokenPoolAmount: expandDecimals(1850, 18),
      maxShortTokenPoolAmount: expandDecimals(3_500_000, 6),

      atomicSwapFeeFactor: percentageToFloat("2.25%"),
    },
    {
      tokens: { indexToken: "VIRTUAL", longToken: "WBTC.e", shortToken: "USDC" },
      virtualTokenIdForIndexToken: hashString("PERP:VIRTUAL/USD"),
      virtualMarketId: hashString("SPOT:BTC/USD"),

      ...syntheticMarketConfig,
      ...fundingRateConfig_Default,
      ...borrowingRateConfig_LowMax_WithHigherBase,

      negativePositionImpactFactor: exponentToFloat("2e-8"),
      positivePositionImpactFactor: exponentToFloat("1e-8"),
      positionImpactExponentFactor: exponentToFloat("2e0"),

      negativeSwapImpactFactor: exponentToFloat("3.5e-9"),
      positiveSwapImpactFactor: exponentToFloat("1.75e-9"),

      minCollateralFactorForOpenInterestMultiplier: exponentToFloat("2e-10"),

      reserveFactor: percentageToFloat("75%"), // default is 95%
      openInterestReserveFactor: percentageToFloat("70%"), // default is 90%

      maxPnlFactorForTraders: percentageToFloat("90%"), // default is 60%

      maxOpenInterest: decimalToFloat(1_000_000),
      maxPoolUsdForDeposit: decimalToFloat(1_500_000), // 1.5x the max open interest

      maxLongTokenPoolAmount: expandDecimals(21, 8), // ~2M USD (2x the max open interest)
      maxShortTokenPoolAmount: expandDecimals(2_000_000, 6), // ~2M USD (2x the max open interest)

      atomicSwapFeeFactor: percentageToFloat("0.75%"),
    },
    {
      tokens: { indexToken: "PENGU", longToken: "WBTC.e", shortToken: "USDC" },
      virtualTokenIdForIndexToken: hashString("PERP:PENGU/USD"),
      virtualMarketId: hashString("SPOT:BTC/USD"),

      ...syntheticMarketConfig,
      ...fundingRateConfig_Default,
      ...borrowingRateConfig_LowMax_WithHigherBase,

      negativePositionImpactFactor: exponentToFloat("1.6e-8"),
      positivePositionImpactFactor: exponentToFloat("8e-9"),
      positionImpactExponentFactor: exponentToFloat("2e0"),

      negativeSwapImpactFactor: exponentToFloat("3.5e-9"),
      positiveSwapImpactFactor: exponentToFloat("1.75e-9"),

      minCollateralFactorForOpenInterestMultiplier: exponentToFloat("2e-10"),

      reserveFactor: percentageToFloat("85%"), // default is 95%
      openInterestReserveFactor: percentageToFloat("80%"), // default is 90%

      maxPnlFactorForTraders: percentageToFloat("90%"), // default is 60%

      maxOpenInterest: decimalToFloat(1_000_000),
      maxPoolUsdForDeposit: decimalToFloat(1_500_000), // 1.5x the max open interest

      maxLongTokenPoolAmount: expandDecimals(21, 8), // ~2M USD (2x the max open interest)
      maxShortTokenPoolAmount: expandDecimals(2_000_000, 6), // ~2M USD (2x the max open interest)

      atomicSwapFeeFactor: percentageToFloat("0.75%"),
    },
    {
      tokens: { indexToken: "ONDO", longToken: "WETH", shortToken: "USDC" },
      virtualTokenIdForIndexToken: hashString("PERP:ONDO/USD"),
      virtualMarketId: hashString("SPOT:ETH/USD"),

      ...syntheticMarketConfig,
      ...fundingRateConfig_Default,
      ...borrowingRateConfig_LowMax_WithHigherBase,

      negativePositionImpactFactor: exponentToFloat("8e-9"),
      positivePositionImpactFactor: exponentToFloat("4e-9"),
      positionImpactExponentFactor: exponentToFloat("2e0"),

      negativeSwapImpactFactor: exponentToFloat("3.5e-9"),
      positiveSwapImpactFactor: exponentToFloat("1.75e-9"),

      minCollateralFactorForOpenInterestMultiplier: exponentToFloat("2e-10"),

      reserveFactor: percentageToFloat("125%"), // default is 95%
      openInterestReserveFactor: percentageToFloat("120%"), // default is 90%

      maxPnlFactorForTraders: percentageToFloat("90%"), // default is 60%

      maxOpenInterest: decimalToFloat(1_000_000),
      maxPoolUsdForDeposit: decimalToFloat(1_500_000), // 1.5x the max open interest

      maxLongTokenPoolAmount: expandDecimals(740, 18), // ~2M USD (2x the max open interest)
      maxShortTokenPoolAmount: expandDecimals(2_000_000, 6), // ~2M USD (2x the max open interest)

      atomicSwapFeeFactor: percentageToFloat("2.25%"),
    },
    {
      tokens: { indexToken: "FET", longToken: "WETH", shortToken: "USDC" },
      virtualTokenIdForIndexToken: hashString("PERP:FET/USD"),
      virtualMarketId: hashString("SPOT:ETH/USD"),

      ...syntheticMarketConfig,
      ...fundingRateConfig_Default,
      ...borrowingRateConfig_LowMax_WithHigherBase,

      negativePositionImpactFactor: exponentToFloat("1e-8"),
      positivePositionImpactFactor: exponentToFloat("5e-9"),
      positionImpactExponentFactor: exponentToFloat("2e0"),

      negativeSwapImpactFactor: exponentToFloat("3.5e-9"),
      positiveSwapImpactFactor: exponentToFloat("1.75e-9"),

      minCollateralFactorForOpenInterestMultiplier: exponentToFloat("2e-10"),

      reserveFactor: percentageToFloat("115%"), // default is 95%
      openInterestReserveFactor: percentageToFloat("110%"), // default is 90%

      maxPnlFactorForTraders: percentageToFloat("90%"), // default is 60%

      maxOpenInterest: decimalToFloat(1_000_000),
      maxPoolUsdForDeposit: decimalToFloat(1_500_000), // 1.5x the max open interest

      maxLongTokenPoolAmount: expandDecimals(740, 18), // ~2M USD (2x the max open interest)
      maxShortTokenPoolAmount: expandDecimals(2_000_000, 6), // ~2M USD (2x the max open interest)

      atomicSwapFeeFactor: percentageToFloat("2.25%"),
    },
    {
      tokens: { indexToken: "S", longToken: "WBTC.e", shortToken: "USDC" },
      virtualTokenIdForIndexToken: hashString("PERP:S/USD"),
      virtualMarketId: hashString("SPOT:BTC/USD"),

      ...syntheticMarketConfig,
      ...fundingRateConfig_Default,
      ...borrowingRateConfig_LowMax_WithHigherBase,

      negativePositionImpactFactor: exponentToFloat("1.2e-8"),
      positivePositionImpactFactor: exponentToFloat("6e-9"),
      positionImpactExponentFactor: exponentToFloat("2e0"),

      negativeSwapImpactFactor: exponentToFloat("3.5e-9"),
      positiveSwapImpactFactor: exponentToFloat("1.75e-9"),

      minCollateralFactorForOpenInterestMultiplier: exponentToFloat("2e-10"),

      reserveFactor: percentageToFloat("115%"), // default is 95%
      openInterestReserveFactor: percentageToFloat("110%"), // default is 90%

      maxPnlFactorForTraders: percentageToFloat("90%"), // default is 60%

      maxOpenInterest: decimalToFloat(1_000_000),
      maxPoolUsdForDeposit: decimalToFloat(1_500_000), // 1.5x the max open interest

      maxLongTokenPoolAmount: expandDecimals(23, 8), // ~2M USD (2x the max open interest)
      maxShortTokenPoolAmount: expandDecimals(2_000_000, 6), // ~2M USD (2x the max open interest)

      atomicSwapFeeFactor: percentageToFloat("0.75%"),
    },
    {
      tokens: { indexToken: "CAKE", longToken: "WBTC.e", shortToken: "USDC" },
      virtualTokenIdForIndexToken: hashString("PERP:CAKE/USD"),
      virtualMarketId: hashString("SPOT:BTC/USD"),

      ...syntheticMarketConfig,
      ...fundingRateConfig_High,
      ...borrowingRateConfig_HighMax_WithLowerBase,

      negativePositionImpactFactor: exponentToFloat("1.8e-8"),
      positivePositionImpactFactor: exponentToFloat("9e-9"),
      positionImpactExponentFactor: exponentToFloat("2e0"),

      negativeSwapImpactFactor: exponentToFloat("3.5e-9"),
      positiveSwapImpactFactor: exponentToFloat("1.75e-9"),

      minCollateralFactorForOpenInterestMultiplier: exponentToFloat("2e-10"),

      reserveFactor: percentageToFloat("85%"), // default is 95%
      openInterestReserveFactor: percentageToFloat("80%"), // default is 90%

      maxPnlFactorForTraders: percentageToFloat("50%"), // default is 60%

      maxOpenInterest: decimalToFloat(1_000_000),
      maxPoolUsdForDeposit: decimalToFloat(1_500_000), // 1.5x the max open interest

      maxLongTokenPoolAmount: expandDecimals(23, 8), // ~2M USD (2x the max open interest)
      maxShortTokenPoolAmount: expandDecimals(2_000_000, 6), // ~2M USD (2x the max open interest)

      atomicSwapFeeFactor: percentageToFloat("0.75%"),
    },
    {
      tokens: { indexToken: "AIXBT", longToken: "WETH", shortToken: "USDC" },
      virtualTokenIdForIndexToken: hashString("PERP:AIXBT/USD"),
      virtualMarketId: hashString("SPOT:ETH/USD"),

      ...syntheticMarketConfig,
      ...fundingRateConfig_High,
      ...borrowingRateConfig_HighMax_WithLowerBase,

      negativePositionImpactFactor: exponentToFloat("2e-8"),
      positivePositionImpactFactor: exponentToFloat("1e-8"),
      positionImpactExponentFactor: exponentToFloat("2e0"),

      negativeSwapImpactFactor: exponentToFloat("3.5e-9"),
      positiveSwapImpactFactor: exponentToFloat("1.75e-9"),

      minCollateralFactorForOpenInterestMultiplier: exponentToFloat("2e-10"),

      reserveFactor: percentageToFloat("65%"), // default is 95%
      openInterestReserveFactor: percentageToFloat("60%"), // default is 90%

      maxPnlFactorForTraders: percentageToFloat("50%"), // default is 60%

      maxOpenInterest: decimalToFloat(500_000),
      maxPoolUsdForDeposit: decimalToFloat(750_000), // 1.5x the max open interest

      maxLongTokenPoolAmount: expandDecimals(410, 18), // ~1M USD (2x the max open interest)
      maxShortTokenPoolAmount: expandDecimals(1_000_000, 6), // ~1M USD (2x the max open interest)

      atomicSwapFeeFactor: percentageToFloat("2.25%"),
    },
    {
      tokens: { indexToken: "HYPE", longToken: "WBTC.e", shortToken: "USDC" },
      virtualTokenIdForIndexToken: hashString("PERP:HYPE/USD"),
      virtualMarketId: hashString("SPOT:BTC/USD"),

      ...syntheticMarketConfig,
      ...fundingRateConfig_Default,
      ...borrowingRateConfig_LowMax_WithHigherBase,

      negativePositionImpactFactor: exponentToFloat("4e-7"),
      positivePositionImpactFactor: exponentToFloat("2e-7"),
      positionImpactExponentFactor: exponentToFloat("1.75e0"),

      negativeSwapImpactFactor: exponentToFloat("3.5e-9"),
      positiveSwapImpactFactor: exponentToFloat("1.75e-9"),

      positionImpactPoolDistributionRate: expandDecimals(53, 8 + 30).div(SECONDS_PER_DAY), // 53 HYPE per day
      minPositionImpactPoolAmount: expandDecimals(3400, 8), // 3400 HYPE

      minCollateralFactorForOpenInterestMultiplier: exponentToFloat("2e-10"),

      reserveFactor: percentageToFloat("145%"), // default is 95%
      openInterestReserveFactor: percentageToFloat("140%"), // default is 90%

      maxPnlFactorForTraders: percentageToFloat("90%"), // default is 60%

      maxOpenInterest: decimalToFloat(5_000_000),
      maxPoolUsdForDeposit: decimalToFloat(4_500_000),

      maxLongTokenPoolAmount: expandDecimals(50, 8),
      maxShortTokenPoolAmount: expandDecimals(5_500_000, 6),

      atomicSwapFeeFactor: percentageToFloat("0.75%"),
    },
    {
      tokens: { indexToken: "JUP", longToken: "WBTC.e", shortToken: "USDC" },
      virtualTokenIdForIndexToken: hashString("PERP:JUP/USD"),
      virtualMarketId: hashString("SPOT:BTC/USD"),

      ...syntheticMarketConfig,
      ...fundingRateConfig_Default,
      ...borrowingRateConfig_LowMax_WithHigherBase,

      negativePositionImpactFactor: exponentToFloat("1.5e-8"),
      positivePositionImpactFactor: exponentToFloat("7.5e-9"),
      positionImpactExponentFactor: exponentToFloat("2e0"),

      negativeSwapImpactFactor: exponentToFloat("3.5e-9"),
      positiveSwapImpactFactor: exponentToFloat("1.75e-9"),

      minCollateralFactorForOpenInterestMultiplier: exponentToFloat("2e-10"),

      reserveFactor: percentageToFloat("95%"), // default is 95%
      openInterestReserveFactor: percentageToFloat("90%"), // default is 90%

      maxPnlFactorForTraders: percentageToFloat("90%"), // default is 60%

      maxOpenInterest: decimalToFloat(1_000_000),
      maxPoolUsdForDeposit: decimalToFloat(1_500_000), // 1.5x the max open interest

      maxLongTokenPoolAmount: expandDecimals(22, 8), // ~2M USD (2x the max open interest)
      maxShortTokenPoolAmount: expandDecimals(2_000_000, 6), // ~2M USD (2x the max open interest)

      atomicSwapFeeFactor: percentageToFloat("0.75%"),
    },
    {
      tokens: { indexToken: "MKR", longToken: "WETH", shortToken: "USDC" },
      virtualTokenIdForIndexToken: hashString("PERP:MKR/USD"),
      virtualMarketId: hashString("SPOT:ETH/USD"),

      ...syntheticMarketConfig,
      ...fundingRateConfig_Default,
      ...borrowingRateConfig_LowMax_WithHigherBase,

      negativePositionImpactFactor: exponentToFloat("1.6e-8"),
      positivePositionImpactFactor: exponentToFloat("8e-9"),
      positionImpactExponentFactor: exponentToFloat("2e0"),

      negativeSwapImpactFactor: exponentToFloat("3.5e-9"),
      positiveSwapImpactFactor: exponentToFloat("1.75e-9"),

      minCollateralFactorForOpenInterestMultiplier: exponentToFloat("2e-10"),

      reserveFactor: percentageToFloat("135%"), // default is 95%
      openInterestReserveFactor: percentageToFloat("130%"), // default is 90%

      maxPnlFactorForTraders: percentageToFloat("90%"), // default is 60%

      maxOpenInterest: decimalToFloat(1_000_000),
      maxPoolUsdForDeposit: decimalToFloat(1_500_000), // 1.5x the max open interest

      maxLongTokenPoolAmount: expandDecimals(1000, 18), // ~2M USD (2x the max open interest)
      maxShortTokenPoolAmount: expandDecimals(2_000_000, 6), // ~2M USD (2x the max open interest)

      atomicSwapFeeFactor: percentageToFloat("2.25%"),
    },
    {
      tokens: { indexToken: "OM", longToken: "WBTC.e", shortToken: "USDC" },
      virtualTokenIdForIndexToken: hashString("PERP:OM/USD"),
      virtualMarketId: hashString("SPOT:BTC/USD"),

      ...syntheticMarketConfig,
      ...fundingRateConfig_Default,
      ...borrowingRateConfig_LowMax_WithHigherBase,

      negativePositionImpactFactor: exponentToFloat("5e-8"),
      positivePositionImpactFactor: exponentToFloat("2.5e-8"),
      positionImpactExponentFactor: exponentToFloat("2e0"),

      negativeSwapImpactFactor: exponentToFloat("3.5e-9"),
      positiveSwapImpactFactor: exponentToFloat("1.75e-9"),

      minCollateralFactorForOpenInterestMultiplier: exponentToFloat("2e-10"),

      reserveFactor: percentageToFloat("55%"), // default is 95%
      openInterestReserveFactor: percentageToFloat("50%"), // default is 90%

      maxPnlFactorForTraders: percentageToFloat("90%"), // default is 60%

      maxOpenInterest: decimalToFloat(18_000),
      maxPoolUsdForDeposit: decimalToFloat(1_500_000), // 1.5x the max open interest

      maxLongTokenPoolAmount: expandDecimals(24, 8), // ~2M USD (2x the max open interest)
      maxShortTokenPoolAmount: expandDecimals(2_000_000, 6), // ~2M USD (2x the max open interest)

      atomicSwapFeeFactor: percentageToFloat("0.75%"),
    },
    {
      tokens: { indexToken: "DOLO", longToken: "WETH", shortToken: "USDC" },
      virtualTokenIdForIndexToken: hashString("PERP:DOLO/USD"),
      virtualMarketId: hashString("SPOT:ETH/USD"),

      ...syntheticMarketConfig,
      ...fundingRateConfig_High,
      ...borrowingRateConfig_HighMax_WithHigherBase,

      negativePositionImpactFactor: exponentToFloat("1e-7"),
      positivePositionImpactFactor: exponentToFloat("8.33e-8"),
      positionImpactExponentFactor: exponentToFloat("2e0"),

      negativeSwapImpactFactor: exponentToFloat("3.5e-9"),
      positiveSwapImpactFactor: exponentToFloat("1.75e-9"),

      minCollateralFactorForOpenInterestMultiplier: exponentToFloat("1.78e-7"),

      reserveFactor: percentageToFloat("75%"), // default is 95%
      openInterestReserveFactor: percentageToFloat("70%"), // default is 90%

      maxPnlFactorForTraders: percentageToFloat("50%"), // default is 60%

      maxOpenInterest: decimalToFloat(250_000),
      maxPoolUsdForDeposit: decimalToFloat(600_000),

      maxLongTokenPoolAmount: expandDecimals(285, 18),
      maxShortTokenPoolAmount: expandDecimals(750_000, 6),
    },
    {
      tokens: { indexToken: "ZRO", longToken: "WETH", shortToken: "USDC" },
      virtualTokenIdForIndexToken: hashString("PERP:ZRO/USD"),
      virtualMarketId: hashString("SPOT:ETH/USD"),

      ...syntheticMarketConfig,
      ...fundingRateConfig_High,
      ...borrowingRateConfig_HighMax_WithLowerBase,

      negativePositionImpactFactor: exponentToFloat("5e-8"),
      positivePositionImpactFactor: exponentToFloat("4.17e-8"),
      positionImpactExponentFactor: exponentToFloat("2e0"),

      negativeSwapImpactFactor: exponentToFloat("3.5e-9"),
      positiveSwapImpactFactor: exponentToFloat("1.75e-9"),

      minCollateralFactorForOpenInterestMultiplier: exponentToFloat("3.7e-8"),

      reserveFactor: percentageToFloat("95%"), // default is 95%
      openInterestReserveFactor: percentageToFloat("90%"), // default is 90%

      maxPnlFactorForTraders: percentageToFloat("50%"), // default is 60%

      maxOpenInterest: decimalToFloat(500_000),
      maxPoolUsdForDeposit: decimalToFloat(750_000), // 1.5x the max open interest

      maxLongTokenPoolAmount: expandDecimals(550, 18), // ~1M USD (2x the max open interest)
      maxShortTokenPoolAmount: expandDecimals(1_000_000, 6), // ~1M USD (2x the max open interest)
    },
    {
      tokens: { indexToken: "CRV", longToken: "WETH", shortToken: "USDC" },
      virtualTokenIdForIndexToken: hashString("PERP:CRV/USD"),
      virtualMarketId: hashString("SPOT:ETH/USD"),

      ...syntheticMarketConfig,
      ...fundingRateConfig_High,
      ...borrowingRateConfig_HighMax_WithHigherBase,

      positionImpactExponentFactor: exponentToFloat("2e0"),
      negativePositionImpactFactor: exponentToFloat("1.4e-8"),
      positivePositionImpactFactor: exponentToFloat("1.2e-8"),

      negativeSwapImpactFactor: exponentToFloat("3.5e-9"),
      positiveSwapImpactFactor: exponentToFloat("1.75e-9"),

      minCollateralFactorForOpenInterestMultiplier: exponentToFloat("3.7e-8"),

      reserveFactor: percentageToFloat("95%"), // default is 95%
      openInterestReserveFactor: percentageToFloat("90%"), // default is 90%
      maxPnlFactorForTraders: percentageToFloat("50%"), // default is 60%

      maxOpenInterest: decimalToFloat(500_000),
      maxPoolUsdForDeposit: decimalToFloat(750_000), // 1.5x the max open interest

      maxLongTokenPoolAmount: expandDecimals(370, 18), // ~1M USD (2x the max open interest)
      maxShortTokenPoolAmount: expandDecimals(1_000_000, 6), // ~1M USD (2x the max open interest)
    },
    {
      tokens: { indexToken: "MOODENG", longToken: "WBTC.e", shortToken: "USDC" },
      virtualTokenIdForIndexToken: hashString("PERP:MOODENG/USD"),
      virtualMarketId: hashString("SPOT:BTC/USD"),

      ...syntheticMarketConfig,
      ...fundingRateConfig_High,
      ...borrowingRateConfig_HighMax_WithHigherBase,

      positionImpactExponentFactor: exponentToFloat("2e0"),
      negativePositionImpactFactor: exponentToFloat("1.2e-8"),
      positivePositionImpactFactor: exponentToFloat("1.0e-8"),

      negativeSwapImpactFactor: exponentToFloat("3.5e-9"),
      positiveSwapImpactFactor: exponentToFloat("1.75e-9"),

      minCollateralFactorForOpenInterestMultiplier: exponentToFloat("3.7e-8"),

      reserveFactor: percentageToFloat("65%"), // default is 95%
      openInterestReserveFactor: percentageToFloat("60%"), // default is 90%
      maxPnlFactorForTraders: percentageToFloat("50%"), // default is 60%

      maxOpenInterest: decimalToFloat(500_000),
      maxPoolUsdForDeposit: decimalToFloat(750_000), // 1.5x the max open interest

      maxLongTokenPoolAmount: expandDecimals(9, 8), // ~1M USD (2x the max open interest)
      maxShortTokenPoolAmount: expandDecimals(1_000_000, 6), // ~1M USD (2x the max open interest)
    },
    {
      tokens: { indexToken: "XMR", longToken: "WBTC.e", shortToken: "USDC" },
      virtualTokenIdForIndexToken: hashString("PERP:XMR/USD"),
      virtualMarketId: hashString("SPOT:BTC/USD"),

      ...syntheticMarketConfig,
      ...fundingRateConfig_Default,
      ...borrowingRateConfig_LowMax_WithHigherBase,

      positionImpactExponentFactor: exponentToFloat("2e0"),
      negativePositionImpactFactor: exponentToFloat("1.8e-8"),
      positivePositionImpactFactor: exponentToFloat("1.5e-8"),

      negativeSwapImpactFactor: exponentToFloat("3.5e-9"),
      positiveSwapImpactFactor: exponentToFloat("1.75e-9"),

      minCollateralFactorForOpenInterestMultiplier: exponentToFloat("1.59e-8"),

      reserveFactor: percentageToFloat("95%"), // default is 95%
      openInterestReserveFactor: percentageToFloat("90%"), // default is 90%
      maxPnlFactorForTraders: percentageToFloat("90%"), // default is 60%

      maxOpenInterest: decimalToFloat(1_000_000),
      maxPoolUsdForDeposit: decimalToFloat(1_500_000), // 1.5x the max open interest

      maxLongTokenPoolAmount: expandDecimals(18, 8), // ~2M USD (2x the max open interest)
      maxShortTokenPoolAmount: expandDecimals(2_000_000, 6), // ~2M USD (2x the max open interest)
    },
    {
      tokens: { indexToken: "PI", longToken: "WBTC.e", shortToken: "USDC" },
      virtualTokenIdForIndexToken: hashString("PERP:PI/USD"),
      virtualMarketId: hashString("SPOT:BTC/USD"),

      ...syntheticMarketConfig,
      ...fundingRateConfig_Default,
      ...borrowingRateConfig_LowMax_WithHigherBase,

      positionImpactExponentFactor: exponentToFloat("2e0"),
      negativePositionImpactFactor: exponentToFloat("2.54e-8"),
      positivePositionImpactFactor: exponentToFloat("2.11e-8"),

      negativeSwapImpactFactor: exponentToFloat("3.5e-9"),
      positiveSwapImpactFactor: exponentToFloat("1.75e-9"),

      minCollateralFactorForOpenInterestMultiplier: exponentToFloat("1.59e-8"),

      reserveFactor: percentageToFloat("85%"), // default is 95%
      openInterestReserveFactor: percentageToFloat("80%"), // default is 90%
      maxPnlFactorForTraders: percentageToFloat("90%"), // default is 60%

      maxOpenInterest: decimalToFloat(1_000_000),
      maxPoolUsdForDeposit: decimalToFloat(1_500_000), // 1.5x the max open interest

      maxLongTokenPoolAmount: expandDecimals(18, 8), // ~2M USD (2x the max open interest)
      maxShortTokenPoolAmount: expandDecimals(2_000_000, 6), // ~2M USD (2x the max open interest)
    },
  ],
  avalanche: [
    {
      tokens: { indexToken: "BTC.b", longToken: "BTC.b", shortToken: "USDC" },
      virtualTokenIdForIndexToken: hashString("PERP:BTC/USD"),
      virtualMarketId: hashString("SPOT:BTC/USD"),

      ...baseMarketConfig,

      reserveFactor: percentageToFloat("105%"),
      openInterestReserveFactor: percentageToFloat("100%"),

      maxLongTokenPoolAmount: expandDecimals(350, 8),
      maxShortTokenPoolAmount: expandDecimals(10_000_000, 6),

      maxPoolUsdForDeposit: decimalToFloat(10_000_000),

      negativePositionImpactFactor: exponentToFloat("1.5e-10"), // 0.05% for ~1,600,000 USD of imbalance
      positivePositionImpactFactor: exponentToFloat("9e-11"), // 0.05% for ~2,700,000 USD of imbalance

      negativeSwapImpactFactor: exponentToFloat("1e-9"),
      positiveSwapImpactFactor: exponentToFloat("5e-10"),

      // minCollateralFactor of 0.01 (1%) when open interest is 50,000,000 USD
      minCollateralFactorForOpenInterestMultiplier: exponentToFloat("2e-10"),

      maxOpenInterest: decimalToFloat(1_500_000),

      fundingIncreaseFactorPerSecond: exponentToFloat("1.36e-12"), // 0.00000000000136, at least 3.5 hours to reach max funding
      fundingDecreaseFactorPerSecond: decimalToFloat(0), // not applicable if thresholdForDecreaseFunding = 0
      maxFundingFactorPerSecond: exponentToFloat("1.7e-8"), // 0.0000017%,  0.14212% per hour, 53.61% per year
      thresholdForDecreaseFunding: decimalToFloat(0), // 0%

      // for OI reserve factor = 100%
      borrowingFactor: decimalToFloat(1900, 11), // 0.000000019 * 100% max reserve, 60% per year

      atomicSwapFeeFactor: percentageToFloat("1.25%"),
    },
    {
      tokens: { indexToken: "BTC.b", longToken: "BTC.b", shortToken: "BTC.b" },
      virtualTokenIdForIndexToken: hashString("PERP:BTC/USD"),

      ...singleTokenMarketConfig,

      reserveFactor: percentageToFloat("50%"),
      openInterestReserveFactor: percentageToFloat("45%"),

      maxLongTokenPoolAmount: expandDecimals(350, 8),
      maxShortTokenPoolAmount: expandDecimals(350, 8),

      maxPoolUsdForDeposit: decimalToFloat(10_000_000),

      negativePositionImpactFactor: exponentToFloat("1.5e-10"), // 0.05% for ~1,600,000 USD of imbalance
      positivePositionImpactFactor: exponentToFloat("9e-11"), // 0.05% for ~2,700,000 USD of imbalance

      positionImpactPoolDistributionRate: bigNumberify(0),
      minPositionImpactPoolAmount: bigNumberify(0),

      // minCollateralFactor of 0.01 (1%) when open interest is 50,000,000 USD
      minCollateralFactorForOpenInterestMultiplier: exponentToFloat("2e-10"),

      maxOpenInterest: decimalToFloat(3_000_000),

      fundingIncreaseFactorPerSecond: exponentToFloat("1.36e-12"), // 0.00000000000136, at least 3.5 hours to reach max funding
      maxFundingFactorPerSecond: exponentToFloat("1.7e-8"), // 0.0000017%,  0.14212% per hour, 53.61% per year

      // factor in open interest reserve factor 45%
      borrowingFactor: decimalToFloat(282, 10), // 2.82-8, 40% at 100% utilisation
    },
    {
      tokens: { indexToken: "WETH.e", longToken: "WETH.e", shortToken: "USDC" },
      virtualTokenIdForIndexToken: hashString("PERP:ETH/USD"),
      virtualMarketId: hashString("SPOT:ETH/USD"),

      ...baseMarketConfig,

      reserveFactor: percentageToFloat("105%"),
      openInterestReserveFactor: percentageToFloat("100%"),

      maxLongTokenPoolAmount: expandDecimals(5000, 18),
      maxShortTokenPoolAmount: expandDecimals(10_000_000, 6),

      maxPoolUsdForDeposit: decimalToFloat(10_000_000),

      negativePositionImpactFactor: exponentToFloat("1.5e-10"), // 0.05% for ~1,600,000 USD of imbalance
      positivePositionImpactFactor: exponentToFloat("9e-11"), // 0.05% for ~2,700,000 USD of imbalance

      negativeSwapImpactFactor: exponentToFloat("1e-9"),
      positiveSwapImpactFactor: exponentToFloat("5e-10"),

      // minCollateralFactor of 0.01 (1%) when open interest is 50,000,000 USD
      minCollateralFactorForOpenInterestMultiplier: exponentToFloat("2e-10"),

      maxOpenInterest: decimalToFloat(1_000_000),

      fundingIncreaseFactorPerSecond: exponentToFloat("1.36e-12"), // 0.00000000000136, at least 3.5 hours to reach max funding
      maxFundingFactorPerSecond: exponentToFloat("1.7e-8"), // 0.0000017%,  0.14212% per hour, 53.61% per year

      // for OI reserve factor = 100%
      borrowingFactor: decimalToFloat(1900, 11), // 0.000000019 * 100% max reserve, 60% per year

      atomicSwapFeeFactor: percentageToFloat("3%"),
    },
    {
      tokens: { indexToken: "WETH.e", longToken: "WETH.e", shortToken: "WETH.e" },
      virtualTokenIdForIndexToken: hashString("PERP:ETH/USD"),

      ...singleTokenMarketConfig,

      maxLongTokenPoolAmount: expandDecimals(5_000, 18),
      maxShortTokenPoolAmount: expandDecimals(5_000, 18),

      maxPoolUsdForDeposit: decimalToFloat(10_000_000),

      negativePositionImpactFactor: exponentToFloat("1.5e-10"), // 0.05% for ~1,600,000 USD of imbalance
      positivePositionImpactFactor: exponentToFloat("9e-11"), // 0.05% for ~2,700,000 USD of imbalance

      positionImpactPoolDistributionRate: bigNumberify(0),
      minPositionImpactPoolAmount: bigNumberify(0),

      // minCollateralFactor of 0.01 (1%) when open interest is 50,000,000 USD
      minCollateralFactorForOpenInterestMultiplier: exponentToFloat("2e-10"),

      maxOpenInterest: decimalToFloat(3_000_000),

      fundingIncreaseFactorPerSecond: exponentToFloat("1.36e-12"), // 0.00000000000136, at least 3.5 hours to reach max funding
      maxFundingFactorPerSecond: exponentToFloat("1.7e-8"), // 0.0000017%,  0.14212% per hour, 53.61% per year

      // factor in open interest reserve factor 35%
      borrowingFactor: exponentToFloat("3.6e-8"), // 3.60-8, 40% at 100% utilisation
    },
    {
      tokens: { indexToken: "XRP", longToken: "WAVAX", shortToken: "USDC" },
      virtualTokenIdForIndexToken: hashString("PERP:XRP/USD"),
      virtualMarketId: hashString("SPOT:XRP/USD"),

      ...syntheticMarketConfig,

      maxLongTokenPoolAmount: expandDecimals(75_000, 18),
      maxShortTokenPoolAmount: expandDecimals(1_000_000, 6),

      maxPoolUsdForDeposit: decimalToFloat(1_000_000),

      reserveFactor: percentageToFloat("80%"), // 80%,

      openInterestReserveFactor: percentageToFloat("75%"), // 75%,

      negativePositionImpactFactor: exponentToFloat("8e-9"), // 0.05% for 62,500 USD of imbalance
      positivePositionImpactFactor: exponentToFloat("4e-9"), // 0.05% for 125,000 USD of imbalance

      // the swap impact factor is for WAVAX-stablecoin swaps
      negativeSwapImpactFactor: exponentToFloat("5e-8"),
      positiveSwapImpactFactor: exponentToFloat("2.5e-8"),

      // minCollateralFactor of 0.01 (1%) when open interest is 5,000,000 USD
      minCollateralFactorForOpenInterestMultiplier: exponentToFloat("2e-9"),

      maxOpenInterest: decimalToFloat(5_000_000),

      fundingIncreaseFactorPerSecond: exponentToFloat("1.6e-12"), // 0.0000000000016, at least 3.5 hours to reach max funding
      maxFundingFactorPerSecond: exponentToFloat("2e-8"), // 0.000002%,  0.0072% per hour, 63% per year

      // for OI reserve factor = 75%
      borrowingFactor: exponentToFloat("2.95e-8"), // 0.0000000295 * 75% max reserve, ~70%

      atomicSwapFeeFactor: percentageToFloat("2%"),
    },
    {
      tokens: { indexToken: "DOGE", longToken: "WAVAX", shortToken: "USDC" },
      virtualTokenIdForIndexToken: hashString("PERP:DOGE/USD"),
      virtualMarketId: hashString("SPOT:DOGE/USD"),

      ...syntheticMarketConfig,

      maxLongTokenPoolAmount: expandDecimals(75_000, 18),
      maxShortTokenPoolAmount: expandDecimals(1_000_000, 6),

      maxPoolUsdForDeposit: decimalToFloat(1_000_000),

      reserveFactor: percentageToFloat("80%"), // 80%
      openInterestReserveFactor: percentageToFloat("75%"), // 75%,

      negativePositionImpactFactor: exponentToFloat("8e-9"), // 0.05% for 62,500 USD of imbalance
      positivePositionImpactFactor: exponentToFloat("4e-9"), // 0.05% for 125,000 USD of imbalance

      // the swap impact factor is for WAVAX-stablecoin swaps
      negativeSwapImpactFactor: exponentToFloat("5e-8"),
      positiveSwapImpactFactor: exponentToFloat("2.5e-8"),

      // minCollateralFactor of 0.01 (1%) when open interest is 2,000,000 USD
      minCollateralFactorForOpenInterestMultiplier: exponentToFloat("5e-9"),

      maxOpenInterest: decimalToFloat(1_000_000),

      fundingIncreaseFactorPerSecond: exponentToFloat("1.6e-12"), // 0.0000000000016, at least 3.5 hours to reach max funding
      maxFundingFactorPerSecond: exponentToFloat("2e-8"), // 0.000002%,  0.0072% per hour, 63% per year

      // for OI reserve factor = 75%
      borrowingFactor: exponentToFloat("2.95e-8"), // 0.0000000295 * 75% max reserve, ~70%

      atomicSwapFeeFactor: percentageToFloat("2%"),
    },
    {
      tokens: { indexToken: "SOL", longToken: "SOL", shortToken: "USDC" },
      virtualTokenIdForIndexToken: hashString("PERP:SOL/USD"),
      virtualMarketId: hashString("SPOT:SOL/USD"),

      ...baseMarketConfig,

      reserveFactor: percentageToFloat("105%"),
      openInterestReserveFactor: percentageToFloat("100%"),

      maxLongTokenPoolAmount: expandDecimals(50_000, 9),
      maxShortTokenPoolAmount: expandDecimals(1_000_000, 6),

      maxPoolUsdForDeposit: decimalToFloat(1_000_000),

      negativePositionImpactFactor: exponentToFloat("1e-8"), // 0.05% for 50,000 USD of imbalance
      positivePositionImpactFactor: exponentToFloat("5e-9"), // 0.05% for 100,000 USD of imbalance

      negativeSwapImpactFactor: exponentToFloat("5e-8"),
      positiveSwapImpactFactor: exponentToFloat("2.5e-8"),

      // minCollateralFactor of 0.01 (1%) when open interest is 2,000,000 USD
      minCollateralFactorForOpenInterestMultiplier: exponentToFloat("5e-9"),

      maxOpenInterest: decimalToFloat(1_000_000),

      fundingIncreaseFactorPerSecond: exponentToFloat("1.6e-12"), // 0.0000000000016, at least 3.5 hours to reach max funding
      maxFundingFactorPerSecond: exponentToFloat("2e-8"), // 0.000002%,  0.0072% per hour, 63% per year

      // for OI reserve factor = 100%
      borrowingFactor: exponentToFloat("2.22e-8"), // 0.0000000222 * 100% max reserve, 70% per year

      atomicSwapFeeFactor: percentageToFloat("2%"),
    },
    {
      tokens: { indexToken: "LTC", longToken: "WAVAX", shortToken: "USDC" },
      virtualTokenIdForIndexToken: hashString("PERP:LTC/USD"),
      virtualMarketId: hashString("SPOT:LTC/USD"),

      ...syntheticMarketConfig,

      maxLongTokenPoolAmount: expandDecimals(75_000, 18),
      maxShortTokenPoolAmount: expandDecimals(1_000_000, 6),

      maxPoolUsdForDeposit: decimalToFloat(1_000_000),

      reserveFactor: percentageToFloat("80%"), // 80%,
      openInterestReserveFactor: percentageToFloat("75%"), // 75%,

      negativePositionImpactFactor: exponentToFloat("8e-9"), // 0.05% for 62,500 USD of imbalance
      positivePositionImpactFactor: exponentToFloat("4e-9"), // 0.05% for 125,000 USD of imbalance

      negativeSwapImpactFactor: exponentToFloat("1e-7"),
      positiveSwapImpactFactor: exponentToFloat("5e-8"),

      // minCollateralFactor of 0.01 (1%) when open interest is 4,000,000 USD
      minCollateralFactorForOpenInterestMultiplier: exponentToFloat("2.5e-9"),

      maxOpenInterest: decimalToFloat(1_000_000),

      fundingIncreaseFactorPerSecond: exponentToFloat("1.6e-12"), // 0.0000000000016, at least 3.5 hours to reach max funding
      maxFundingFactorPerSecond: exponentToFloat("2e-8"), // 0.000002%,  0.0072% per hour, 63% per year

      // for OI reserve factor = 75%
      borrowingFactor: exponentToFloat("2.95e-8"), // 0.0000000295 * 75% max reserve, ~70%

      atomicSwapFeeFactor: percentageToFloat("2%"),
    },
    {
      tokens: { indexToken: "TRUMP", longToken: "WAVAX", shortToken: "USDC" },
      virtualTokenIdForIndexToken: hashString("PERP:TRUMP/USD"),
      virtualMarketId: hashString("SPOT:AVAX/USD"),

      ...syntheticMarketConfig,
      ...fundingRateConfig_High,
      ...borrowingRateConfig_HighMax_WithHigherBase,

      negativePositionImpactFactor: exponentToFloat("5e-7"),
      positivePositionImpactFactor: exponentToFloat("2.5e-7"),
      positionImpactExponentFactor: exponentToFloat("1.7e0"),

      negativeSwapImpactFactor: exponentToFloat("3.5e-9"),
      positiveSwapImpactFactor: exponentToFloat("1.75e-9"),

      minCollateralFactorForOpenInterestMultiplier: exponentToFloat("2e-10"),

      reserveFactor: percentageToFloat("40%"), // default is 95%
      openInterestReserveFactor: percentageToFloat("35%"), // default is 90%

      maxPnlFactorForTraders: percentageToFloat("50%"), // default is 60%

      maxOpenInterest: decimalToFloat(1_000_000),
      maxPoolUsdForDeposit: decimalToFloat(1_500_000),

      maxLongTokenPoolAmount: expandDecimals(60_000, 18), // ~2M USD (2x the max open interest)
      maxShortTokenPoolAmount: expandDecimals(2_000_000, 6), // ~2M USD (2x the max open interest)

      atomicSwapFeeFactor: percentageToFloat("2%"),
    },
    {
      tokens: { indexToken: "MELANIA", longToken: "WAVAX", shortToken: "USDC" },
      virtualTokenIdForIndexToken: hashString("PERP:MELANIA/USD"),
      virtualMarketId: hashString("SPOT:AVAX/USD"),

      ...syntheticMarketConfig,
      ...fundingRateConfig_High,
      ...borrowingRateConfig_HighMax_WithHigherBase,

      negativePositionImpactFactor: exponentToFloat("5e-7"),
      positivePositionImpactFactor: exponentToFloat("2.5e-7"),
      positionImpactExponentFactor: exponentToFloat("1.7e0"),

      negativeSwapImpactFactor: exponentToFloat("3.5e-9"),
      positiveSwapImpactFactor: exponentToFloat("1.75e-9"),

      minCollateralFactorForOpenInterestMultiplier: exponentToFloat("2e-10"),

      reserveFactor: percentageToFloat("40%"), // default is 95%
      openInterestReserveFactor: percentageToFloat("35%"), // default is 90%

      maxPnlFactorForTraders: percentageToFloat("50%"), // default is 60%

      maxOpenInterest: decimalToFloat(500_000),
      maxPoolUsdForDeposit: decimalToFloat(750_000),

      maxLongTokenPoolAmount: expandDecimals(30_000, 18), // ~1M USD (2x the max open interest)
      maxShortTokenPoolAmount: expandDecimals(1_000_000, 6), // ~1M USD (2x the max open interest)

      atomicSwapFeeFactor: percentageToFloat("2%"),
    },
    {
      tokens: { indexToken: "WAVAX", longToken: "WAVAX", shortToken: "USDC" },
      virtualTokenIdForIndexToken: hashString("PERP:AVAX/USD"),
      virtualMarketId: hashString("SPOT:AVAX/USD"),

      ...baseMarketConfig,

      reserveFactor: percentageToFloat("155%"),
      openInterestReserveFactor: percentageToFloat("150%"),

      maxLongTokenPoolAmount: expandDecimals(775_000, 18),
      maxShortTokenPoolAmount: expandDecimals(14_000_000, 6),

      maxPoolUsdForDeposit: decimalToFloat(13_000_000),

      negativePositionImpactFactor: exponentToFloat("5e-9"),
      positivePositionImpactFactor: exponentToFloat("2.5e-9"),

      negativeSwapImpactFactor: exponentToFloat("2.5e-9"),
      positiveSwapImpactFactor: exponentToFloat("1.25e-9"),

      // minCollateralFactor of 0.00833 (0.833%) when open interest is 3,300,000 USD
      minCollateralFactorForOpenInterestMultiplier: exponentToFloat("2.5e-9"),

      positionImpactPoolDistributionRate: expandDecimals(166, 43), // ~143 AVAX/day
      minPositionImpactPoolAmount: expandDecimals(141, 18),

      maxOpenInterest: decimalToFloat(3_000_000),

      fundingIncreaseFactorPerSecond: exponentToFloat("1.6e-12"), // 0.0000000000016, at least 3.5 hours to reach max funding
      maxFundingFactorPerSecond: exponentToFloat("2e-8"), // 0.000002%,  0.0072% per hour, 63% per year

      // for OI reserve factor = 150%
      borrowingFactor: exponentToFloat("2e-8"), // 0.00000002 * 150% max reserve, 94.6% per year

      atomicSwapFeeFactor: percentageToFloat("2%"),
    },
    {
      tokens: { indexToken: "WAVAX", longToken: "WAVAX", shortToken: "WAVAX" },
      virtualTokenIdForIndexToken: hashString("PERP:AVAX/USD"),

      ...singleTokenMarketConfig,

      maxLongTokenPoolAmount: expandDecimals(300_000, 18),
      maxShortTokenPoolAmount: expandDecimals(300_000, 18),

      maxPoolUsdForDeposit: decimalToFloat(10_000_000),

      negativePositionImpactFactor: exponentToFloat("5e-9"),
      positivePositionImpactFactor: exponentToFloat("2.5e-9"),

      positionImpactPoolDistributionRate: bigNumberify(0),
      minPositionImpactPoolAmount: bigNumberify(0),

      // minCollateralFactor of 0.01 (1%) when open interest is 500,000 USD
      minCollateralFactorForOpenInterestMultiplier: exponentToFloat("2e-8"),

      maxOpenInterest: decimalToFloat(1_000_000),

      fundingIncreaseFactorPerSecond: exponentToFloat("1.6e-12"), // 0.0000000000016, at least 3.5 hours to reach max funding
      maxFundingFactorPerSecond: exponentToFloat("2e-8"), // 0.000002%,  0.0072% per hour, 63% per year

      // factor in open interest reserve factor 35%
      borrowingFactor: exponentToFloat("3.6e-8"), // 3.60-8, 40% at 100% utilisation
    },
    {
      tokens: { longToken: "USDC", shortToken: "USDT.e" },

      ...baseMarketConfig,
      ...stablecoinSwapMarketConfig,

      swapOnly: true,

      maxLongTokenPoolAmount: expandDecimals(10_000_000, 6),
      maxShortTokenPoolAmount: expandDecimals(10_000_000, 6),

      maxPoolUsdForDeposit: decimalToFloat(10_000_000),

      atomicSwapFeeFactor: percentageToFloat("0.5%"),
    },
    {
      tokens: { longToken: "USDC", shortToken: "USDC.e" },

      ...baseMarketConfig,
      ...stablecoinSwapMarketConfig,

      swapOnly: true,

      maxLongTokenPoolAmount: expandDecimals(10_000_000, 6),
      maxShortTokenPoolAmount: expandDecimals(10_000_000, 6),

      maxPoolUsdForDeposit: decimalToFloat(10_000_000),

      atomicSwapFeeFactor: percentageToFloat("0.5%"),
    },
    {
      tokens: { longToken: "USDT", shortToken: "USDT.e" },

      ...baseMarketConfig,
      ...stablecoinSwapMarketConfig,

      swapOnly: true,

      maxLongTokenPoolAmount: expandDecimals(10_000_000, 6),
      maxShortTokenPoolAmount: expandDecimals(10_000_000, 6),

      maxPoolUsdForDeposit: decimalToFloat(10_000_000),

      atomicSwapFeeFactor: percentageToFloat("0.5%"),
    },
    {
      tokens: { longToken: "USDC", shortToken: "DAI.e" },

      ...baseMarketConfig,
      ...stablecoinSwapMarketConfig,

      swapOnly: true,

      maxLongTokenPoolAmount: expandDecimals(10_000_000, 6),
      maxShortTokenPoolAmount: expandDecimals(10_000_000, 18),

      maxPoolUsdForDeposit: decimalToFloat(10_000_000),

      atomicSwapFeeFactor: percentageToFloat("0.5%"),
    },
  ],
  arbitrumSepolia: [
    {
      tokens: { indexToken: "WETH", longToken: "WETH", shortToken: "USDC" },
    },
    {
      tokens: { indexToken: "BTC", longToken: "BTC", shortToken: "USDC" },
    },
  ],
  arbitrumGoerli: [
    {
      tokens: { indexToken: "WETH", longToken: "WETH", shortToken: "USDC" },
      virtualMarketId: "0x04533437e2e8ae1c70c421e7a0dd36e023e0d6217198f889f9eb9c2a6727481d",

      fundingIncreaseFactorPerSecond: decimalToFloat(1, 11), // 0.000000001% per second,  0,0000036% per hour
      fundingDecreaseFactorPerSecond: decimalToFloat(5, 12), // 0.0000000005% per second, 0.0000018% per hour
      minFundingFactorPerSecond: exponentToFloat("1e-9"), // 0,0000001% per second, 0.00036% per.hour
      maxFundingFactorPerSecond: exponentToFloat("3e-8"), // 0,000003% per second,  0,0108% per hour

      thresholdForStableFunding: percentageToFloat("5%"), // 5%
      thresholdForDecreaseFunding: decimalToFloat(2, 2), // 2%
    },
    {
      tokens: { indexToken: "WETH", longToken: "WETH", shortToken: "DAI" },
      virtualMarketId: ethers.constants.HashZero,
    },
    { tokens: { indexToken: "WETH", longToken: "USDC", shortToken: "USDC" } },
    { tokens: { indexToken: "BTC", longToken: "WBTC", shortToken: "USDC" } },
    {
      tokens: { indexToken: "WBTC", longToken: "WBTC", shortToken: "USDC" },
      virtualMarketId: "0x11111137e2e8ae1c70c421e7a0dd36e023e0d6217198f889f9eb9c2a6727481f",
      virtualTokenIdForIndexToken: "0x04533137e2e8ae1c11111111a0dd36e023e0d6217198f889f9eb9c2a6727481d",
      positionImpactPoolDistributionRate: expandDecimals(1, 30), // 1 sat per second

      negativePositionImpactFactor: exponentToFloat("1e-9"),
      positivePositionImpactFactor: exponentToFloat("5e-10"),
      negativeSwapImpactFactor: exponentToFloat("1e-7"),
      positiveSwapImpactFactor: exponentToFloat("5e-8"),
    },
    {
      tokens: { indexToken: "WBTC", longToken: "WBTC", shortToken: "DAI" },

      negativePositionImpactFactor: exponentToFloat("1e-9"),
      positivePositionImpactFactor: exponentToFloat("5e-10"),
      negativeSwapImpactFactor: exponentToFloat("1e-7"),
      positiveSwapImpactFactor: exponentToFloat("5e-8"),
    },
    {
      tokens: { indexToken: "SOL", longToken: "WBTC", shortToken: "USDC" },
      isDisabled: false,

      negativePositionImpactFactor: exponentToFloat("1e-9"),
      positivePositionImpactFactor: exponentToFloat("5e-10"),
      negativeSwapImpactFactor: exponentToFloat("1e-7"),
      positiveSwapImpactFactor: exponentToFloat("5e-8"),
    },
    {
      tokens: { longToken: "USDC", shortToken: "USDT" },
      swapOnly: true,

      negativeSwapImpactFactor: exponentToFloat("2e-8"),
      positiveSwapImpactFactor: exponentToFloat("1e-8"),
    },
    {
      tokens: {
        indexToken: "DOGE",
        longToken: "WBTC",
        shortToken: "DAI",
      },
      positionImpactPoolDistributionRate: expandDecimals(1, 38), // 1 DOGE / second
      minPositionImpactPoolAmount: expandDecimals(8000, 8), // 8000 DOGE

      negativePositionImpactFactor: exponentToFloat("1e-9"),
      positivePositionImpactFactor: exponentToFloat("5e-10"),
      negativeSwapImpactFactor: exponentToFloat("1e-7"),
      positiveSwapImpactFactor: exponentToFloat("5e-8"),
    },
    {
      tokens: { indexToken: "LINK", longToken: "WBTC", shortToken: "DAI" },

      negativePositionImpactFactor: exponentToFloat("1e-9"),
      positivePositionImpactFactor: exponentToFloat("5e-10"),
      negativeSwapImpactFactor: exponentToFloat("1e-7"),
      positiveSwapImpactFactor: exponentToFloat("5e-8"),
    },
    { tokens: { indexToken: "BNB", longToken: "WBTC", shortToken: "DAI" }, isDisabled: true },
    { tokens: { indexToken: "ADA", longToken: "WBTC", shortToken: "DAI" }, isDisabled: true },
    { tokens: { indexToken: "TRX", longToken: "WBTC", shortToken: "DAI" }, isDisabled: true },
    { tokens: { indexToken: "MATIC", longToken: "WBTC", shortToken: "USDC" }, isDisabled: true },
    { tokens: { indexToken: "DOT", longToken: "WBTC", shortToken: "USDC" }, isDisabled: true },
    { tokens: { indexToken: "UNI", longToken: "WBTC", shortToken: "USDC" }, isDisabled: true },
    {
      tokens: {
        indexToken: "TEST",
        longToken: "WBTC",
        shortToken: "USDC",
      },
      negativePositionImpactFactor: decimalToFloat(26, 6), // 0.0025 %
      positivePositionImpactFactor: decimalToFloat(125, 7), // 0.00125 %
      positionImpactExponentFactor: exponentToFloat("2e0"), // 2
      negativeSwapImpactFactor: decimalToFloat(1, 5), // 0.001 %
      positiveSwapImpactFactor: decimalToFloat(5, 6), // 0.0005 %
      swapImpactExponentFactor: exponentToFloat("2e0"), // 2

      maxPnlFactorForAdl: decimalToFloat(2, 2), // 2%

      minPnlFactorAfterAdl: percentageToFloat("1%"), // 1%

      maxLongTokenPoolAmount: expandDecimals(10, 18),
      maxShortTokenPoolAmount: expandDecimals(300_000, 6),

      maxPoolUsdForDeposit: decimalToFloat(300_000),
      isDisabled: false,
    },

    {
      tokens: { indexToken: "WBTC", longToken: "USDC", shortToken: "USDT" },

      borrowingFactor: decimalToFloat(3, 7), // 0.0000003, 0.00003% / second, 946% per year if the pool is 100% utilized

      fundingFactor: decimalToFloat(16, 7), // ~5000% per year for a 100% skew
    },
    {
      tokens: { indexToken: "WETH", longToken: "USDC", shortToken: "DAI" },

      borrowingFactor: decimalToFloat(3, 7), // 0.0000003, 0.00003% / second, 946% per year if the pool is 100% utilized

      fundingFactor: decimalToFloat(16, 7), // ~5000% per year for a 100% skew
    },
  ],
  botanix: [
    {
      tokens: { indexToken: "BTC", longToken: "pBTC", shortToken: "pBTC" },
      virtualTokenIdForIndexToken: hashString("PERP:BTC/USD"),

      ...singleTokenMarketConfig,
      ...fundingRateConfig_SingleToken,
      ...borrowingRateConfig_HighMax_WithLowerBase,

      reserveFactor: percentageToFloat("105%"),
      openInterestReserveFactor: percentageToFloat("100%"),

      maxLongTokenPoolAmount: expandDecimals(1, 18),
      maxShortTokenPoolAmount: expandDecimals(1, 18),

      maxPoolUsdForDeposit: decimalToFloat(1000),

      positionImpactExponentFactor: exponentToFloat("1e0"),
      negativePositionImpactFactor: exponentToFloat("2e-15"),
      positivePositionImpactFactor: exponentToFloat("1e-15"),

      positionImpactPoolDistributionRate: bigNumberify(0),
      minPositionImpactPoolAmount: bigNumberify(0),

      minCollateralFactor: percentageToFloat("0.5%"), // 200x leverage

      // minCollateralFactor of 0.005 (0.5%) when open interest is 83,000,000 USD
      minCollateralFactorForOpenInterestMultiplier: exponentToFloat("6e-11"),

      maxOpenInterest: decimalToFloat(1000),

      isDisabled: true,
    },
    {
      tokens: { indexToken: "BTC", longToken: "stBTC", shortToken: "stBTC" },
      virtualTokenIdForIndexToken: hashString("PERP:BTC/USD"),

      ...singleTokenMarketConfig,
      ...fundingRateConfig_Low,
      ...borrowingRateConfig_LowMax_WithLowerBase,

      reserveFactor: percentageToFloat("105%"),
      openInterestReserveFactor: percentageToFloat("100%"),

      maxLongTokenPoolAmount: expandDecimals(50, 18),
      maxShortTokenPoolAmount: expandDecimals(50, 18),

      maxPoolUsdForDeposit: decimalToFloat(3_000_000),

      positionImpactExponentFactor: exponentToFloat("2e0"),
      negativePositionImpactFactor: exponentToFloat("3e-10"),
      positivePositionImpactFactor: exponentToFloat("2.5e-10"),

      positionImpactPoolDistributionRate: bigNumberify(0),
      minPositionImpactPoolAmount: bigNumberify(0),

      minCollateralFactor: percentageToFloat("0.5%"), // 200x leverage

      minCollateralFactorForOpenInterestMultiplier: exponentToFloat("2.78e-9"),

      maxOpenInterest: decimalToFloat(2_000_000),
    },
    {
      tokens: { indexToken: "BTC", longToken: "stBTC", shortToken: "USDC.e" },
      virtualTokenIdForIndexToken: hashString("PERP:BTC/USD"),
      virtualMarketId: hashString("SPOT:BTC/USD"),

      ...baseMarketConfig,
      ...fundingRateConfig_Low,
      ...borrowingRateConfig_LowMax_WithLowerBase,

      reserveFactor: percentageToFloat("135%"),
      openInterestReserveFactor: percentageToFloat("130%"),

      maxLongTokenPoolAmount: expandDecimals(50, 18),
      maxShortTokenPoolAmount: expandDecimals(5_000_000, 6),

      maxPoolUsdForDeposit: decimalToFloat(3_000_000),

      positionImpactExponentFactor: exponentToFloat("2e0"),
      negativePositionImpactFactor: exponentToFloat("3e-10"),
      positivePositionImpactFactor: exponentToFloat("2.5e-10"),

      swapImpactExponentFactor: exponentToFloat("2e0"),
      negativeSwapImpactFactor: exponentToFloat("3.5e-09"),
      positiveSwapImpactFactor: exponentToFloat("1.75e-09"),

      positionImpactPoolDistributionRate: bigNumberify(0),
      minPositionImpactPoolAmount: bigNumberify(0),

      minCollateralFactor: percentageToFloat("0.5%"), // 200x leverage

      minCollateralFactorForOpenInterestMultiplier: exponentToFloat("2.14e-9"),

      maxOpenInterest: decimalToFloat(2_000_000),
    },
  ],
  avalancheFuji: [
    {
      ...baseMarketConfig,

      tokens: { indexToken: "WAVAX", longToken: "WAVAX", shortToken: "USDC" },
      negativeSwapImpactFactor: percentageToFloat("0.000001%"),
      positiveSwapImpactFactor: percentageToFloat("0.0000005%"),
      liquidationFeeFactor: percentageToFloat("0.20%"),
    },
    {
      ...baseMarketConfig,
      tokens: { indexToken: "WETH", longToken: "WETH", shortToken: "USDC" },
      virtualMarketId: "0x04533437e2e8ae1c70c421e7a0dd36e023e0d6217198f889f9eb9c2a6727481d",

      positionImpactPoolDistributionRate: expandDecimals(3, 11), // ~0.026 ETH per day
      minPositionImpactPoolAmount: expandDecimals(1, 16), // 0.01 ETH

      openInterestReserveFactor: decimalToFloat(7, 1), // 70%,

      maxOpenInterestForLongs: decimalToFloat(55_000),
      maxOpenInterestForShorts: decimalToFloat(40_000),

      negativeSwapImpactFactor: percentageToFloat("0.000001%"),
      positiveSwapImpactFactor: percentageToFloat("0.0000005%"),
      liquidationFeeFactor: percentageToFloat("0.20%"),
    },
    {
      ...baseMarketConfig,
      tokens: { indexToken: "WETH", longToken: "WETH", shortToken: "DAI" },
      virtualMarketId: hashString("SPOT:AVAX/USD"),
      virtualTokenIdForIndexToken: "0x275d2a6e341e6a078d4eee59b08907d1e50825031c5481f9551284f4b7ee2fb9",

      negativeSwapImpactFactor: percentageToFloat("0.000001%"),
      positiveSwapImpactFactor: percentageToFloat("0.0000005%"),
      liquidationFeeFactor: percentageToFloat("0.20%"),
    },
    {
      ...baseMarketConfig,
      tokens: { indexToken: "WETH", longToken: "USDC", shortToken: "USDC" },
      virtualTokenIdForIndexToken: "0x275d2a6e341e6a078d4eee59b08907d1e50825031c5481f9551284f4b7ee2fb9",

      negativeSwapImpactFactor: percentageToFloat("0.000001%"),
      positiveSwapImpactFactor: percentageToFloat("0.0000005%"),
      liquidationFeeFactor: percentageToFloat("0.20%"),
    },
    {
      ...baseMarketConfig,
      tokens: { indexToken: "WBTC", longToken: "WBTC", shortToken: "USDC" },
      virtualMarketId: "0x11111137e2e8ae1c70c421e7a0dd36e023e0d6217198f889f9eb9c2a6727481f",
      virtualTokenIdForIndexToken: "0x04533137e2e8ae1c11111111a0dd36e023e0d6217198f889f9eb9c2a6727481d",

      minCollateralFactor: percentageToFloat("0.5%"), // 200x leverage

      negativeSwapImpactFactor: percentageToFloat("0.000001%"),
      positiveSwapImpactFactor: percentageToFloat("0.0000005%"),
      liquidationFeeFactor: percentageToFloat("0.20%"),
    },
    {
      ...baseMarketConfig,
      tokens: { indexToken: "WBTC", longToken: "WBTC", shortToken: "DAI" },
      virtualMarketId: "0x11111137e2e8ae1c70c421e7a0dd36e023e0d6217198f889f9eb9c2a6727481f",

      negativeSwapImpactFactor: percentageToFloat("0.000001%"),
      positiveSwapImpactFactor: percentageToFloat("0.0000005%"),
      liquidationFeeFactor: percentageToFloat("0.20%"),
    },
    {
      ...baseMarketConfig,
      ...singleTokenMarketConfig,
      tokens: { indexToken: "WBTC", longToken: "WBTC", shortToken: "WBTC" },
      virtualMarketId: "0x11111137e2e8ae1c70c421e7a0dd36e023e0d6217198f889f9eb9c2a6727481f",

      negativeSwapImpactFactor: 0,
      positiveSwapImpactFactor: 0,

      maxOpenInterest: decimalToFloat(250_000),

      minCollateralFactor: percentageToFloat("0.5%"), // 200x leverage
      liquidationFeeFactor: percentageToFloat("0.20%"),
    },
    {
      ...baseMarketConfig,
      ...syntheticMarketConfig,
      tokens: { indexToken: "SOL", longToken: "WETH", shortToken: "USDC" },
      virtualMarketId: "0x04533437e2e8ae1c70c421e7a0dd36e023e0d6217198f889f9eb9c2a6727481d",

      negativeSwapImpactFactor: percentageToFloat("0.000001%"),
      positiveSwapImpactFactor: percentageToFloat("0.0000005%"),
      liquidationFeeFactor: percentageToFloat("0.20%"),
    },
    {
      ...baseMarketConfig,
      ...stablecoinSwapMarketConfig,
      tokens: { longToken: "USDC", shortToken: "USDT" },
      swapOnly: true,

      negativeSwapImpactFactor: percentageToFloat("0.000001%"),
      positiveSwapImpactFactor: percentageToFloat("0.0000005%"),
      liquidationFeeFactor: percentageToFloat("0.20%"),
    },
    {
      ...baseMarketConfig,
      ...syntheticMarketConfig,
      tokens: { indexToken: "DOGE", longToken: "WETH", shortToken: "DAI" },
      positionImpactPoolDistributionRate: expandDecimals(12, 33), // ~10 DOGE per day
      minPositionImpactPoolAmount: expandDecimals(1, 8),

      negativeSwapImpactFactor: percentageToFloat("0.000001%"),
      positiveSwapImpactFactor: percentageToFloat("0.0000005%"),
      liquidationFeeFactor: percentageToFloat("0.20%"),
    },
    {
      ...baseMarketConfig,
      ...syntheticMarketConfig,
      tokens: { indexToken: "LINK", longToken: "WETH", shortToken: "DAI" },
      liquidationFeeFactor: percentageToFloat("0.20%"),
    },
    {
      ...baseMarketConfig,
      ...syntheticMarketConfig,
      tokens: { indexToken: "BNB", longToken: "WETH", shortToken: "DAI" },
      negativeMaxPositionImpactFactor: decimalToFloat(1, 5), // 0.001%
      positiveMaxPositionImpactFactor: decimalToFloat(1, 5), // 0.001%
      maxPositionImpactFactorForLiquidations: decimalToFloat(5, 4), // 0.05%
      minCollateralFactorForOpenInterestMultiplier: decimalToFloat(15, 7),

      negativeSwapImpactFactor: percentageToFloat("0.000001%"),
      positiveSwapImpactFactor: percentageToFloat("0.0000005%"),
      liquidationFeeFactor: percentageToFloat("0.20%"),
    },
    {
      ...baseMarketConfig,
      ...syntheticMarketConfig,
      tokens: { indexToken: "ADA", longToken: "WETH", shortToken: "DAI" },

      negativeSwapImpactFactor: percentageToFloat("0.000001%"),
      positiveSwapImpactFactor: percentageToFloat("0.0000005%"),
      liquidationFeeFactor: percentageToFloat("0.20%"),
    },
    {
      ...baseMarketConfig,
      ...syntheticMarketConfig,
      tokens: { indexToken: "TRX", longToken: "WETH", shortToken: "DAI" },

      negativeSwapImpactFactor: percentageToFloat("0.000001%"),
      positiveSwapImpactFactor: percentageToFloat("0.0000005%"),
      liquidationFeeFactor: percentageToFloat("0.20%"),
    },
    {
      ...baseMarketConfig,
      ...syntheticMarketConfig,
      tokens: { indexToken: "MATIC", longToken: "WETH", shortToken: "USDC" },

      negativeSwapImpactFactor: percentageToFloat("0.000001%"),
      positiveSwapImpactFactor: percentageToFloat("0.0000005%"),
      liquidationFeeFactor: percentageToFloat("0.20%"),
    },
    {
      ...baseMarketConfig,
      ...syntheticMarketConfig,
      tokens: { indexToken: "DOT", longToken: "WETH", shortToken: "USDC" },

      negativeSwapImpactFactor: percentageToFloat("0.000001%"),
      positiveSwapImpactFactor: percentageToFloat("0.0000005%"),
      liquidationFeeFactor: percentageToFloat("0.20%"),
    },
    {
      ...baseMarketConfig,
      ...syntheticMarketConfig,
      tokens: { indexToken: "UNI", longToken: "WETH", shortToken: "USDC" },

      negativeSwapImpactFactor: percentageToFloat("0.000001%"),
      positiveSwapImpactFactor: percentageToFloat("0.0000005%"),
      liquidationFeeFactor: percentageToFloat("0.20%"),
    },
    {
      ...baseMarketConfig,
      ...syntheticMarketConfig,
      tokens: {
        indexToken: "TEST",
        longToken: "WETH",
        shortToken: "USDC",
      },
      negativePositionImpactFactor: decimalToFloat(25, 6), // 0.0025 %
      positivePositionImpactFactor: decimalToFloat(125, 7), // 0.00125 %
      positionImpactExponentFactor: exponentToFloat("2e0"), // 2
      negativeSwapImpactFactor: decimalToFloat(1, 5), // 0.001 %
      positiveSwapImpactFactor: decimalToFloat(5, 6), // 0.0005 %
      swapImpactExponentFactor: exponentToFloat("2e0"), // 2

      maxPnlFactorForAdl: decimalToFloat(2, 2), // 2%
      minPnlFactorAfterAdl: percentageToFloat("1%"), // 1%

      maxLongTokenPoolAmount: expandDecimals(10, 18),
      maxShortTokenPoolAmount: expandDecimals(300_000, 6),

      maxPoolUsdForDeposit: decimalToFloat(300_000),
      liquidationFeeFactor: percentageToFloat("0.20%"),
    },

    {
      ...baseMarketConfig,
      ...syntheticMarketConfig,
      tokens: { indexToken: "WBTC", longToken: "USDC", shortToken: "USDT" },

      borrowingFactor: decimalToFloat(3, 7), // 0.0000003, 0.00003% / second, 946% per year if the pool is 100% utilized

      fundingFactor: decimalToFloat(16, 7), // ~5000% per year for a 100% skew

      negativeSwapImpactFactor: percentageToFloat("0.000001%"),
      positiveSwapImpactFactor: percentageToFloat("0.0000005%"),
      liquidationFeeFactor: percentageToFloat("0.20%"),
    },
    {
      ...baseMarketConfig,
      ...syntheticMarketConfig,
      tokens: { indexToken: "WETH", longToken: "USDC", shortToken: "DAI" },

      borrowingFactor: decimalToFloat(3, 7), // 0.0000003, 0.00003% / second, 946% per year if the pool is 100% utilized

      fundingFactor: decimalToFloat(16, 7), // ~5000% per year for a 100% skew

      negativeSwapImpactFactor: percentageToFloat("0.000001%"),
      positiveSwapImpactFactor: percentageToFloat("0.0000005%"),
      liquidationFeeFactor: percentageToFloat("0.20%"),
    },
  ],
  hardhat: [
    {
      tokens: { indexToken: "WETH", longToken: "WETH", shortToken: "USDC" },
    },
    {
      tokens: { indexToken: "GMX", longToken: "GMX", shortToken: "USDC" },
    },
    {
      tokens: { indexToken: "WETH", longToken: "WETH", shortToken: "USDT" },
    },
    {
      tokens: { longToken: "WETH", shortToken: "USDC" },
      swapOnly: true,
    },
    {
      tokens: { indexToken: "WBTC", longToken: "WBTC", shortToken: "USDC" },
    },
    {
      tokens: { indexToken: "SOL", longToken: "WETH", shortToken: "USDC" },
    },
    {
      tokens: { indexToken: "WETH", longToken: "USDC", shortToken: "USDC" },
    },
    {
      tokens: { indexToken: "WETH", longToken: "WETH", shortToken: "WETH" },
    },
    {
      tokens: { indexToken: "WBTC", longToken: "USDC", shortToken: "USDC" },
    },
  ],
  localhost: [
    {
      tokens: { indexToken: "WETH", longToken: "WETH", shortToken: "USDC" },
    },
    {
      tokens: { indexToken: "GMX", longToken: "GMX", shortToken: "USDC" },
    },
    {
      tokens: { longToken: "WETH", shortToken: "USDC" },
      swapOnly: true,
    },
    {
      tokens: { indexToken: "SOL", longToken: "WETH", shortToken: "USDC" },
    },
  ],
};

function fillLongShortValues(market, key, longKey, shortKey) {
  if (market[longKey] === undefined) {
    market[longKey] = market[key];
  }

  if (market[shortKey] === undefined) {
    market[shortKey] = market[key];
  }
}

export default async function (hre: HardhatRuntimeEnvironment) {
  const markets = config[hre.network.name];
  const tokens = await hre.gmx.getTokens();
  const defaultMarketConfig = hre.network.name === "hardhat" ? hardhatBaseMarketConfig : baseMarketConfig;
  if (markets) {
    const seen = new Set<string>();
    for (const market of markets) {
      const tokenSymbols = Object.values(market.tokens);
      const tokenSymbolsKey = tokenSymbols.join(":");
      if (seen.has(tokenSymbolsKey)) {
        throw new Error(`Duplicate market: ${tokenSymbolsKey}`);
      }
      seen.add(tokenSymbolsKey);
      for (const tokenSymbol of tokenSymbols) {
        if (!tokens[tokenSymbol]) {
          throw new Error(`Market ${tokenSymbols.join(":")} uses token that does not exist: ${tokenSymbol}`);
        }
      }

      for (const key of Object.keys(defaultMarketConfig)) {
        if (market[key] === undefined) {
          market[key] = defaultMarketConfig[key];
        }
      }

      fillLongShortValues(market, "reserveFactor", "reserveFactorLongs", "reserveFactorShorts");

      fillLongShortValues(
        market,
        "openInterestReserveFactor",
        "openInterestReserveFactorLongs",
        "openInterestReserveFactorShorts"
      );

      fillLongShortValues(
        market,
        "minCollateralFactorForOpenInterestMultiplier",
        "minCollateralFactorForOpenInterestMultiplierLong",
        "minCollateralFactorForOpenInterestMultiplierShort"
      );

      fillLongShortValues(
        market,
        "maxPoolUsdForDeposit",
        "maxLongTokenPoolUsdForDeposit",
        "maxShortTokenPoolUsdForDeposit"
      );

      fillLongShortValues(market, "maxOpenInterest", "maxOpenInterestForLongs", "maxOpenInterestForShorts");

      fillLongShortValues(
        market,
        "maxPnlFactorForTraders",
        "maxPnlFactorForTradersLongs",
        "maxPnlFactorForTradersShorts"
      );

      fillLongShortValues(market, "maxPnlFactorForAdl", "maxPnlFactorForAdlLongs", "maxPnlFactorForAdlShorts");

      fillLongShortValues(market, "minPnlFactorAfterAdl", "minPnlFactorAfterAdlLongs", "minPnlFactorAfterAdlShorts");

      fillLongShortValues(
        market,
        "maxPnlFactorForDeposits",
        "maxPnlFactorForDepositsLongs",
        "maxPnlFactorForDepositsShorts"
      );

      fillLongShortValues(
        market,
        "maxPnlFactorForWithdrawals",
        "maxPnlFactorForWithdrawalsLongs",
        "maxPnlFactorForWithdrawalsShorts"
      );

      fillLongShortValues(
        market,
        "aboveOptimalUsageBorrowingFactor",
        "aboveOptimalUsageBorrowingFactorForLongs",
        "aboveOptimalUsageBorrowingFactorForShorts"
      );

      fillLongShortValues(market, "baseBorrowingFactor", "baseBorrowingFactorForLongs", "baseBorrowingFactorForShorts");

      fillLongShortValues(market, "optimalUsageFactor", "optimalUsageFactorForLongs", "optimalUsageFactorForShorts");

      fillLongShortValues(market, "borrowingFactor", "borrowingFactorForLongs", "borrowingFactorForShorts");

      fillLongShortValues(
        market,
        "borrowingExponentFactor",
        "borrowingExponentFactorForLongs",
        "borrowingExponentFactorForShorts"
      );
    }
  }
  return markets;
}<|MERGE_RESOLUTION|>--- conflicted
+++ resolved
@@ -1038,14 +1038,6 @@
       ...fundingRateConfig_Default,
       ...borrowingRateConfig_HighMax_WithHigherBase,
 
-<<<<<<< HEAD
-      maxLongTokenPoolAmount: expandDecimals(1150, 18),
-      maxShortTokenPoolAmount: expandDecimals(2_500_000, 6),
-
-      maxPoolUsdForDeposit: decimalToFloat(2_000_000),
-
-=======
->>>>>>> 070685e4
       negativePositionImpactFactor: exponentToFloat("2.7e-8"),
       positivePositionImpactFactor: exponentToFloat("9e-9"),
 
