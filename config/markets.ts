import { BigNumberish, ethers } from "ethers";
import { HardhatRuntimeEnvironment } from "hardhat/types";

import { expandDecimals, exponentToFloat, decimalToFloat, bigNumberify, percentageToFloat } from "../utils/math";
import { hashString } from "../utils/hash";
import { SECONDS_PER_HOUR, SECONDS_PER_YEAR } from "../utils/constants";

export type BaseMarketConfig = {
  reserveFactor: BigNumberish;
  reserveFactorLongs?: BigNumberish;
  reserveFactorShorts?: BigNumberish;

  openInterestReserveFactor?: BigNumberish;
  openInterestReserveFactorLongs?: BigNumberish;
  openInterestReserveFactorShorts?: BigNumberish;

  minCollateralFactor: BigNumberish;
  minCollateralFactorForOpenInterestMultiplier?: BigNumberish;
  minCollateralFactorForOpenInterestMultiplierLong?: BigNumberish;
  minCollateralFactorForOpenInterestMultiplierShort?: BigNumberish;

  maxLongTokenPoolAmount: BigNumberish;
  maxShortTokenPoolAmount: BigNumberish;

  maxPoolUsdForDeposit?: BigNumberish;
  maxLongTokenPoolUsdForDeposit?: BigNumberish;
  maxShortTokenPoolUsdForDeposit?: BigNumberish;

  maxOpenInterest?: BigNumberish;
  maxOpenInterestForLongs?: BigNumberish;
  maxOpenInterestForShorts?: BigNumberish;

  maxPnlFactorForTraders?: BigNumberish;
  maxPnlFactorForTradersLongs?: BigNumberish;
  maxPnlFactorForTradersShorts?: BigNumberish;

  maxPnlFactorForAdl?: BigNumberish;
  maxPnlFactorForAdlLongs?: BigNumberish;
  maxPnlFactorForAdlShorts?: BigNumberish;

  minPnlFactorAfterAdl?: BigNumberish;
  minPnlFactorAfterAdlLongs?: BigNumberish;
  minPnlFactorAfterAdlShorts?: BigNumberish;

  // In GLV there may be GM markets which are above their maximum pnlToPoolFactorForTraders.
  // If this GM market's maxPnlFactorForDeposits is higher than maxPnlFactorForTraders
  // then the GM market is valued lower during deposits than it will be once traders
  // have realized their capped profits. Malicious user may observe a GM market
  // in such a condition and deposit into the GLV containing it in order to gain
  // from ADLs which will soon follow. To avoid this maxPnlFactorForDeposits should be
  // less than or equal to maxPnlFactorForTraders
  maxPnlFactorForDeposits?: BigNumberish;
  maxPnlFactorForDepositsLongs?: BigNumberish;
  maxPnlFactorForDepositsShorts?: BigNumberish;

  maxPnlFactorForWithdrawals?: BigNumberish;
  maxPnlFactorForWithdrawalsLongs?: BigNumberish;
  maxPnlFactorForWithdrawalsShorts?: BigNumberish;

  positionFeeFactorForPositiveImpact: BigNumberish;
  positionFeeFactorForNegativeImpact: BigNumberish;
  liquidationFeeFactor: BigNumberish;

  negativePositionImpactFactor: BigNumberish;
  positivePositionImpactFactor: BigNumberish;
  positionImpactExponentFactor: BigNumberish;

  negativeMaxPositionImpactFactor: BigNumberish;
  positiveMaxPositionImpactFactor: BigNumberish;
  maxPositionImpactFactorForLiquidations: BigNumberish;

  swapFeeFactorForPositiveImpact: BigNumberish;
  swapFeeFactorForNegativeImpact: BigNumberish;
  atomicSwapFeeFactor: BigNumberish;
  atomicWithdrawalFeeFactor: BigNumberish;

  negativeSwapImpactFactor: BigNumberish;
  positiveSwapImpactFactor: BigNumberish;
  swapImpactExponentFactor: BigNumberish;

  minCollateralUsd: BigNumberish;

  aboveOptimalUsageBorrowingFactor?: BigNumberish;
  aboveOptimalUsageBorrowingFactorForLongs?: BigNumberish;
  aboveOptimalUsageBorrowingFactorForShorts?: BigNumberish;

  baseBorrowingFactor?: BigNumberish;
  baseBorrowingFactorForLongs?: BigNumberish;
  baseBorrowingFactorForShorts?: BigNumberish;

  optimalUsageFactor?: BigNumberish;
  optimalUsageFactorForLongs?: BigNumberish;
  optimalUsageFactorForShorts?: BigNumberish;

  borrowingFactor?: BigNumberish;
  borrowingFactorForLongs?: BigNumberish;
  borrowingFactorForShorts?: BigNumberish;

  borrowingExponentFactor?: BigNumberish;
  borrowingExponentFactorForLongs?: BigNumberish;
  borrowingExponentFactorForShorts?: BigNumberish;

  fundingFactor: BigNumberish;
  fundingExponentFactor: BigNumberish;
  fundingIncreaseFactorPerSecond: BigNumberish;
  fundingDecreaseFactorPerSecond: BigNumberish;
  thresholdForStableFunding: BigNumberish;
  thresholdForDecreaseFunding: BigNumberish;
  minFundingFactorPerSecond: BigNumberish;
  maxFundingFactorPerSecond: BigNumberish;

  positionImpactPoolDistributionRate: BigNumberish;
  minPositionImpactPoolAmount: BigNumberish;

  virtualMarketId?: string;
  virtualTokenIdForIndexToken?: string;

  isDisabled?: boolean;
};

export type SpotMarketConfig = Partial<BaseMarketConfig> & {
  tokens: {
    longToken: string;
    shortToken: string;
    indexToken?: never;
  };
  swapOnly: true;
};

export type PerpMarketConfig = Partial<BaseMarketConfig> & {
  tokens: {
    indexToken: string;
    longToken: string;
    shortToken: string;
  };
  swapOnly?: never;
};

export type MarketConfig = SpotMarketConfig | PerpMarketConfig;

type FundingRateConfig = Partial<{
  fundingFactor: BigNumberish;
  fundingExponentFactor: BigNumberish;

  fundingIncreaseFactorPerSecond: BigNumberish;
  fundingDecreaseFactorPerSecond: BigNumberish;
  thresholdForStableFunding: BigNumberish;
  thresholdForDecreaseFunding: BigNumberish;
  minFundingFactorPerSecond: BigNumberish;
  maxFundingFactorPerSecond: BigNumberish;
}>;

const fundingRateConfig_Low: FundingRateConfig = {
  // increase to 75% at 100% imbalance (100%/0%) in 3 hours
  // increase to 75% at 20% imbalance (60.%/40%) in 15 hours
  fundingIncreaseFactorPerSecond: percentageToFloat("75%")
    .div(SECONDS_PER_YEAR)
    .div(SECONDS_PER_HOUR * 3),

  // reduce from max 75% to 0% in 48 hours
  fundingDecreaseFactorPerSecond: percentageToFloat("75%")
    .div(SECONDS_PER_YEAR)
    .div(SECONDS_PER_HOUR * 48),

  maxFundingFactorPerSecond: percentageToFloat("75%").div(SECONDS_PER_YEAR),

  thresholdForStableFunding: percentageToFloat("4%"),
  thresholdForDecreaseFunding: 0,
};

const fundingRateConfig_Default: FundingRateConfig = {
  // increase to 90% at 100% imbalance (100%/0%) in 3 hours
  // increase to 90% at 20% imbalance (60.%/40%) in 15 hours
  fundingIncreaseFactorPerSecond: percentageToFloat("90%")
    .div(SECONDS_PER_YEAR)
    .div(SECONDS_PER_HOUR * 3),

  // reduce from max 90% to 0% in 48 hours
  fundingDecreaseFactorPerSecond: percentageToFloat("90%")
    .div(SECONDS_PER_YEAR)
    .div(SECONDS_PER_HOUR * 48),

  maxFundingFactorPerSecond: percentageToFloat("90%").div(SECONDS_PER_YEAR),

  thresholdForStableFunding: percentageToFloat("4%"),
  thresholdForDecreaseFunding: 0,
};

const fundingRateConfig_High: FundingRateConfig = {
  // increase to 100% at 100% imbalance (100%/0%) in 3 hours
  // increase to 100% at 20% imbalance (60.%/40%) in 15 hours
  fundingIncreaseFactorPerSecond: percentageToFloat("100%")
    .div(SECONDS_PER_YEAR)
    .div(SECONDS_PER_HOUR * 3),

  // reduce from max 100% to 0% in 48 hours
  fundingDecreaseFactorPerSecond: percentageToFloat("100%")
    .div(SECONDS_PER_YEAR)
    .div(SECONDS_PER_HOUR * 48),

  maxFundingFactorPerSecond: percentageToFloat("100%").div(SECONDS_PER_YEAR),

  thresholdForStableFunding: percentageToFloat("4%"),
  thresholdForDecreaseFunding: 0,
};

const fundingRateConfig_SingleToken: FundingRateConfig = {
  // increase to 90% at 100% imbalance (100%/0%) in 3 hours
  // increase to 90% at 20% imbalance (60%/40%) in 15 hours
  fundingIncreaseFactorPerSecond: percentageToFloat("90%")
    .div(SECONDS_PER_YEAR)
    .div(SECONDS_PER_HOUR * 3),

  // reduce from max 90% to 0% in 48 hours
  fundingDecreaseFactorPerSecond: percentageToFloat("90%")
    .div(SECONDS_PER_YEAR)
    .div(SECONDS_PER_HOUR * 48),

  maxFundingFactorPerSecond: percentageToFloat("90%").div(SECONDS_PER_YEAR),

  thresholdForStableFunding: percentageToFloat("4%"),
  thresholdForDecreaseFunding: 0,
};

type BorrowingRateConfig = Partial<{
  optimalUsageFactor: BigNumberish;
  baseBorrowingFactor: BigNumberish;
  aboveOptimalUsageBorrowingFactor: BigNumberish;
}>;

const borrowingRateConfig_LowMax_WithLowerBase: BorrowingRateConfig = {
  optimalUsageFactor: percentageToFloat("75%"),
  baseBorrowingFactor: percentageToFloat("45%").div(SECONDS_PER_YEAR),
  aboveOptimalUsageBorrowingFactor: percentageToFloat("100%").div(SECONDS_PER_YEAR),
};
const borrowingRateConfig_LowMax_WithHigherBase: BorrowingRateConfig = {
  optimalUsageFactor: percentageToFloat("75%"),
  baseBorrowingFactor: percentageToFloat("50%").div(SECONDS_PER_YEAR),
  aboveOptimalUsageBorrowingFactor: percentageToFloat("100%").div(SECONDS_PER_YEAR),
};

const borrowingRateConfig_HighMax_WithLowerBase: BorrowingRateConfig = {
  optimalUsageFactor: percentageToFloat("75%"),
  baseBorrowingFactor: percentageToFloat("50%").div(SECONDS_PER_YEAR),
  aboveOptimalUsageBorrowingFactor: percentageToFloat("130%").div(SECONDS_PER_YEAR),
};
const borrowingRateConfig_HighMax_WithHigherBase: BorrowingRateConfig = {
  optimalUsageFactor: percentageToFloat("75%"),
  baseBorrowingFactor: percentageToFloat("55%").div(SECONDS_PER_YEAR),
  aboveOptimalUsageBorrowingFactor: percentageToFloat("130%").div(SECONDS_PER_YEAR),
};

const baseMarketConfig: Partial<BaseMarketConfig> = {
  minCollateralFactor: percentageToFloat("1%"), // 1%

  minCollateralFactorForOpenInterestMultiplier: 0,

  reserveFactor: percentageToFloat("95%"),
  openInterestReserveFactor: percentageToFloat("90%"),

  maxPnlFactorForTraders: percentageToFloat("90%"),
  maxPnlFactorForAdl: percentageToFloat("85%"),
  minPnlFactorAfterAdl: percentageToFloat("77%"),

  maxPnlFactorForDeposits: percentageToFloat("90%"),
  maxPnlFactorForWithdrawals: percentageToFloat("70%"),

  positionFeeFactorForPositiveImpact: percentageToFloat("0.04%"),
  positionFeeFactorForNegativeImpact: percentageToFloat("0.06%"),

  negativePositionImpactFactor: percentageToFloat("0.00001%"),
  positivePositionImpactFactor: percentageToFloat("0.000005%"),
  positionImpactExponentFactor: exponentToFloat("2e0"), // 2

  negativeMaxPositionImpactFactor: percentageToFloat("0.5%"),
  positiveMaxPositionImpactFactor: percentageToFloat("0.5%"),
  maxPositionImpactFactorForLiquidations: bigNumberify(0), // 0%

  swapFeeFactorForPositiveImpact: percentageToFloat("0.05%"),
  swapFeeFactorForNegativeImpact: percentageToFloat("0.07%"),
  atomicSwapFeeFactor: percentageToFloat("3.75%"),
  atomicWithdrawalFeeFactor: percentageToFloat("0.5%"),

  negativeSwapImpactFactor: percentageToFloat("0.001%"),
  positiveSwapImpactFactor: percentageToFloat("0.0005%"),
  swapImpactExponentFactor: exponentToFloat("2e0"), // 2

  minCollateralUsd: decimalToFloat(1, 0), // 1 USD

  // factor in open interest reserve factor 80%
  borrowingFactor: decimalToFloat(625, 11), // 0.00000000625 * 80% = 0.000000005, 0.0000005% / second, 15.77% per year if the pool is 100% utilized

  optimalUsageFactor: 0,
  baseBorrowingFactor: 0,
  aboveOptimalUsageBorrowingFactor: 0,

  borrowingExponentFactor: decimalToFloat(1),

  fundingFactor: exponentToFloat("2e-8"), // ~63% per year for a 100% skew
  fundingExponentFactor: decimalToFloat(1),

  minFundingFactorPerSecond: percentageToFloat("1%").div(SECONDS_PER_YEAR),
  maxFundingFactorPerSecond: percentageToFloat("90%").div(SECONDS_PER_YEAR), // ~0.246% per day
  fundingIncreaseFactorPerSecond: percentageToFloat("90%")
    .div(SECONDS_PER_YEAR)
    .div(SECONDS_PER_HOUR * 3),
  fundingDecreaseFactorPerSecond: decimalToFloat(0), // not applicable if thresholdForDecreaseFunding = 0
  thresholdForDecreaseFunding: decimalToFloat(0),

  positionImpactPoolDistributionRate: bigNumberify(0),
  minPositionImpactPoolAmount: 0,

  liquidationFeeFactor: percentageToFloat("0.20%"),
};

const singleTokenMarketConfig: Partial<BaseMarketConfig> = {
  reserveFactor: percentageToFloat("40%"),
  openInterestReserveFactor: percentageToFloat("35%"),

  maxPnlFactorForTraders: percentageToFloat("90%"),
  maxPnlFactorForAdl: percentageToFloat("85%"),
  minPnlFactorAfterAdl: percentageToFloat("77%"),

  maxPnlFactorForDeposits: percentageToFloat("90%"),
  maxPnlFactorForWithdrawals: percentageToFloat("70%"),

  swapFeeFactorForPositiveImpact: bigNumberify(0),
  swapFeeFactorForNegativeImpact: bigNumberify(0),
  atomicSwapFeeFactor: bigNumberify(0),

  negativeSwapImpactFactor: bigNumberify(0),
  positiveSwapImpactFactor: bigNumberify(0),
  swapImpactExponentFactor: decimalToFloat(1),

  liquidationFeeFactor: percentageToFloat("0.30%"),
};

const syntheticMarketConfig: Partial<BaseMarketConfig> = {
  ...baseMarketConfig,

  reserveFactor: percentageToFloat("95%"),
  openInterestReserveFactor: percentageToFloat("90%"),

  maxPnlFactorForTraders: percentageToFloat("60%"),
  maxPnlFactorForAdl: percentageToFloat("55%"),
  minPnlFactorAfterAdl: percentageToFloat("50%"),

  maxPnlFactorForDeposits: percentageToFloat("60%"),
  maxPnlFactorForWithdrawals: percentageToFloat("45%"),

  liquidationFeeFactor: percentageToFloat("0.30%"),
};

const synthethicMarketConfig_IncreasedCapacity: Partial<BaseMarketConfig> = {
  ...syntheticMarketConfig,

  reserveFactor: percentageToFloat("125%"),
  openInterestReserveFactor: percentageToFloat("120%"),

  maxPnlFactorForTraders: percentageToFloat("70%"),
  maxPnlFactorForAdl: percentageToFloat("65%"),
  minPnlFactorAfterAdl: percentageToFloat("60%"),

  maxPnlFactorForDeposits: percentageToFloat("70%"),
  maxPnlFactorForWithdrawals: percentageToFloat("55%"),
};

const stablecoinSwapMarketConfig: Partial<SpotMarketConfig> = {
  swapOnly: true,

  swapFeeFactorForPositiveImpact: decimalToFloat(1, 4), // 0.01%,
  swapFeeFactorForNegativeImpact: decimalToFloat(1, 4), // 0.01%,

  negativeSwapImpactFactor: exponentToFloat("5e-10"), // 0.01% for 200,000 USD of imbalance
  positiveSwapImpactFactor: exponentToFloat("5e-10"), // 0.01% for 200,000 USD of imbalance
};

const hardhatBaseMarketConfig: Partial<BaseMarketConfig> = {
  reserveFactor: decimalToFloat(5, 1), // 50%,
  openInterestReserveFactor: decimalToFloat(5, 1), // 50%,

  minCollateralFactor: percentageToFloat("1%"), // 1%
  minCollateralFactorForOpenInterestMultiplier: 0,

  maxLongTokenPoolAmount: expandDecimals(1_000_000_000, 18),
  maxShortTokenPoolAmount: expandDecimals(1_000_000_000, 18),

  maxPoolUsdForDeposit: decimalToFloat(1_000_000_000_000_000),
  maxOpenInterest: decimalToFloat(1_000_000_000),

  maxPnlFactorForTraders: decimalToFloat(5, 1), // 50%
  maxPnlFactorForAdl: decimalToFloat(45, 2), // 45%
  minPnlFactorAfterAdl: decimalToFloat(4, 1), // 40%

  maxPnlFactorForDeposits: decimalToFloat(6, 1), // 60%
  maxPnlFactorForWithdrawals: decimalToFloat(3, 1), // 30%

  positiveMaxPositionImpactFactor: decimalToFloat(2, 2), // 2%
  negativeMaxPositionImpactFactor: decimalToFloat(2, 2), // 2%
  maxPositionImpactFactorForLiquidations: percentageToFloat("1%"), // 1%

  maxFundingFactorPerSecond: "100000000000000000000000",
};

const config: {
  [network: string]: MarketConfig[];
} = {
  arbitrum: [
    {
      tokens: { indexToken: "APE", longToken: "APE", shortToken: "USDC" },
      virtualTokenIdForIndexToken: hashString("PERP:APE/USD"),
      virtualMarketId: hashString("SPOT:APE/USD"),

      ...baseMarketConfig,
      ...fundingRateConfig_Default,
      ...borrowingRateConfig_HighMax_WithHigherBase,

      positionImpactExponentFactor: exponentToFloat("2.2e0"),
      positivePositionImpactFactor: exponentToFloat("2.5e-10"), // 0.05% for ~90,000 USD of imbalance
      negativePositionImpactFactor: exponentToFloat("5e-10"), // 0.05% for ~45,000 USD of imbalance

      positiveSwapImpactFactor: exponentToFloat("1.5e-8"), // 1.5e-8
      negativeSwapImpactFactor: exponentToFloat("3e-8"),

      minCollateralFactor: percentageToFloat("1%"), // 1%

      minCollateralFactorForOpenInterestMultiplier: exponentToFloat("2.5e-9"), // 2.5e-9

      reserveFactor: percentageToFloat("105%"), // default is 95%
      openInterestReserveFactor: percentageToFloat("100%"), // default is 90%

      maxOpenInterest: decimalToFloat(1_000_000),

      maxPoolUsdForDeposit: decimalToFloat(1_500_000), // x1.5 of max open interest

      maxLongTokenPoolAmount: expandDecimals(1_800_000, 18), // ~2M USD (x2 of max open interest)
      maxShortTokenPoolAmount: expandDecimals(2_000_000, 6), // ~2M USD (x2 of max open interest)

      atomicSwapFeeFactor: percentageToFloat("3%"),
    },
    {
      tokens: { indexToken: "BTC", longToken: "WBTC.e", shortToken: "USDC" },
      virtualTokenIdForIndexToken: hashString("PERP:BTC/USD"),
      virtualMarketId: hashString("SPOT:BTC/USD"),

      ...baseMarketConfig,
      ...fundingRateConfig_Low,
      ...borrowingRateConfig_LowMax_WithLowerBase,

      reserveFactor: percentageToFloat("245%"),
      openInterestReserveFactor: percentageToFloat("240%"),

      maxLongTokenPoolAmount: expandDecimals(2200, 8),
      maxShortTokenPoolAmount: expandDecimals(110_000_000, 6),

      maxPoolUsdForDeposit: decimalToFloat(60_000_000),

      negativePositionImpactFactor: exponentToFloat("9e-11"),
      positivePositionImpactFactor: exponentToFloat("3e-11"),

      positionImpactPoolDistributionRate: bigNumberify(0), // expandDecimals(138, 30), // 1.38E+32, 0.119232 BTC / day
      minPositionImpactPoolAmount: expandDecimals(95, 6), // 0.95 BTC

      negativeSwapImpactFactor: exponentToFloat("4e-10"), // 0.05% for 1,250,000 USD of imbalance
      positiveSwapImpactFactor: exponentToFloat("2e-10"), // 0.05% for 2,500,000 USD of imbalance

      minCollateralFactor: percentageToFloat("0.5%"), // 200x leverage

      // minCollateralFactor of 0.005 (0.5%) when open interest is 83,000,000 USD
      minCollateralFactorForOpenInterestMultiplier: exponentToFloat("6e-11"),

      maxOpenInterest: decimalToFloat(60_000_000),

      atomicSwapFeeFactor: percentageToFloat("0.75%"),
    },
    {
      tokens: { indexToken: "BTC", longToken: "WBTC.e", shortToken: "WBTC.e" },
      virtualTokenIdForIndexToken: hashString("PERP:BTC/USD"),

      ...singleTokenMarketConfig,
      ...fundingRateConfig_SingleToken,
      ...borrowingRateConfig_HighMax_WithLowerBase,

      reserveFactor: percentageToFloat("105%"),
      openInterestReserveFactor: percentageToFloat("100%"),

      maxLongTokenPoolAmount: expandDecimals(1500, 8),
      maxShortTokenPoolAmount: expandDecimals(1500, 8),

      maxPoolUsdForDeposit: decimalToFloat(35_000_000),

      positionImpactExponentFactor: exponentToFloat("1e0"),
      negativePositionImpactFactor: exponentToFloat("2e-15"),
      positivePositionImpactFactor: exponentToFloat("1e-15"),

      positionImpactPoolDistributionRate: bigNumberify(0), // expandDecimals(46530, 26), // 4,653E+30, 0.0040202449 BTC / day
      minPositionImpactPoolAmount: expandDecimals(5, 6), // 0.05 BTC

      minCollateralFactor: percentageToFloat("0.5%"), // 200x leverage

      // minCollateralFactor of 0.005 (0.5%) when open interest is 83,000,000 USD
      minCollateralFactorForOpenInterestMultiplier: exponentToFloat("6e-11"),

      maxOpenInterest: decimalToFloat(11_000_000),
    },
    {
      tokens: { indexToken: "BTC", longToken: "tBTC", shortToken: "tBTC" },
      virtualTokenIdForIndexToken: hashString("PERP:BTC/USD"),

      ...singleTokenMarketConfig,
      ...fundingRateConfig_SingleToken,
      ...borrowingRateConfig_HighMax_WithLowerBase,

      reserveFactor: percentageToFloat("85%"),
      openInterestReserveFactor: percentageToFloat("80%"),

      maxLongTokenPoolAmount: expandDecimals(100, 18),
      maxShortTokenPoolAmount: expandDecimals(100, 18),

      maxPoolUsdForDeposit: decimalToFloat(4_500_000),

      negativePositionImpactFactor: exponentToFloat("9e-11"),
      positivePositionImpactFactor: exponentToFloat("3e-11"),

      positionImpactPoolDistributionRate: bigNumberify(0),
      minPositionImpactPoolAmount: bigNumberify(0),

      minCollateralFactor: percentageToFloat("0.5%"), // 200x leverage

      // minCollateralFactor of 0.005 (0.5%) when open interest is 83,000,000 USD
      minCollateralFactorForOpenInterestMultiplier: exponentToFloat("6e-11"),

      maxOpenInterest: decimalToFloat(1_000_000),
    },
    {
      tokens: { indexToken: "WETH", longToken: "WETH", shortToken: "USDC" },
      virtualTokenIdForIndexToken: hashString("PERP:ETH/USD"),
      virtualMarketId: hashString("SPOT:ETH/USD"),

      ...baseMarketConfig,
      ...fundingRateConfig_Low,
      ...borrowingRateConfig_LowMax_WithLowerBase,

      reserveFactor: percentageToFloat("275%"),
      openInterestReserveFactor: percentageToFloat("270%"),

      maxLongTokenPoolAmount: expandDecimals(32_000, 18),
      maxShortTokenPoolAmount: expandDecimals(100_000_000, 6),

      maxPoolUsdForDeposit: decimalToFloat(50_000_000),

      negativePositionImpactFactor: exponentToFloat("9e-11"),
      positivePositionImpactFactor: exponentToFloat("3e-11"),

      positionImpactPoolDistributionRate: bigNumberify(0), // expandDecimals(2900, 40), // 2.9E+43, 2.5065444873 ETH / day
      minPositionImpactPoolAmount: expandDecimals(10, 18), // 10 ETH

      negativeSwapImpactFactor: exponentToFloat("3e-10"),
      positiveSwapImpactFactor: exponentToFloat("2e-10"),

      minCollateralFactor: percentageToFloat("0.5%"), // 200x leverage

      // minCollateralFactor of 0.005 (0.5%) when open interest is 83,000,000 USD
      minCollateralFactorForOpenInterestMultiplier: exponentToFloat("6e-11"),

      maxOpenInterest: decimalToFloat(70_000_000),

      atomicSwapFeeFactor: percentageToFloat("2.25%"),
    },
    {
      tokens: { indexToken: "WETH", longToken: "WETH", shortToken: "WETH" },
      virtualTokenIdForIndexToken: hashString("PERP:ETH/USD"),

      ...singleTokenMarketConfig,
      ...fundingRateConfig_SingleToken,
      ...borrowingRateConfig_HighMax_WithLowerBase,

      reserveFactor: percentageToFloat("105%"),
      openInterestReserveFactor: percentageToFloat("100%"),

      maxLongTokenPoolAmount: expandDecimals(25_000, 18),
      maxShortTokenPoolAmount: expandDecimals(25_000, 18),

      maxPoolUsdForDeposit: decimalToFloat(25_000_000),

      positionImpactExponentFactor: exponentToFloat("1e0"),
      negativePositionImpactFactor: exponentToFloat("2e-15"),
      positivePositionImpactFactor: exponentToFloat("1e-15"),

      positionImpactPoolDistributionRate: bigNumberify(0), // expandDecimals(37181, 37), // 3.718184E+41, 0.0321250994 ETH / day
      minPositionImpactPoolAmount: expandDecimals(5, 17), // 0.5 ETH

      minCollateralFactor: percentageToFloat("0.5%"), // 200x leverage

      // minCollateralFactor of 0.005 (0.5%) when open interest is 83,000,000 USD
      minCollateralFactorForOpenInterestMultiplier: exponentToFloat("6e-11"),

      maxOpenInterest: decimalToFloat(12_000_000),
    },
    {
      tokens: { indexToken: "WETH", longToken: "wstETH", shortToken: "USDe" },
      virtualTokenIdForIndexToken: hashString("PERP:ETH/USD"),
      virtualMarketId: hashString("SPOT:wstETH/USD"),

      ...baseMarketConfig,
      ...fundingRateConfig_Low,
      ...borrowingRateConfig_HighMax_WithHigherBase,

      reserveFactor: percentageToFloat("125%"),

      openInterestReserveFactor: percentageToFloat("120%"),

      maxLongTokenPoolAmount: expandDecimals(650, 18),
      maxShortTokenPoolAmount: expandDecimals(2_500_000, 18),

      maxPoolUsdForDeposit: decimalToFloat(2_000_000),

      negativePositionImpactFactor: exponentToFloat("9e-11"),
      positivePositionImpactFactor: exponentToFloat("3e-11"),

      positionImpactPoolDistributionRate: bigNumberify(0),
      minPositionImpactPoolAmount: bigNumberify(0),

      negativeSwapImpactFactor: exponentToFloat("1e-8"),
      positiveSwapImpactFactor: exponentToFloat("5e-9"),

      minCollateralFactor: percentageToFloat("0.5%"), // 200x leverage

      // minCollateralFactor of 0.005 (0.5%) when open interest is 83,000,000 USD
      minCollateralFactorForOpenInterestMultiplier: decimalToFloat(6, 11),

      maxOpenInterest: decimalToFloat(1_000_000),

      swapFeeFactorForPositiveImpact: percentageToFloat("0.25%"),
      swapFeeFactorForNegativeImpact: percentageToFloat("0.25%"),

      isDisabled: false,

      atomicSwapFeeFactor: percentageToFloat("2.25%"),
    },
    {
      tokens: { indexToken: "BNB", longToken: "BNB", shortToken: "USDC" },
      virtualTokenIdForIndexToken: hashString("PERP:BNB/USD"),
      virtualMarketId: hashString("SPOT:BNB/USD"),

      ...baseMarketConfig,
      ...fundingRateConfig_Default,
      ...borrowingRateConfig_LowMax_WithHigherBase,

      reserveFactor: percentageToFloat("185%"),
      openInterestReserveFactor: percentageToFloat("180%"),

      maxLongTokenPoolAmount: expandDecimals(7_250, 18),
      maxShortTokenPoolAmount: expandDecimals(5_000_000, 6),

      maxPoolUsdForDeposit: decimalToFloat(4_500_000),

      negativePositionImpactFactor: exponentToFloat("3.8e-11"), // 3.8e-11
      positivePositionImpactFactor: exponentToFloat("1.9e-11"), // 1.9e-11
      positionImpactExponentFactor: exponentToFloat("2.36e0"), // 2.36

      negativeSwapImpactFactor: exponentToFloat("4e-8"),
      positiveSwapImpactFactor: exponentToFloat("2e-8"),

      minCollateralFactor: percentageToFloat("0.5%"), // 200x leverage
      // minCollateralFactor of 0.005 (0.5%) when open interest is 6,000,000 USD
      minCollateralFactorForOpenInterestMultiplier: decimalToFloat(8, 10),

      positionImpactPoolDistributionRate: bigNumberify(0), // expandDecimals(727, 40), // 0.727895E+43, 0.6289008462 BNB / day
      minPositionImpactPoolAmount: expandDecimals(53, 16), // 0.53 BNB

      maxOpenInterest: decimalToFloat(5_000_000),

      atomicSwapFeeFactor: percentageToFloat("2.25%"),
    },
    {
      tokens: { indexToken: "XRP", longToken: "WETH", shortToken: "USDC" },
      virtualTokenIdForIndexToken: hashString("PERP:XRP/USD"),
      virtualMarketId: hashString("SPOT:XRP/USD"),

      ...synthethicMarketConfig_IncreasedCapacity,
      ...fundingRateConfig_Default,
      ...borrowingRateConfig_HighMax_WithLowerBase,

      negativePositionImpactFactor: exponentToFloat("21e-9"),
      positivePositionImpactFactor: exponentToFloat("7e-9"),

      // the swap impact factor is for WETH-stablecoin swaps
      negativeSwapImpactFactor: exponentToFloat("4.5e-9"),
      positiveSwapImpactFactor: exponentToFloat("3e-9"),

      minCollateralFactor: percentageToFloat("0.5%"), // 200x leverage
      // minCollateralFactor of 0.005 (0.5%) when open interest is 2,000,000 USD
      minCollateralFactorForOpenInterestMultiplier: exponentToFloat("2.5e-9"),

      reserveFactor: percentageToFloat("185%"),
      openInterestReserveFactor: percentageToFloat("180%"),

      positionImpactPoolDistributionRate: bigNumberify(0), // expandDecimals(2491, 30), // 2.491335E+33, 215.25128205 XRP / day
      minPositionImpactPoolAmount: expandDecimals(4169, 6), // 4169.846154 XRP

      maxOpenInterest: decimalToFloat(2_000_000),

      maxPoolUsdForDeposit: decimalToFloat(6_500_000),

      maxLongTokenPoolAmount: expandDecimals(3840, 18),
      maxShortTokenPoolAmount: expandDecimals(7_300_000, 6),

      atomicSwapFeeFactor: percentageToFloat("2.25%"),
    },
    {
      tokens: { indexToken: "DOGE", longToken: "WETH", shortToken: "USDC" },
      virtualTokenIdForIndexToken: hashString("PERP:DOGE/USD"),
      virtualMarketId: hashString("SPOT:DOGE/USD"),

      ...synthethicMarketConfig_IncreasedCapacity,
      ...fundingRateConfig_Default,
      ...borrowingRateConfig_HighMax_WithLowerBase,

      maxLongTokenPoolAmount: expandDecimals(3450, 18),
      maxShortTokenPoolAmount: expandDecimals(11_000_000, 6),

      maxPoolUsdForDeposit: decimalToFloat(10_000_000),

      positionImpactExponentFactor: exponentToFloat("1.62e0"),
      negativePositionImpactFactor: exponentToFloat("3.18e-7"),
      positivePositionImpactFactor: exponentToFloat("1.06e-7"),

      // the swap impact factor is for WETH-stablecoin swaps
      negativeSwapImpactFactor: exponentToFloat("4.5e-9"),
      positiveSwapImpactFactor: exponentToFloat("3e-9"),

      minCollateralFactor: percentageToFloat("0.5%"), // 200x leverage

      // minCollateralFactor of 0.005 (0.5%) when open interest is 5,000,000 USD
      minCollateralFactorForOpenInterestMultiplier: exponentToFloat("1e-9"),

      reserveFactor: percentageToFloat("185%"),
      openInterestReserveFactor: percentageToFloat("180%"),

      positionImpactPoolDistributionRate: bigNumberify(0), // expandDecimals(488, 34), // 0.488E+37, 4216 DOGE / day
      minPositionImpactPoolAmount: expandDecimals(26000, 8), // 26000 DOGE

      maxOpenInterest: decimalToFloat(6_000_000),

      atomicSwapFeeFactor: percentageToFloat("2.25%"),
    },
    {
      tokens: { indexToken: "EIGEN", longToken: "WETH", shortToken: "USDC" },
      virtualTokenIdForIndexToken: hashString("PERP:EIGEN/USD"),
      virtualMarketId: hashString("SPOT:WETH/USD"),

      ...syntheticMarketConfig,
      ...fundingRateConfig_Default,
      ...borrowingRateConfig_HighMax_WithHigherBase,

      positionImpactExponentFactor: exponentToFloat("2.2e0"), // 2.2
      positivePositionImpactFactor: exponentToFloat("2.5e-10"), // 2.5e-10,
      negativePositionImpactFactor: exponentToFloat("5e-10"), // 5e-10

      positiveSwapImpactFactor: exponentToFloat("2.5e-9"), // 2.5e-9
      negativeSwapImpactFactor: exponentToFloat("5e-9"), // 5e-9

      minCollateralFactor: percentageToFloat("1%"),

      minCollateralFactorForOpenInterestMultiplier: exponentToFloat("3.8e-9"), // 38e-10

      maxOpenInterest: decimalToFloat(1_000_000),

      maxPoolUsdForDeposit: decimalToFloat(2_000_000),

      maxLongTokenPoolAmount: expandDecimals(1655, 18),
      maxShortTokenPoolAmount: expandDecimals(3_000_000, 6),

      reserveFactor: percentageToFloat("165%"),
      openInterestReserveFactor: percentageToFloat("160%"),

      atomicSwapFeeFactor: percentageToFloat("2.25%"),
    },
    {
      tokens: { indexToken: "SHIB", longToken: "WETH", shortToken: "USDC" },
      virtualTokenIdForIndexToken: hashString("PERP:SHIB/USD"),
      virtualMarketId: hashString("SPOT:ETH/USD"),

      ...syntheticMarketConfig,
      ...fundingRateConfig_High,
      ...borrowingRateConfig_HighMax_WithHigherBase,

      maxPoolUsdForDeposit: decimalToFloat(1_500_000), // x1.5 of max open interest

      maxLongTokenPoolAmount: expandDecimals(636, 18), // ~2M USD
      maxShortTokenPoolAmount: expandDecimals(2_000_000, 6), // ~2M USD

      positionImpactExponentFactor: exponentToFloat("2.2e0"), // 2.2

      negativePositionImpactFactor: exponentToFloat("5e-10"), // 0.05% for ~45,000 USD of imbalance
      positivePositionImpactFactor: exponentToFloat("2.5e-10"), // 0.05% for ~90,000 USD of imbalance

      negativeSwapImpactFactor: exponentToFloat("7.5e-9"),
      positiveSwapImpactFactor: exponentToFloat("5e-9"),

      minCollateralFactorForOpenInterestMultiplier: exponentToFloat("2.5e-9"), // 2.5e-9

      maxOpenInterest: decimalToFloat(1_000_000),

      reserveFactor: percentageToFloat("105%"),
      openInterestReserveFactor: percentageToFloat("100%"),

      atomicSwapFeeFactor: percentageToFloat("2.25%"),
    },
    {
      tokens: { indexToken: "AAVE", longToken: "WETH", shortToken: "USDC" },
      virtualTokenIdForIndexToken: hashString("PERP:AAVE/USD"),
      virtualMarketId: hashString("SPOT:ETH/USD"),

      ...syntheticMarketConfig,
      ...fundingRateConfig_Default,
      ...borrowingRateConfig_HighMax_WithLowerBase,

      positionImpactExponentFactor: exponentToFloat("2.2e0"), // 2.2

      positivePositionImpactFactor: exponentToFloat("2.5e-10"),
      negativePositionImpactFactor: exponentToFloat("5e-10"),

      negativeSwapImpactFactor: exponentToFloat("3e-10"),
      positiveSwapImpactFactor: exponentToFloat("2e-10"),

      minCollateralFactorForOpenInterestMultiplier: exponentToFloat("3.8e-9"),

      maxOpenInterest: decimalToFloat(2_000_000),
      maxPoolUsdForDeposit: decimalToFloat(3_000_000), // x1.5 of max open interest

      maxLongTokenPoolAmount: expandDecimals(1525, 18),
      maxShortTokenPoolAmount: expandDecimals(4_000_000, 6),

      reserveFactor: percentageToFloat("165%"),
      openInterestReserveFactor: percentageToFloat("160%"),

      maxPnlFactorForTraders: percentageToFloat("75%"),
      maxPnlFactorForDeposits: percentageToFloat("75%"),
      maxPnlFactorForAdl: percentageToFloat("70%"),
      minPnlFactorAfterAdl: percentageToFloat("65%"),
      maxPnlFactorForWithdrawals: percentageToFloat("60%"),

      atomicSwapFeeFactor: percentageToFloat("2.25%"),
    },
    {
      tokens: { indexToken: "UNI", longToken: "WETH", shortToken: "USDC" },
      virtualTokenIdForIndexToken: hashString("PERP:UNI/USD"),
      virtualMarketId: hashString("SPOT:ETH/USD"),

      ...syntheticMarketConfig,
      ...fundingRateConfig_Default,
      ...borrowingRateConfig_HighMax_WithLowerBase,

      positionImpactExponentFactor: exponentToFloat("2e0"),

      negativePositionImpactFactor: exponentToFloat("3.15e-8"),
      positivePositionImpactFactor: exponentToFloat("1.05e-8"),

      positiveSwapImpactFactor: exponentToFloat("2e-10"),
      negativeSwapImpactFactor: exponentToFloat("3e-10"),

      minCollateralFactor: percentageToFloat("0.833%"), // max leverage 120x
      minCollateralFactorForOpenInterestMultiplier: exponentToFloat("3.5e-9"),

      maxOpenInterest: decimalToFloat(2_000_000),
      maxPoolUsdForDeposit: decimalToFloat(3_000_000), // x1.5 of max open interest

      maxLongTokenPoolAmount: expandDecimals(1525, 18),
      maxShortTokenPoolAmount: expandDecimals(4_000_000, 6),

      reserveFactor: percentageToFloat("125%"),
      openInterestReserveFactor: percentageToFloat("120%"),

      maxPnlFactorForTraders: percentageToFloat("75%"),
      maxPnlFactorForDeposits: percentageToFloat("75%"),
      maxPnlFactorForAdl: percentageToFloat("70%"),
      minPnlFactorAfterAdl: percentageToFloat("65%"),
      maxPnlFactorForWithdrawals: percentageToFloat("60%"),

      atomicSwapFeeFactor: percentageToFloat("2.25%"),
    },
    {
      tokens: { indexToken: "PEPE", longToken: "WETH", shortToken: "USDC" },
      virtualTokenIdForIndexToken: hashString("PERP:PEPE/USD"),
      virtualMarketId: hashString("SPOT:ETH/USD"),

      ...syntheticMarketConfig,
      ...fundingRateConfig_Default,
      ...borrowingRateConfig_HighMax_WithHigherBase,

      positionImpactExponentFactor: exponentToFloat("2.2e0"),

      positivePositionImpactFactor: exponentToFloat("2.5e-10"),
      negativePositionImpactFactor: exponentToFloat("5e-10"),

      positiveSwapImpactFactor: exponentToFloat("2e-10"),
      negativeSwapImpactFactor: exponentToFloat("3e-10"),

      minCollateralFactorForOpenInterestMultiplier: exponentToFloat("2.5e-9"),

      maxOpenInterest: decimalToFloat(1_000_000),
      maxPoolUsdForDeposit: decimalToFloat(1_500_000), // x1.5 of max open interest

      maxLongTokenPoolAmount: expandDecimals(750, 18),
      maxShortTokenPoolAmount: expandDecimals(2_000_000, 6),

      reserveFactor: percentageToFloat("105%"),
      openInterestReserveFactor: percentageToFloat("100%"),

      maxPnlFactorForTraders: percentageToFloat("50%"),
      maxPnlFactorForDeposits: percentageToFloat("50%"),
      maxPnlFactorForAdl: percentageToFloat("45%"),
      minPnlFactorAfterAdl: percentageToFloat("40%"),
      maxPnlFactorForWithdrawals: percentageToFloat("35%"),

      fundingIncreaseFactorPerSecond: percentageToFloat("125%")
        .div(SECONDS_PER_YEAR)
        .div(SECONDS_PER_HOUR * 3),
      fundingDecreaseFactorPerSecond: percentageToFloat("125%")
        .div(SECONDS_PER_YEAR)
        .div(SECONDS_PER_HOUR * 48),
      maxFundingFactorPerSecond: percentageToFloat("125%").div(SECONDS_PER_YEAR),

      atomicSwapFeeFactor: percentageToFloat("2.25%"),
    },
    {
      tokens: { indexToken: "SOL", longToken: "SOL", shortToken: "USDC" },
      virtualTokenIdForIndexToken: hashString("PERP:SOL/USD"),
      virtualMarketId: hashString("SPOT:SOL/USD"),

      ...baseMarketConfig,
      ...fundingRateConfig_Default,
      ...borrowingRateConfig_LowMax_WithLowerBase,

      maxLongTokenPoolAmount: expandDecimals(110_000, 9),
      maxShortTokenPoolAmount: expandDecimals(20_000_000, 6),

      maxPoolUsdForDeposit: decimalToFloat(17_500_000),

      negativePositionImpactFactor: exponentToFloat("1.35e-9"), // 1.35e-9
      positivePositionImpactFactor: exponentToFloat("0.45e-9"), // 0.45e-9
      positionImpactExponentFactor: exponentToFloat("2e0"), // 2.0

      negativeSwapImpactFactor: exponentToFloat("3.5e-9"),
      positiveSwapImpactFactor: exponentToFloat("1.75e-9"),

      minCollateralFactor: percentageToFloat("0.5%"), // 200x leverage
      // minCollateralFactor of 0.005 (0.5%) when open interest is 25,000,000 USD
      minCollateralFactorForOpenInterestMultiplier: exponentToFloat("2e-10"),

      reserveFactor: percentageToFloat("275%"),
      openInterestReserveFactor: percentageToFloat("270%"),

      positionImpactPoolDistributionRate: bigNumberify(0), // expandDecimals(230, 33), // 0.2300306+36, 20 SOL / day
      minPositionImpactPoolAmount: expandDecimals(219, 9), // 219 SOL

      maxOpenInterest: decimalToFloat(17_500_000),

      atomicSwapFeeFactor: percentageToFloat("1.5%"),
    },
    {
      tokens: { indexToken: "STX", longToken: "WBTC.e", shortToken: "USDC" },
      virtualTokenIdForIndexToken: hashString("PERP:STX/USD"),
      virtualMarketId: hashString("SPOT:BTC/USD"),

      ...syntheticMarketConfig,
      ...fundingRateConfig_High,
      ...borrowingRateConfig_HighMax_WithHigherBase,

      positionImpactExponentFactor: exponentToFloat("2.2e0"), // 2.2
      positivePositionImpactFactor: exponentToFloat("2.5e-10"), // 0.05% for ~90,000 USD of imbalance
      negativePositionImpactFactor: exponentToFloat("5e-10"), // 0.05% for ~45,000 USD of imbalance

      positiveSwapImpactFactor: exponentToFloat("1.25e-9"), // 1.25e-9
      negativeSwapImpactFactor: exponentToFloat("2.5e-9"), // 2.5e-9

      minCollateralFactor: percentageToFloat("1%"), // 1%

      minCollateralFactorForOpenInterestMultiplier: exponentToFloat("2.5e-9"), // 2.5e-9

      maxOpenInterest: decimalToFloat(500_000),

      reserveFactor: percentageToFloat("105%"),
      openInterestReserveFactor: percentageToFloat("100%"),

      maxPoolUsdForDeposit: decimalToFloat(1_000_000), // x2 of max open interest

      maxLongTokenPoolAmount: expandDecimals(25, 8), // ~1,5M USD (x3 of max open interest)
      maxShortTokenPoolAmount: expandDecimals(1_500_000, 6), // ~1,5M USD (x3 of max open interest)

      atomicSwapFeeFactor: percentageToFloat("0.75%"),
    },
    {
      tokens: { indexToken: "SATS", longToken: "WBTC.e", shortToken: "USDC" },
      virtualTokenIdForIndexToken: hashString("PERP:SATS/USD"),
      virtualMarketId: hashString("SPOT:BTC/USD"),

      ...syntheticMarketConfig,
      ...fundingRateConfig_Default,
      ...borrowingRateConfig_HighMax_WithHigherBase,

      positionImpactExponentFactor: exponentToFloat("2.2e0"), // 2.2
      positivePositionImpactFactor: exponentToFloat("2.5e-10"), // 0.05% for ~90,000 USD of imbalance
      negativePositionImpactFactor: exponentToFloat("5e-10"), // 0.05% for ~45,000 USD of imbalance

      positiveSwapImpactFactor: exponentToFloat("1.25e-9"), // 1.25e-9
      negativeSwapImpactFactor: exponentToFloat("2.5e-9"), // 2.5e-9

      minCollateralFactor: percentageToFloat("1%"), // 1%

      minCollateralFactorForOpenInterestMultiplier: exponentToFloat("2.5e-9"), // 2.5e-9

      reserveFactor: percentageToFloat("105%"), // default is 95%
      openInterestReserveFactor: percentageToFloat("100%"), // default is 90%

      maxOpenInterest: decimalToFloat(500_000),

      maxPoolUsdForDeposit: decimalToFloat(1_000_000), // x2 of max open interest

      maxLongTokenPoolAmount: expandDecimals(25, 8), // ~1,5M USD (x3 of max open interest)
      maxShortTokenPoolAmount: expandDecimals(1_500_000, 6), // ~1,5M USD (x3 of max open interest)

      atomicSwapFeeFactor: percentageToFloat("0.75%"),
    },
    {
      tokens: { indexToken: "LTC", longToken: "WETH", shortToken: "USDC" },
      virtualTokenIdForIndexToken: hashString("PERP:LTC/USD"),
      virtualMarketId: hashString("SPOT:LTC/USD"),

      ...syntheticMarketConfig,
      ...fundingRateConfig_Default,
      ...borrowingRateConfig_HighMax_WithHigherBase,

      negativePositionImpactFactor: exponentToFloat("2.7e-8"),
      positivePositionImpactFactor: exponentToFloat("9e-9"),

      negativeSwapImpactFactor: exponentToFloat("3.75e-9"),
      positiveSwapImpactFactor: exponentToFloat("2.5e-9"),

      minCollateralFactor: percentageToFloat("0.5%"), // 200x leverage
      // minCollateralFactor of 0.005 (0.5%) when open interest is 1,500,000 USD
      minCollateralFactorForOpenInterestMultiplier: exponentToFloat("3.5e-9"),

      reserveFactor: percentageToFloat("165%"),
      openInterestReserveFactor: percentageToFloat("160%"),

      positionImpactPoolDistributionRate: bigNumberify(0), // expandDecimals(2709, 30), // 2.709055E+33, 2.34 LTC / day
      minPositionImpactPoolAmount: expandDecimals(28, 8), // 28 LTC

      maxOpenInterest: decimalToFloat(1_000_000),

      maxPoolUsdForDeposit: decimalToFloat(2_400_000),

      maxLongTokenPoolAmount: expandDecimals(1720, 18),
      maxShortTokenPoolAmount: expandDecimals(3_120_000, 6),

      atomicSwapFeeFactor: percentageToFloat("2.25%"),
    },
    {
      tokens: { indexToken: "UNI", longToken: "UNI", shortToken: "USDC" },
      virtualTokenIdForIndexToken: hashString("PERP:UNI/USD"),
      virtualMarketId: hashString("SPOT:UNI/USD"),

      ...baseMarketConfig,
      ...fundingRateConfig_Default,
      ...borrowingRateConfig_LowMax_WithHigherBase,

      reserveFactor: percentageToFloat("165%"),
      openInterestReserveFactor: percentageToFloat("160%"),

      maxLongTokenPoolAmount: expandDecimals(150_000, 18),
      maxShortTokenPoolAmount: expandDecimals(2_000_000, 6),

      maxPoolUsdForDeposit: decimalToFloat(1_500_000),

      negativePositionImpactFactor: exponentToFloat("3.15e-8"),
      positivePositionImpactFactor: exponentToFloat("1.05e-8"),

      negativeSwapImpactFactor: exponentToFloat("3e-8"), // 0.05% for 16,667 USD of imbalance
      positiveSwapImpactFactor: exponentToFloat("1.5e-8"), // 0.05% for 33,333 USD of imbalance

      minCollateralFactor: percentageToFloat("0.833%"), // 120x leverage
      // minCollateralFactor of 0.00833 (0.833%) when open interest is 2,400,000 USD
      minCollateralFactorForOpenInterestMultiplier: exponentToFloat("3.5e-9"),

      positionImpactPoolDistributionRate: bigNumberify(0), // expandDecimals(7166, 41), // 0.716642E+45, 61.91 UNI / day
      minPositionImpactPoolAmount: expandDecimals(170, 18),

      maxOpenInterest: decimalToFloat(1_000_000),

      atomicSwapFeeFactor: percentageToFloat("2.25%"),
    },
    {
      tokens: { indexToken: "LINK", longToken: "LINK", shortToken: "USDC" },
      virtualTokenIdForIndexToken: hashString("PERP:LINK/USD"),
      virtualMarketId: hashString("SPOT:LINK/USD"),

      ...baseMarketConfig,
      ...fundingRateConfig_Default,
      ...borrowingRateConfig_LowMax_WithLowerBase,

      reserveFactor: percentageToFloat("235%"),
      openInterestReserveFactor: percentageToFloat("230%"),

      maxLongTokenPoolAmount: expandDecimals(580_000, 18),
      maxShortTokenPoolAmount: expandDecimals(8_000_000, 6),

      maxPoolUsdForDeposit: decimalToFloat(7_200_000),

      negativePositionImpactFactor: exponentToFloat("3e-10"),
      positivePositionImpactFactor: exponentToFloat("1e-10"),
      positionImpactExponentFactor: exponentToFloat("2.2e0"), // 2.2

      negativeSwapImpactFactor: exponentToFloat("6e-9"),
      positiveSwapImpactFactor: exponentToFloat("3e-9"),

      minCollateralFactor: percentageToFloat("0.5%"), // 200x leverage
      // minCollateralFactor of 0.005 (0.5%) when open interest is 8,000,000 USD
      minCollateralFactorForOpenInterestMultiplier: decimalToFloat(64, 11),

      positionImpactPoolDistributionRate: bigNumberify(0), // expandDecimals(827, 42), // 0.827E+45, 71.488 LINK / day
      minPositionImpactPoolAmount: expandDecimals(638, 18), // 638 LINK

      maxOpenInterest: decimalToFloat(10_000_000),

      atomicSwapFeeFactor: percentageToFloat("2.25%"),
    },
    {
      tokens: { indexToken: "ARB", longToken: "ARB", shortToken: "USDC" },
      virtualTokenIdForIndexToken: hashString("PERP:ARB/USD"),
      virtualMarketId: hashString("SPOT:ARB/USD"),

      ...baseMarketConfig,
      ...fundingRateConfig_Default,
      ...borrowingRateConfig_LowMax_WithLowerBase,

      maxLongTokenPoolAmount: expandDecimals(7_524_000, 18),
      maxShortTokenPoolAmount: expandDecimals(15_500_000, 6),

      maxPoolUsdForDeposit: decimalToFloat(14_000_000),

      negativePositionImpactFactor: decimalToFloat(375, 12),
      positivePositionImpactFactor: decimalToFloat(125, 12),
      positionImpactExponentFactor: exponentToFloat("2.2e0"), // 2.2

      negativeSwapImpactFactor: exponentToFloat("5e-9"),
      positiveSwapImpactFactor: exponentToFloat("2.5e-9"),

      minCollateralFactor: percentageToFloat("0.667%"), // 150x leverage
      // minCollateralFactor of 0.00667 (0.667%) when open interest is 13,000,000 USD
      minCollateralFactorForOpenInterestMultiplier: exponentToFloat("5e-10"),

      reserveFactor: percentageToFloat("235%"),
      openInterestReserveFactor: percentageToFloat("230%"),

      positionImpactPoolDistributionRate: bigNumberify(0), // expandDecimals(800, 43), // 0.800565E+46, 691.69 ARB / day
      minPositionImpactPoolAmount: expandDecimals(27598, 18), // 27598 ARB

      maxOpenInterest: decimalToFloat(5_000_000),

      atomicSwapFeeFactor: percentageToFloat("3%"),
    },
    {
      tokens: { indexToken: "AAVE", longToken: "AAVE", shortToken: "USDC" },
      virtualTokenIdForIndexToken: hashString("PERP:AAVE/USD"),
      virtualMarketId: hashString("SPOT:AAVE/USD"),

      ...baseMarketConfig,
      ...fundingRateConfig_Default,
      ...borrowingRateConfig_LowMax_WithHigherBase,

      reserveFactor: percentageToFloat("165%"),
      openInterestReserveFactor: percentageToFloat("160%"),

      maxLongTokenPoolAmount: expandDecimals(27_800, 18),
      maxShortTokenPoolAmount: expandDecimals(3_500_000, 6),

      maxPoolUsdForDeposit: decimalToFloat(3_000_000),

      negativePositionImpactFactor: exponentToFloat("5e-10"), // 0.05% for ~45,000 USD of imbalance
      positivePositionImpactFactor: exponentToFloat("2.5e-10"), // 0.05% for ~90,000 USD of imbalance
      positionImpactExponentFactor: exponentToFloat("2.2e0"), // 2.2

      negativeSwapImpactFactor: exponentToFloat("4e-9"),
      positiveSwapImpactFactor: exponentToFloat("2e-9"),

      // minCollateralFactor of 0.01 (1%) when open interest is 2,700,000 USD
      minCollateralFactorForOpenInterestMultiplier: exponentToFloat("3.8e-9"),

      positionImpactPoolDistributionRate: bigNumberify(0), // expandDecimals(1097, 40), // 1.0973075E+43, 0.948074216 AAVE / day
      minPositionImpactPoolAmount: expandDecimals(723, 16), // 7.23 AAVE

      maxOpenInterest: decimalToFloat(1_500_000),

      atomicSwapFeeFactor: percentageToFloat("3%"),
    },
    {
      tokens: { indexToken: "AVAX", longToken: "AVAX", shortToken: "USDC" },
      virtualTokenIdForIndexToken: hashString("PERP:AVAX/USD"),
      virtualMarketId: hashString("SPOT:AVAX/USD"),

      ...baseMarketConfig,
      ...fundingRateConfig_Default,
      ...borrowingRateConfig_LowMax_WithHigherBase,

      maxLongTokenPoolAmount: expandDecimals(83_300, 18),
      maxShortTokenPoolAmount: expandDecimals(3_500_000, 6),

      maxPoolUsdForDeposit: decimalToFloat(3_000_000),

      negativePositionImpactFactor: exponentToFloat("1e-8"), // 0.05% for 50,000 USD of imbalance
      positivePositionImpactFactor: exponentToFloat("5e-9"), // 0.05% for 100,000 USD of imbalance

      negativeSwapImpactFactor: exponentToFloat("3e-8"),
      positiveSwapImpactFactor: exponentToFloat("1.5e-8"),

      minCollateralFactor: percentageToFloat("0.833%"), // 120x leverage
      // minCollateralFactor of 0.00833 (0.833%) when open interest is 3,300,000 USD
      minCollateralFactorForOpenInterestMultiplier: exponentToFloat("2.5e-9"),

      reserveFactor: percentageToFloat("205%"),
      openInterestReserveFactor: percentageToFloat("200%"),

      positionImpactPoolDistributionRate: bigNumberify(0), // expandDecimals(1643, 41), // 1.64325E+44, 14,2 AVAX / day
      minPositionImpactPoolAmount: expandDecimals(79, 18), // 79.18 AVAX

      maxOpenInterest: decimalToFloat(1_000_000),

      atomicSwapFeeFactor: percentageToFloat("2.25%"),
    },
    {
      tokens: { indexToken: "ATOM", longToken: "WETH", shortToken: "USDC" },
      virtualTokenIdForIndexToken: hashString("PERP:ATOM/USD"),
      virtualMarketId: hashString("SPOT:ETH/USD"),

      ...syntheticMarketConfig,
      ...fundingRateConfig_Default,
      ...borrowingRateConfig_HighMax_WithHigherBase,

      maxLongTokenPoolAmount: expandDecimals(900, 18),
      maxShortTokenPoolAmount: expandDecimals(3_500_000, 6),

      maxPoolUsdForDeposit: decimalToFloat(3_000_000),

      negativePositionImpactFactor: decimalToFloat(26, 9),
      positivePositionImpactFactor: decimalToFloat(13, 9),

      // the swap impact factor is for WETH-stablecoin swaps
      negativeSwapImpactFactor: exponentToFloat("3.75e-9"),
      positiveSwapImpactFactor: exponentToFloat("2.5e-9"),

      minCollateralFactor: percentageToFloat("0.833%"), // 120x leverage
      // minCollateralFactor of 0.00833 (0.833%) when open interest is 1,700,000 USD
      minCollateralFactorForOpenInterestMultiplier: exponentToFloat("5e-9"),

      reserveFactor: percentageToFloat("165%"),
      openInterestReserveFactor: percentageToFloat("160%"),

      positionImpactPoolDistributionRate: bigNumberify(0), // expandDecimals(5442, 28), // 5.442645E+31, 4,7 ATOM / day
      minPositionImpactPoolAmount: expandDecimals(611, 6), // 611 ATOM

      maxOpenInterest: decimalToFloat(1_000_000),

      atomicSwapFeeFactor: percentageToFloat("2.25%"),
    },
    {
      tokens: { indexToken: "NEAR", longToken: "WETH", shortToken: "USDC" },
      virtualTokenIdForIndexToken: hashString("PERP:NEAR/USD"),
      virtualMarketId: hashString("SPOT:ETH/USD"),

      ...syntheticMarketConfig,
      ...fundingRateConfig_Default,
      ...borrowingRateConfig_HighMax_WithHigherBase,

      maxLongTokenPoolAmount: expandDecimals(1515, 18),
      maxShortTokenPoolAmount: expandDecimals(5_000_000, 6),

      maxPoolUsdForDeposit: decimalToFloat(4_500_000),

      negativePositionImpactFactor: decimalToFloat(195, 10),
      positivePositionImpactFactor: decimalToFloat(65, 10),

      negativeSwapImpactFactor: exponentToFloat("3.75e-9"),
      positiveSwapImpactFactor: exponentToFloat("2.5e-9"),

      // minCollateralFactor of 0.01 (1%) when open interest is 4,000,000 USD
      minCollateralFactorForOpenInterestMultiplier: exponentToFloat("2.5e-9"),

      reserveFactor: percentageToFloat("135%"),
      openInterestReserveFactor: percentageToFloat("130%"),

      positionImpactPoolDistributionRate: bigNumberify(0), // expandDecimals(928, 48), // 0.928E+51, 80.22629972 NEAR / day
      minPositionImpactPoolAmount: expandDecimals(4361, 24), // 4361 NEAR

      maxOpenInterest: decimalToFloat(1_000_000),

      atomicSwapFeeFactor: percentageToFloat("2.25%"),
    },
    {
      tokens: { indexToken: "OP", longToken: "OP", shortToken: "USDC" },
      virtualTokenIdForIndexToken: hashString("PERP:OP/USD"),
      virtualMarketId: hashString("SPOT:OP/USD"),

      ...baseMarketConfig,
      ...fundingRateConfig_High,
      ...borrowingRateConfig_LowMax_WithHigherBase,

      maxLongTokenPoolAmount: expandDecimals(750_000, 18),
      maxShortTokenPoolAmount: expandDecimals(3_000_000, 6),

      maxPoolUsdForDeposit: decimalToFloat(2_000_000),

      negativePositionImpactFactor: decimalToFloat(7, 10), // 0.05% for ~45,000 USD of imbalance
      positivePositionImpactFactor: decimalToFloat(35, 11), // 0.05% for ~80,000 USD of imbalance
      positionImpactExponentFactor: exponentToFloat("2.2e0"), // 2.2

      negativeSwapImpactFactor: exponentToFloat("8e-9"), // 0.05% for 62,500 USD of imbalance
      positiveSwapImpactFactor: exponentToFloat("4e-9"), // 0.05% for 125,000 USD of imbalance

      // minCollateralFactor of 0.01 (1%) when open interest is 2,000,000 USD
      minCollateralFactorForOpenInterestMultiplier: exponentToFloat("5e-9"),

      reserveFactor: percentageToFloat("135%"),
      openInterestReserveFactor: percentageToFloat("130%"),

      positionImpactPoolDistributionRate: bigNumberify(0), // expandDecimals(2100, 41), // 2.1E+44, 18.14 OP / day
      minPositionImpactPoolAmount: expandDecimals(311, 18), // 311 OP

      maxOpenInterest: decimalToFloat(1_000_000),

      atomicSwapFeeFactor: percentageToFloat("3%"),
    },
    {
      tokens: { indexToken: "ORDI", longToken: "WBTC.e", shortToken: "USDC" },
      virtualTokenIdForIndexToken: hashString("PERP:ORDI/USD"),
      virtualMarketId: hashString("SPOT:BTC/USD"),

      ...syntheticMarketConfig,
      ...fundingRateConfig_Default,
      ...borrowingRateConfig_HighMax_WithHigherBase,

      positionImpactExponentFactor: exponentToFloat("2.2e0"), // 2.2
      positivePositionImpactFactor: exponentToFloat("2.5e-10"), // 0.05% for ~90,000 USD of imbalance
      negativePositionImpactFactor: exponentToFloat("5e-10"), // 0.05% for ~45,000 USD of imbalance

      positiveSwapImpactFactor: exponentToFloat("1.25e-9"), // 1.25e-9
      negativeSwapImpactFactor: exponentToFloat("2.5e-9"), // 2.5e-9

      borrowingFactor: exponentToFloat("1.6e-8"), // 1.60E-08, ~50% if 100% utilized

      minCollateralFactor: percentageToFloat("1%"), // 1%

      minCollateralFactorForOpenInterestMultiplier: exponentToFloat("2.5e-9"), // 2.5e-9

      maxOpenInterest: decimalToFloat(500_000),

      reserveFactor: percentageToFloat("105%"),
      openInterestReserveFactor: percentageToFloat("100%"),

      maxPoolUsdForDeposit: decimalToFloat(1_000_000), // x2 of max open interest

      maxLongTokenPoolAmount: expandDecimals(16, 8), // ~1,5M USD (x3 of max open interest)
      maxShortTokenPoolAmount: expandDecimals(1_500_000, 6), // ~1,5M USD (x3 of max open interest)

      atomicSwapFeeFactor: percentageToFloat("0.75%"),
    },
    {
      tokens: { indexToken: "GMX", longToken: "GMX", shortToken: "USDC" },
      virtualTokenIdForIndexToken: hashString("PERP:GMX/USD"),
      virtualMarketId: hashString("SPOT:GMX/USD"),

      ...baseMarketConfig,
      ...fundingRateConfig_Default,
      ...borrowingRateConfig_LowMax_WithHigherBase,

      negativePositionImpactFactor: exponentToFloat("0.795469e-6"),
      positivePositionImpactFactor: exponentToFloat("2.65156e-07"),
      positionImpactExponentFactor: exponentToFloat("1.76045e0"),

      negativeSwapImpactFactor: exponentToFloat("12e-9"),
      positiveSwapImpactFactor: exponentToFloat("6e-9"),

      // minCollateralFactor of 0.01 (1%) when open interest is 2,632,000 USD
      minCollateralFactorForOpenInterestMultiplier: exponentToFloat("3.8e-9"),

      reserveFactor: percentageToFloat("205%"),
      openInterestReserveFactor: percentageToFloat("200%"),

      positionImpactPoolDistributionRate: bigNumberify(0), // expandDecimals(65, 42), // 6.5e43, 5.6 GMX / day
      minPositionImpactPoolAmount: expandDecimals(50, 18), // 50 GMX

      maxOpenInterest: decimalToFloat(1_800_000),

      maxPoolUsdForDeposit: decimalToFloat(3_500_000),

      maxLongTokenPoolAmount: expandDecimals(340_000, 18),
      maxShortTokenPoolAmount: expandDecimals(4_000_000, 6),

      atomicSwapFeeFactor: percentageToFloat("3%"),
    },
    {
      tokens: { indexToken: "GMX", longToken: "GMX", shortToken: "GMX" },
      virtualTokenIdForIndexToken: hashString("PERP:GMX/USD"),

      ...singleTokenMarketConfig,
      reserveFactor: percentageToFloat("105%"),
      openInterestReserveFactor: percentageToFloat("100%"),
      maxPnlFactorForTraders: percentageToFloat("50%"),

      ...fundingRateConfig_High,
      ...borrowingRateConfig_HighMax_WithHigherBase,

      negativePositionImpactFactor: exponentToFloat("5e-10"),
      positivePositionImpactFactor: exponentToFloat("2.5e-10"),
      positionImpactExponentFactor: exponentToFloat("2.2e0"),

      positiveMaxPositionImpactFactor: percentageToFloat("0.5%"),
      negativeMaxPositionImpactFactor: percentageToFloat("0.5%"),
      maxPositionImpactFactorForLiquidations: bigNumberify(0), // 0%

      minCollateralFactor: percentageToFloat("1%"), // 100x leverage
      minCollateralFactorForOpenInterestMultiplier: exponentToFloat("2.5e-9"),

      maxOpenInterest: decimalToFloat(750_000),
      maxPoolUsdForDeposit: decimalToFloat(1250_000),

      maxLongTokenPoolAmount: expandDecimals(55_000, 18),
      maxShortTokenPoolAmount: expandDecimals(55_000, 18),
    },
    {
      tokens: { indexToken: "PEPE", longToken: "PEPE", shortToken: "USDC" },
      virtualTokenIdForIndexToken: hashString("PERP:PEPE/USD"),
      virtualMarketId: hashString("SPOT:PEPE/USD"),

      ...baseMarketConfig,
      ...fundingRateConfig_High,
      ...borrowingRateConfig_LowMax_WithHigherBase,

      maxLongTokenPoolAmount: expandDecimals(243_000_000_000, 18),
      maxShortTokenPoolAmount: expandDecimals(3_000_000, 6),

      maxPoolUsdForDeposit: decimalToFloat(2_700_000),

      negativePositionImpactFactor: exponentToFloat("5e-10"), // 0.05% for ~100,000 USD of imbalance
      positivePositionImpactFactor: exponentToFloat("2.5e-10"), // 0.05% for ~178,180 USD of imbalance
      positionImpactExponentFactor: exponentToFloat("2.2e0"), // 2.2

      negativeSwapImpactFactor: exponentToFloat("3e-8"), // 0.05% for 16,667 USD of imbalance
      positiveSwapImpactFactor: exponentToFloat("1.5e-8"), // 0.05% for 33,333 USD of imbalance

      minCollateralFactorForOpenInterestMultiplier: exponentToFloat("2.5e-9"),

      reserveFactor: percentageToFloat("125%"),
      openInterestReserveFactor: percentageToFloat("120%"),

      positionImpactPoolDistributionRate: bigNumberify(0),
      minPositionImpactPoolAmount: 0,

      maxOpenInterest: decimalToFloat(1_500_000),

      atomicSwapFeeFactor: percentageToFloat("2.25%"),
    },
    {
      tokens: { indexToken: "WIF", longToken: "WIF", shortToken: "USDC" },
      virtualTokenIdForIndexToken: hashString("PERP:WIF/USD"),
      virtualMarketId: hashString("SPOT:WIF/USD"),

      ...baseMarketConfig,
      ...fundingRateConfig_Default,
      ...borrowingRateConfig_LowMax_WithHigherBase,

      negativePositionImpactFactor: exponentToFloat("5e-10"), // 0.05% for ~100,000 USD of imbalance
      positivePositionImpactFactor: exponentToFloat("2.5e-10"), // 0.05% for ~178,180 USD of imbalance
      positionImpactExponentFactor: exponentToFloat("2.2e0"), // 2.2

      negativeSwapImpactFactor: exponentToFloat("3e-8"), // 0.05% for 16,667 USD of imbalance
      positiveSwapImpactFactor: exponentToFloat("1.5e-8"), // 0.05% for 33,333 USD of imbalance

      minCollateralFactorForOpenInterestMultiplier: exponentToFloat("2.5e-9"),

      reserveFactor: percentageToFloat("125%"),
      openInterestReserveFactor: percentageToFloat("120%"),

      positionImpactPoolDistributionRate: bigNumberify(0),
      minPositionImpactPoolAmount: 0,

      maxOpenInterest: decimalToFloat(500_000),

      maxPoolUsdForDeposit: decimalToFloat(4_400_000),

      maxLongTokenPoolAmount: expandDecimals(11_000_000, 6),
      maxShortTokenPoolAmount: expandDecimals(4_800_000, 6),

      atomicSwapFeeFactor: percentageToFloat("3%"),
    },
    {
      tokens: { indexToken: "POL", longToken: "WETH", shortToken: "USDC" },
      virtualTokenIdForIndexToken: hashString("PERP:POL/USD"),
      virtualMarketId: hashString("SPOT:ETH/USD"),

      ...syntheticMarketConfig,
      ...fundingRateConfig_Default,
      ...borrowingRateConfig_HighMax_WithHigherBase,

      negativePositionImpactFactor: exponentToFloat("5e-10"),
      positivePositionImpactFactor: exponentToFloat("2.5e-10"),
      positionImpactExponentFactor: exponentToFloat("2.2e0"),

      negativeSwapImpactFactor: exponentToFloat("5e-9"),
      positiveSwapImpactFactor: exponentToFloat("2.5e-9"),

      // minCollateralFactor of 0.01 (1%) when open interest is 4,000,000 USD
      minCollateralFactorForOpenInterestMultiplier: exponentToFloat("2.5e-9"),

      reserveFactor: percentageToFloat("125%"), // default is 95%
      openInterestReserveFactor: percentageToFloat("120%"), // default is 90%

      positionImpactPoolDistributionRate: bigNumberify(0),
      minPositionImpactPoolAmount: bigNumberify(0),

      maxOpenInterest: decimalToFloat(500_000),
      maxPoolUsdForDeposit: decimalToFloat(750_000),

      maxLongTokenPoolAmount: expandDecimals(400, 18),
      maxShortTokenPoolAmount: expandDecimals(1_000_000, 6),

      atomicSwapFeeFactor: percentageToFloat("2.25%"),
    },
    {
      tokens: { indexToken: "SUI", longToken: "WETH", shortToken: "USDC" },
      virtualTokenIdForIndexToken: hashString("PERP:SUI/USD"),
      virtualMarketId: hashString("SPOT:ETH/USD"),

      ...syntheticMarketConfig,
      ...fundingRateConfig_Default,
      ...borrowingRateConfig_HighMax_WithHigherBase,

      negativePositionImpactFactor: exponentToFloat("5e-10"),
      positivePositionImpactFactor: exponentToFloat("2.5e-10"),
      positionImpactExponentFactor: exponentToFloat("2.2e0"),

      negativeSwapImpactFactor: exponentToFloat("4.5e-9"),
      positiveSwapImpactFactor: exponentToFloat("3e-9"),

      // minCollateralFactor of 0.01 (1%) when open interest is 4,000,000 USD
      minCollateralFactorForOpenInterestMultiplier: exponentToFloat("2.5e-9"),

      reserveFactor: percentageToFloat("155%"), // default is 95%
      openInterestReserveFactor: percentageToFloat("150%"), // default is 90%

      maxPnlFactorForTraders: percentageToFloat("50%"), // default is 60%

      positionImpactPoolDistributionRate: bigNumberify(0),
      minPositionImpactPoolAmount: bigNumberify(0),

      maxOpenInterest: decimalToFloat(1_000_000),

      maxPoolUsdForDeposit: decimalToFloat(9_000_000),
      maxLongTokenPoolAmount: expandDecimals(2960, 18),
      maxShortTokenPoolAmount: expandDecimals(10_000_000, 6),

      atomicSwapFeeFactor: percentageToFloat("2.25%"),
    },
    {
      tokens: { indexToken: "SEI", longToken: "WETH", shortToken: "USDC" },
      virtualTokenIdForIndexToken: hashString("PERP:SEI/USD"),
      virtualMarketId: hashString("SPOT:ETH/USD"),

      ...syntheticMarketConfig,
      ...fundingRateConfig_Default,
      ...borrowingRateConfig_HighMax_WithHigherBase,

      negativePositionImpactFactor: exponentToFloat("5e-10"),
      positivePositionImpactFactor: exponentToFloat("2.5e-10"),
      positionImpactExponentFactor: exponentToFloat("2.2e0"),

      negativeSwapImpactFactor: exponentToFloat("4.5e-9"),
      positiveSwapImpactFactor: exponentToFloat("3e-9"),

      // minCollateralFactor of 0.01 (1%) when open interest is 4,000,000 USD
      minCollateralFactorForOpenInterestMultiplier: exponentToFloat("2.5e-9"),

      reserveFactor: percentageToFloat("135%"), // default is 95%
      openInterestReserveFactor: percentageToFloat("130%"), // default is 90%

      maxPnlFactorForTraders: percentageToFloat("50%"), // default is 60%

      positionImpactPoolDistributionRate: bigNumberify(0),
      minPositionImpactPoolAmount: bigNumberify(0),

      maxOpenInterest: decimalToFloat(500_000),
      maxPoolUsdForDeposit: decimalToFloat(1_000_000),

      maxLongTokenPoolAmount: expandDecimals(763, 18), // ~2M USD (2x the max open interest)
      maxShortTokenPoolAmount: expandDecimals(2_000_000, 6), // ~2M USD (2x the max open interest)

      atomicSwapFeeFactor: percentageToFloat("2.25%"),
    },
    {
      tokens: { indexToken: "APT", longToken: "WETH", shortToken: "USDC" },
      virtualTokenIdForIndexToken: hashString("PERP:APT/USD"),
      virtualMarketId: hashString("SPOT:ETH/USD"),

      ...syntheticMarketConfig,
      ...fundingRateConfig_Default,
      ...borrowingRateConfig_HighMax_WithHigherBase,

      negativePositionImpactFactor: exponentToFloat("5e-10"),
      positivePositionImpactFactor: exponentToFloat("2.5e-10"),
      positionImpactExponentFactor: exponentToFloat("2.2e0"),

      negativeSwapImpactFactor: exponentToFloat("4.5e-9"),
      positiveSwapImpactFactor: exponentToFloat("3e-9"),

      // minCollateralFactor of 0.01 (1%) when open interest is 4,000,000 USD
      minCollateralFactorForOpenInterestMultiplier: exponentToFloat("2.5e-9"),

      reserveFactor: percentageToFloat("125%"), // default is 95%
      openInterestReserveFactor: percentageToFloat("120%"), // default is 90%

      maxPnlFactorForTraders: percentageToFloat("50%"), // default is 60%

      positionImpactPoolDistributionRate: bigNumberify(0),
      minPositionImpactPoolAmount: bigNumberify(0),

      maxOpenInterest: decimalToFloat(500_000),
      maxPoolUsdForDeposit: decimalToFloat(750_000),

      maxLongTokenPoolAmount: expandDecimals(380, 18), // ~1M USD (2x the max open interest)
      maxShortTokenPoolAmount: expandDecimals(1_000_000, 6), // ~1M USD (2x the max open interest)

      atomicSwapFeeFactor: percentageToFloat("2.25%"),
    },
    {
      tokens: { indexToken: "TIA", longToken: "WETH", shortToken: "USDC" },
      virtualTokenIdForIndexToken: hashString("PERP:TIA/USD"),
      virtualMarketId: hashString("SPOT:ETH/USD"),

      ...syntheticMarketConfig,
      ...fundingRateConfig_Default,
      ...borrowingRateConfig_HighMax_WithHigherBase,

      negativePositionImpactFactor: exponentToFloat("5e-10"),
      positivePositionImpactFactor: exponentToFloat("2.5e-10"),
      positionImpactExponentFactor: exponentToFloat("2.2e0"),

      negativeSwapImpactFactor: exponentToFloat("4.5e-9"),
      positiveSwapImpactFactor: exponentToFloat("3e-9"),

      // minCollateralFactor of 0.01 (1%) when open interest is 4,000,000 USD
      minCollateralFactorForOpenInterestMultiplier: exponentToFloat("2.5e-9"),

      reserveFactor: percentageToFloat("135%"), // default is 95%
      openInterestReserveFactor: percentageToFloat("130%"), // default is 90%

      maxPnlFactorForTraders: percentageToFloat("50%"), // default is 60%

      positionImpactPoolDistributionRate: bigNumberify(0),
      minPositionImpactPoolAmount: bigNumberify(0),

      maxOpenInterest: decimalToFloat(500_000),

      maxPoolUsdForDeposit: decimalToFloat(750_000),
      maxLongTokenPoolAmount: expandDecimals(380, 18), // ~1M USD (2x the max open interest)
      maxShortTokenPoolAmount: expandDecimals(1_000_000, 6), // ~1M USD (2x the max open interest)

      atomicSwapFeeFactor: percentageToFloat("2.25%"),
    },
    {
      tokens: { indexToken: "TRX", longToken: "WETH", shortToken: "USDC" },
      virtualTokenIdForIndexToken: hashString("PERP:TRX/USD"),
      virtualMarketId: hashString("SPOT:ETH/USD"),

      ...syntheticMarketConfig,
      ...fundingRateConfig_Default,
      ...borrowingRateConfig_HighMax_WithHigherBase,

      negativePositionImpactFactor: exponentToFloat("5e-10"),
      positivePositionImpactFactor: exponentToFloat("2.5e-10"),
      positionImpactExponentFactor: exponentToFloat("2.2e0"),

      negativeSwapImpactFactor: exponentToFloat("5e-9"),
      positiveSwapImpactFactor: exponentToFloat("2.5e-9"),

      // minCollateralFactor of 0.01 (1%) when open interest is 4,000,000 USD
      minCollateralFactorForOpenInterestMultiplier: exponentToFloat("2.5e-9"),

      reserveFactor: percentageToFloat("105%"), // default is 95%
      openInterestReserveFactor: percentageToFloat("100%"), // default is 90%

      maxPnlFactorForTraders: percentageToFloat("50%"), // default is 60%

      positionImpactPoolDistributionRate: bigNumberify(0),
      minPositionImpactPoolAmount: bigNumberify(0),

      maxOpenInterest: decimalToFloat(500_000),
      maxPoolUsdForDeposit: decimalToFloat(750_000), // 1.5x the max open interest

      maxLongTokenPoolAmount: expandDecimals(400, 18), // ~1M USD (2x the max open interest)
      maxShortTokenPoolAmount: expandDecimals(1_000_000, 6), // ~1M USD (2x the max open interest)

      atomicSwapFeeFactor: percentageToFloat("2.25%"),
    },
    {
      tokens: { indexToken: "TON", longToken: "WETH", shortToken: "USDC" },
      virtualTokenIdForIndexToken: hashString("PERP:TON/USD"),
      virtualMarketId: hashString("SPOT:ETH/USD"),

      ...syntheticMarketConfig,
      ...fundingRateConfig_High,
      ...borrowingRateConfig_HighMax_WithHigherBase,

      negativePositionImpactFactor: exponentToFloat("5e-10"),
      positivePositionImpactFactor: exponentToFloat("2.5e-10"),
      positionImpactExponentFactor: exponentToFloat("2.2e0"),

      negativeSwapImpactFactor: exponentToFloat("5e-9"),
      positiveSwapImpactFactor: exponentToFloat("2.5e-9"),

      minCollateralFactor: percentageToFloat("0.667%"), // 150x leverage
      minCollateralFactorForOpenInterestMultiplier: exponentToFloat("2.5e-9"),

      reserveFactor: percentageToFloat("165%"), // default is 95%
      openInterestReserveFactor: percentageToFloat("160%"), // default is 90%

      maxPnlFactorForTraders: percentageToFloat("50%"), // default is 60%

      positionImpactPoolDistributionRate: bigNumberify(0),
      minPositionImpactPoolAmount: bigNumberify(0),

      maxOpenInterest: decimalToFloat(1_000_000),
      maxPoolUsdForDeposit: decimalToFloat(1_500_000), // 1.5x the max open interest

      maxLongTokenPoolAmount: expandDecimals(800, 18), // ~2M USD (2x the max open interest)
      maxShortTokenPoolAmount: expandDecimals(2_000_000, 6), // ~2M USD (2x the max open interest)

      atomicSwapFeeFactor: percentageToFloat("2.25%"),
    },
    {
      tokens: { indexToken: "TAO", longToken: "WBTC.e", shortToken: "USDC" },
      virtualTokenIdForIndexToken: hashString("PERP:TAO/USD"),
      virtualMarketId: hashString("SPOT:BTC/USD"),

      ...syntheticMarketConfig,
      ...fundingRateConfig_Default,
      ...borrowingRateConfig_HighMax_WithHigherBase,

      negativePositionImpactFactor: exponentToFloat("5e-10"),
      positivePositionImpactFactor: exponentToFloat("2.5e-10"),
      positionImpactExponentFactor: exponentToFloat("2.2e0"),

      negativeSwapImpactFactor: exponentToFloat("5e-9"),
      positiveSwapImpactFactor: exponentToFloat("2.5e-9"),

      // minCollateralFactor of 0.01 (1%) when open interest is 4,000,000 USD
      minCollateralFactorForOpenInterestMultiplier: exponentToFloat("2.5e-9"),

      reserveFactor: percentageToFloat("105%"), // default is 95%
      openInterestReserveFactor: percentageToFloat("100%"), // default is 90%

      maxPnlFactorForTraders: percentageToFloat("50%"), // default is 60%

      positionImpactPoolDistributionRate: bigNumberify(0),
      minPositionImpactPoolAmount: bigNumberify(0),

      maxOpenInterest: decimalToFloat(1_000_000),
      maxPoolUsdForDeposit: decimalToFloat(1_500_000), // 1.5x the max open interest

      maxLongTokenPoolAmount: expandDecimals(23, 8), // ~2M USD (2x the max open interest)
      maxShortTokenPoolAmount: expandDecimals(2_000_000, 6), // ~2M USD (2x the max open interest)

      atomicSwapFeeFactor: percentageToFloat("0.75%"),
    },
    {
      tokens: { indexToken: "BONK", longToken: "WETH", shortToken: "USDC" },
      virtualTokenIdForIndexToken: hashString("PERP:BONK/USD"),
      virtualMarketId: hashString("SPOT:ETH/USD"),

      ...syntheticMarketConfig,
      ...fundingRateConfig_Default,
      ...borrowingRateConfig_HighMax_WithHigherBase,

      negativePositionImpactFactor: exponentToFloat("5e-10"),
      positivePositionImpactFactor: exponentToFloat("2.5e-10"),
      positionImpactExponentFactor: exponentToFloat("2.2e0"),

      negativeSwapImpactFactor: exponentToFloat("5e-9"),
      positiveSwapImpactFactor: exponentToFloat("2.5e-9"),

      // minCollateralFactor of 0.01 (1%) when open interest is 4,000,000 USD
      minCollateralFactorForOpenInterestMultiplier: exponentToFloat("2.5e-9"),

      reserveFactor: percentageToFloat("125%"), // default is 95%
      openInterestReserveFactor: percentageToFloat("120%"), // default is 90%

      maxPnlFactorForTraders: percentageToFloat("50%"), // default is 60%

      positionImpactPoolDistributionRate: bigNumberify(0),
      minPositionImpactPoolAmount: bigNumberify(0),

      maxOpenInterest: decimalToFloat(1_000_000),
      maxPoolUsdForDeposit: decimalToFloat(1_500_000), // 1.5x the max open interest

      maxLongTokenPoolAmount: expandDecimals(630, 18), // ~2M USD (2x the max open interest)
      maxShortTokenPoolAmount: expandDecimals(2_000_000, 6), // ~2M USD (2x the max open interest)

      atomicSwapFeeFactor: percentageToFloat("2.25%"),
    },
    {
      tokens: { indexToken: "WLD", longToken: "WETH", shortToken: "USDC" },
      virtualTokenIdForIndexToken: hashString("PERP:WLD/USD"),
      virtualMarketId: hashString("SPOT:ETH/USD"),

      ...syntheticMarketConfig,
      ...fundingRateConfig_Default,
      ...borrowingRateConfig_HighMax_WithHigherBase,

      negativePositionImpactFactor: exponentToFloat("5e-10"),
      positivePositionImpactFactor: exponentToFloat("2.5e-10"),
      positionImpactExponentFactor: exponentToFloat("2.2e0"),

      negativeSwapImpactFactor: exponentToFloat("5e-9"),
      positiveSwapImpactFactor: exponentToFloat("2.5e-9"),

      // minCollateralFactor of 0.01 (1%) when open interest is 4,000,000 USD
      minCollateralFactorForOpenInterestMultiplier: exponentToFloat("2.5e-9"),

      reserveFactor: percentageToFloat("105%"), // default is 95%
      openInterestReserveFactor: percentageToFloat("100%"), // default is 90%

      maxPnlFactorForTraders: percentageToFloat("50%"), // default is 60%

      positionImpactPoolDistributionRate: bigNumberify(0),
      minPositionImpactPoolAmount: bigNumberify(0),

      maxOpenInterest: decimalToFloat(1_000_000),
      maxPoolUsdForDeposit: decimalToFloat(1_500_000), // 1.5x the max open interest

      maxLongTokenPoolAmount: expandDecimals(630, 18), // ~2M USD (2x the max open interest)
      maxShortTokenPoolAmount: expandDecimals(2_000_000, 6), // ~2M USD (2x the max open interest)

      atomicSwapFeeFactor: percentageToFloat("2.25%"),
    },
    {
      tokens: { indexToken: "BOME", longToken: "WBTC.e", shortToken: "USDC" },
      virtualTokenIdForIndexToken: hashString("PERP:BOME/USD"),
      virtualMarketId: hashString("SPOT:BTC/USD"),

      ...syntheticMarketConfig,
      ...fundingRateConfig_High,
      ...borrowingRateConfig_HighMax_WithHigherBase,

      negativePositionImpactFactor: exponentToFloat("5e-10"),
      positivePositionImpactFactor: exponentToFloat("2.5e-10"),
      positionImpactExponentFactor: exponentToFloat("2.2e0"),

      negativeSwapImpactFactor: exponentToFloat("5e-9"),
      positiveSwapImpactFactor: exponentToFloat("2.5e-9"),

      minCollateralFactor: percentageToFloat("1%"), // 100x leverage
      minCollateralFactorForOpenInterestMultiplier: exponentToFloat("2.5e-9"),

      reserveFactor: percentageToFloat("105%"), // default is 95%
      openInterestReserveFactor: percentageToFloat("100%"), // default is 90%

      maxPnlFactorForTraders: percentageToFloat("50%"), // default is 60%

      positionImpactPoolDistributionRate: bigNumberify(0),
      minPositionImpactPoolAmount: bigNumberify(0),

      maxOpenInterest: decimalToFloat(500_000),
      maxPoolUsdForDeposit: decimalToFloat(750_000), // 1.5x the max open interest

      maxLongTokenPoolAmount: expandDecimals(11, 8), // ~1M USD (2x the max open interest)
      maxShortTokenPoolAmount: expandDecimals(1_000_000, 6), // ~1M USD (2x the max open interest)

      atomicSwapFeeFactor: percentageToFloat("0.75%"),
    },
    {
      tokens: { indexToken: "MEME", longToken: "WBTC.e", shortToken: "USDC" },
      virtualTokenIdForIndexToken: hashString("PERP:MEME/USD"),
      virtualMarketId: hashString("SPOT:BTC/USD"),

      ...syntheticMarketConfig,
      ...fundingRateConfig_High,
      ...borrowingRateConfig_HighMax_WithHigherBase,

      negativePositionImpactFactor: exponentToFloat("5e-10"),
      positivePositionImpactFactor: exponentToFloat("2.5e-10"),
      positionImpactExponentFactor: exponentToFloat("2.2e0"),

      negativeSwapImpactFactor: exponentToFloat("5e-9"),
      positiveSwapImpactFactor: exponentToFloat("2.5e-9"),

      minCollateralFactor: percentageToFloat("1%"), // 100x leverage
      minCollateralFactorForOpenInterestMultiplier: exponentToFloat("2.5e-9"),

      reserveFactor: percentageToFloat("105%"), // default is 95%
      openInterestReserveFactor: percentageToFloat("100%"), // default is 90%

      maxPnlFactorForTraders: percentageToFloat("50%"), // default is 60%

      positionImpactPoolDistributionRate: bigNumberify(0),
      minPositionImpactPoolAmount: bigNumberify(0),

      maxOpenInterest: decimalToFloat(500_000),
      maxPoolUsdForDeposit: decimalToFloat(750_000), // 1.5x the max open interest

      maxLongTokenPoolAmount: expandDecimals(11, 8), // ~1M USD (2x the max open interest)
      maxShortTokenPoolAmount: expandDecimals(1_000_000, 6), // ~1M USD (2x the max open interest)

      atomicSwapFeeFactor: percentageToFloat("0.75%"),
    },
    {
      tokens: { indexToken: "FLOKI", longToken: "WBTC.e", shortToken: "USDC" },
      virtualTokenIdForIndexToken: hashString("PERP:FLOKI/USD"),
      virtualMarketId: hashString("SPOT:BTC/USD"),

      ...syntheticMarketConfig,
      ...fundingRateConfig_High,
      ...borrowingRateConfig_HighMax_WithHigherBase,

      negativePositionImpactFactor: exponentToFloat("5e-10"),
      positivePositionImpactFactor: exponentToFloat("2.5e-10"),
      positionImpactExponentFactor: exponentToFloat("2.2e0"),

      negativeSwapImpactFactor: exponentToFloat("5e-9"),
      positiveSwapImpactFactor: exponentToFloat("2.5e-9"),

      // minCollateralFactor of 0.01 (1%)
      minCollateralFactorForOpenInterestMultiplier: exponentToFloat("2.5e-9"),

      reserveFactor: percentageToFloat("105%"), // default is 95%
      openInterestReserveFactor: percentageToFloat("100%"), // default is 90%

      maxPnlFactorForTraders: percentageToFloat("50%"), // default is 60%

      positionImpactPoolDistributionRate: bigNumberify(0),
      minPositionImpactPoolAmount: bigNumberify(0),

      maxOpenInterest: decimalToFloat(1_000_000),
      maxPoolUsdForDeposit: decimalToFloat(1_500_000), // 1.5x the max open interest

      maxLongTokenPoolAmount: expandDecimals(21, 8), // ~2M USD (2x the max open interest)
      maxShortTokenPoolAmount: expandDecimals(2_000_000, 6), // ~2M USD (2x the max open interest)

      atomicSwapFeeFactor: percentageToFloat("0.75%"),
    },
    {
      tokens: { indexToken: "MEW", longToken: "WBTC.e", shortToken: "USDC" },
      virtualTokenIdForIndexToken: hashString("PERP:MEW/USD"),
      virtualMarketId: hashString("SPOT:BTC/USD"),

      ...syntheticMarketConfig,
      ...fundingRateConfig_High,
      ...borrowingRateConfig_HighMax_WithHigherBase,

      negativePositionImpactFactor: exponentToFloat("5e-10"),
      positivePositionImpactFactor: exponentToFloat("2.5e-10"),
      positionImpactExponentFactor: exponentToFloat("2.2e0"),

      negativeSwapImpactFactor: exponentToFloat("5e-9"),
      positiveSwapImpactFactor: exponentToFloat("2.5e-9"),

      // minCollateralFactor of 0.01 (1%)
      minCollateralFactorForOpenInterestMultiplier: exponentToFloat("2.5e-9"),

      reserveFactor: percentageToFloat("105%"), // default is 95%
      openInterestReserveFactor: percentageToFloat("100%"), // default is 90%

      maxPnlFactorForTraders: percentageToFloat("50%"), // default is 60%

      positionImpactPoolDistributionRate: bigNumberify(0),
      minPositionImpactPoolAmount: bigNumberify(0),

      maxOpenInterest: decimalToFloat(1_000_000),
      maxPoolUsdForDeposit: decimalToFloat(1_500_000), // 1.5x the max open interest

      maxLongTokenPoolAmount: expandDecimals(21, 8), // ~2M USD (2x the max open interest)
      maxShortTokenPoolAmount: expandDecimals(2_000_000, 6), // ~2M USD (2x the max open interest)

      atomicSwapFeeFactor: percentageToFloat("0.75%"),
    },
    {
      tokens: { longToken: "wstETH", shortToken: "WETH" },

      ...baseMarketConfig,

      swapOnly: true,

      // isDisabled: false,

      maxLongTokenPoolAmount: expandDecimals(3300, 18),
      maxShortTokenPoolAmount: expandDecimals(2800, 18),

      maxPoolUsdForDeposit: decimalToFloat(10_000_000),

      negativeSwapImpactFactor: exponentToFloat("1e-8"),
      positiveSwapImpactFactor: exponentToFloat("5e-9"),

      swapFeeFactorForPositiveImpact: percentageToFloat("0.3%"),
      swapFeeFactorForNegativeImpact: percentageToFloat("0.3%"),

      atomicSwapFeeFactor: percentageToFloat("2.25%"),
    },
    {
      tokens: { longToken: "USDe", shortToken: "USDC" },

      ...baseMarketConfig,

      swapOnly: true,

      maxLongTokenPoolAmount: expandDecimals(11_000_000, 18),
      maxShortTokenPoolAmount: expandDecimals(11_000_000, 6),

      maxPoolUsdForDeposit: decimalToFloat(10_000_000),

      negativeSwapImpactFactor: decimalToFloat(15, 10), // 0.01% for 66,667 USD of imbalance
      positiveSwapImpactFactor: decimalToFloat(15, 10), // 0.01% for 66,667 USD of imbalance

      swapFeeFactorForPositiveImpact: decimalToFloat(5, 5), // 0.005%,
      swapFeeFactorForNegativeImpact: decimalToFloat(2, 4), // 0.02%,

      isDisabled: false,

      atomicSwapFeeFactor: percentageToFloat("0.50%"),
    },
    {
      tokens: { longToken: "USDC", shortToken: "USDC.e" },

      ...baseMarketConfig,
      ...stablecoinSwapMarketConfig,

      swapOnly: true,

      maxLongTokenPoolAmount: expandDecimals(10_000_000, 6),
      maxShortTokenPoolAmount: expandDecimals(10_000_000, 6),

      maxPoolUsdForDeposit: decimalToFloat(10_000_000),

      negativeSwapImpactFactor: decimalToFloat(15, 10), // 0.01% for 66,667 USD of imbalance
      positiveSwapImpactFactor: decimalToFloat(15, 10), // 0.01% for 66,667 USD of imbalance

      swapFeeFactorForPositiveImpact: decimalToFloat(5, 5), // 0.005%,
      swapFeeFactorForNegativeImpact: decimalToFloat(2, 4), // 0.02%,

      atomicSwapFeeFactor: percentageToFloat("0.50%"),
    },
    {
      tokens: { longToken: "USDC", shortToken: "USDT" },

      ...baseMarketConfig,
      ...stablecoinSwapMarketConfig,

      swapOnly: true,

      maxLongTokenPoolAmount: expandDecimals(10_000_000, 6),
      maxShortTokenPoolAmount: expandDecimals(10_000_000, 6),

      maxPoolUsdForDeposit: decimalToFloat(10_000_000),

      negativeSwapImpactFactor: exponentToFloat("5e-9"), // 0.01% for 20,000 USD of imbalance
      positiveSwapImpactFactor: exponentToFloat("5e-9"), // 0.01% for 20,000 USD of imbalance

      swapFeeFactorForPositiveImpact: decimalToFloat(5, 5), // 0.005%,
      swapFeeFactorForNegativeImpact: decimalToFloat(2, 4), // 0.02%,

      atomicSwapFeeFactor: percentageToFloat("0.50%"),
    },
    {
      tokens: { longToken: "USDC", shortToken: "DAI" },

      ...baseMarketConfig,
      ...stablecoinSwapMarketConfig,

      swapOnly: true,

      maxLongTokenPoolAmount: expandDecimals(10_000_000, 6),
      maxShortTokenPoolAmount: expandDecimals(10_000_000, 18),

      maxPoolUsdForDeposit: decimalToFloat(10_000_000),

      negativeSwapImpactFactor: exponentToFloat("5e-9"), // 0.01% for 20,000 USD of imbalance
      positiveSwapImpactFactor: exponentToFloat("5e-9"), // 0.01% for 20,000 USD of imbalance

      swapFeeFactorForPositiveImpact: decimalToFloat(5, 5), // 0.005%,
      swapFeeFactorForNegativeImpact: decimalToFloat(2, 4), // 0.02%,

      atomicSwapFeeFactor: percentageToFloat("0.50%"),
    },
    {
      tokens: { indexToken: "PENDLE", longToken: "PENDLE", shortToken: "USDC" },
      virtualTokenIdForIndexToken: hashString("PERP:PENDLE/USD"),
      virtualMarketId: hashString("SPOT:PENDLE/USD"),

      ...baseMarketConfig,
      ...fundingRateConfig_High,
      ...borrowingRateConfig_HighMax_WithHigherBase,

      negativePositionImpactFactor: exponentToFloat("5e-10"),
      positivePositionImpactFactor: exponentToFloat("2.5e-10"),
      positionImpactExponentFactor: exponentToFloat("2.2e0"),

      negativeSwapImpactFactor: exponentToFloat("5e-9"),
      positiveSwapImpactFactor: exponentToFloat("2.5e-9"),

      // minCollateralFactor of 0.01 (1%)
      minCollateralFactorForOpenInterestMultiplier: exponentToFloat("2.5e-9"),

      reserveFactor: percentageToFloat("165%"), // default is 95%
      openInterestReserveFactor: percentageToFloat("160%"), // default is 90%

      maxPnlFactorForTraders: percentageToFloat("50%"), // default is 90%

      maxOpenInterest: decimalToFloat(1_000_000),
      maxPoolUsdForDeposit: decimalToFloat(1_500_000), // x1.5 of max open interest

      maxLongTokenPoolAmount: expandDecimals(375_000, 18), // ~2M USD (x2 of max open interest)
      maxShortTokenPoolAmount: expandDecimals(2_000_000, 6), // ~2M USD (x2 of max open interest)

      atomicSwapFeeFactor: percentageToFloat("3%"),
    },
    {
      tokens: { indexToken: "SOL", longToken: "SOL", shortToken: "SOL" },
      virtualTokenIdForIndexToken: hashString("PERP:SOL/USD"),

      ...singleTokenMarketConfig,
      reserveFactor: percentageToFloat("105%"),
      openInterestReserveFactor: percentageToFloat("100%"),
      maxPnlFactorForTraders: percentageToFloat("90%"),

      ...fundingRateConfig_Default, // fundingRateConfig_SingleToken has timeToReachMaxFundingFactorFromZero = 2 hours

      ...borrowingRateConfig_HighMax_WithLowerBase,

      negativePositionImpactFactor: exponentToFloat("1.35e-9"),
      positivePositionImpactFactor: exponentToFloat("4.5e-10"),
      positionImpactExponentFactor: exponentToFloat("2.0e0"),

      positiveMaxPositionImpactFactor: percentageToFloat("0.5%"),
      negativeMaxPositionImpactFactor: percentageToFloat("0.5%"),
      maxPositionImpactFactorForLiquidations: bigNumberify(0), // 0%

      fundingDecreaseFactorPerSecond: decimalToFloat(0), // not applicable if thresholdForDecreaseFunding = 0
      thresholdForDecreaseFunding: decimalToFloat(0), // 0%

      minCollateralFactor: percentageToFloat("0.5%"), // 200x leverage
      minCollateralFactorForOpenInterestMultiplier: exponentToFloat("6.0e-11"),

      maxOpenInterest: decimalToFloat(4_000_000),
      maxPoolUsdForDeposit: decimalToFloat(6_000_000), // 1.5x the max open interest

      maxLongTokenPoolAmount: expandDecimals(34_500, 9), // ~8M USD (2x the max open interest)
      maxShortTokenPoolAmount: expandDecimals(34_500, 9), // ~8M USD (2x the max open interest)
    },
    {
      tokens: { indexToken: "ADA", longToken: "WBTC.e", shortToken: "USDC" },
      virtualTokenIdForIndexToken: hashString("PERP:ADA/USD"),
      virtualMarketId: hashString("SPOT:BTC/USD"),

      ...syntheticMarketConfig,
      ...fundingRateConfig_Default,
      ...borrowingRateConfig_LowMax_WithLowerBase,

      negativePositionImpactFactor: exponentToFloat("5e-10"),
      positivePositionImpactFactor: exponentToFloat("2.5e-10"),
      positionImpactExponentFactor: exponentToFloat("2.0e0"),

      negativeSwapImpactFactor: exponentToFloat("3.5e-9"),
      positiveSwapImpactFactor: exponentToFloat("1.75e-9"),

      // minCollateralFactor of 0.01 (1%)
      minCollateralFactorForOpenInterestMultiplier: exponentToFloat("2.5e-9"),

      reserveFactor: percentageToFloat("135%"), // default is 95%
      openInterestReserveFactor: percentageToFloat("130%"), // default is 90%

      maxPnlFactorForTraders: percentageToFloat("90%"), // default is 60%

      maxOpenInterest: decimalToFloat(2_000_000),
      maxPoolUsdForDeposit: decimalToFloat(3_000_000), // 1.5x the max open interest

      maxLongTokenPoolAmount: expandDecimals(44, 8), // ~4M USD (2x the max open interest)
      maxShortTokenPoolAmount: expandDecimals(4_000_000, 6), // ~4M USD (2x the max open interest)

      atomicSwapFeeFactor: percentageToFloat("0.75%"),
    },
    {
      tokens: { indexToken: "XLM", longToken: "WBTC.e", shortToken: "USDC" },
      virtualTokenIdForIndexToken: hashString("PERP:XLM/USD"),
      virtualMarketId: hashString("SPOT:BTC/USD"),

      ...syntheticMarketConfig,
      ...fundingRateConfig_Default,
      ...borrowingRateConfig_LowMax_WithLowerBase,

      negativePositionImpactFactor: exponentToFloat("5e-10"),
      positivePositionImpactFactor: exponentToFloat("2.5e-10"),
      positionImpactExponentFactor: exponentToFloat("2.0e0"),

      negativeSwapImpactFactor: exponentToFloat("3.5e-9"),
      positiveSwapImpactFactor: exponentToFloat("1.75e-9"),

      // minCollateralFactor of 0.01 (1%)
      minCollateralFactorForOpenInterestMultiplier: exponentToFloat("2.5e-9"),

      reserveFactor: percentageToFloat("105%"), // default is 95%
      openInterestReserveFactor: percentageToFloat("100%"), // default is 90%

      maxPnlFactorForTraders: percentageToFloat("90%"), // default is 60%

      maxOpenInterest: decimalToFloat(2_000_000),
      maxPoolUsdForDeposit: decimalToFloat(3_000_000), // 1.5x the max open interest

      maxLongTokenPoolAmount: expandDecimals(44, 8), // ~4M USD (2x the max open interest)
      maxShortTokenPoolAmount: expandDecimals(4_000_000, 6), // ~4M USD (2x the max open interest)

      atomicSwapFeeFactor: percentageToFloat("0.75%"),
    },
    {
      tokens: { indexToken: "BCH", longToken: "WBTC.e", shortToken: "USDC" },
      virtualTokenIdForIndexToken: hashString("PERP:BCH/USD"),
      virtualMarketId: hashString("SPOT:BTC/USD"),

      ...syntheticMarketConfig,
      ...fundingRateConfig_High,
      ...borrowingRateConfig_HighMax_WithHigherBase,

      negativePositionImpactFactor: exponentToFloat("2.5e-9"),
      positivePositionImpactFactor: exponentToFloat("1.25e-9"),
      positionImpactExponentFactor: exponentToFloat("2.0e0"),

      negativeSwapImpactFactor: exponentToFloat("3.5e-9"),
      positiveSwapImpactFactor: exponentToFloat("1.75e-9"),

      // minCollateralFactor of 0.01 (1%)
      minCollateralFactorForOpenInterestMultiplier: exponentToFloat("2.5e-9"),

      reserveFactor: percentageToFloat("90%"), // default is 95%
      openInterestReserveFactor: percentageToFloat("85%"), // default is 90%

      maxPnlFactorForTraders: percentageToFloat("75%"), // default is 60%

      maxOpenInterest: decimalToFloat(1_000_000),
      maxPoolUsdForDeposit: decimalToFloat(1_500_000), // 1.5x the max open interest

      maxLongTokenPoolAmount: expandDecimals(22, 8), // ~2M USD (2x the max open interest)
      maxShortTokenPoolAmount: expandDecimals(2_000_000, 6), // ~2M USD (2x the max open interest)

      atomicSwapFeeFactor: percentageToFloat("0.75%"),
    },
    {
      tokens: { indexToken: "DOT", longToken: "WBTC.e", shortToken: "USDC" },
      virtualTokenIdForIndexToken: hashString("PERP:DOT/USD"),
      virtualMarketId: hashString("SPOT:BTC/USD"),

      ...syntheticMarketConfig,
      ...fundingRateConfig_High,
      ...borrowingRateConfig_HighMax_WithHigherBase,

      negativePositionImpactFactor: exponentToFloat("2.5e-9"),
      positivePositionImpactFactor: exponentToFloat("1.25e-9"),
      positionImpactExponentFactor: exponentToFloat("2.0e0"),

      negativeSwapImpactFactor: exponentToFloat("3.5e-9"),
      positiveSwapImpactFactor: exponentToFloat("1.75e-9"),

      // minCollateralFactor of 0.01 (1%)
      minCollateralFactorForOpenInterestMultiplier: exponentToFloat("2.5e-9"),

      reserveFactor: percentageToFloat("90%"), // default is 95%
      openInterestReserveFactor: percentageToFloat("85%"), // default is 90%

      maxPnlFactorForTraders: percentageToFloat("75%"), // default is 60%

      maxOpenInterest: decimalToFloat(1_000_000),
      maxPoolUsdForDeposit: decimalToFloat(1_500_000), // 1.5x the max open interest

      maxLongTokenPoolAmount: expandDecimals(22, 8), // ~2M USD (2x the max open interest)
      maxShortTokenPoolAmount: expandDecimals(2_000_000, 6), // ~2M USD (2x the max open interest)

      atomicSwapFeeFactor: percentageToFloat("0.75%"),
    },
    {
      tokens: { indexToken: "ICP", longToken: "WBTC.e", shortToken: "USDC" },
      virtualTokenIdForIndexToken: hashString("PERP:ICP/USD"),
      virtualMarketId: hashString("SPOT:BTC/USD"),

      ...syntheticMarketConfig,
      ...fundingRateConfig_High,
      ...borrowingRateConfig_HighMax_WithHigherBase,

      negativePositionImpactFactor: exponentToFloat("2.5e-9"),
      positivePositionImpactFactor: exponentToFloat("1.25e-9"),
      positionImpactExponentFactor: exponentToFloat("2.0e0"),

      negativeSwapImpactFactor: exponentToFloat("3.5e-9"),
      positiveSwapImpactFactor: exponentToFloat("1.75e-9"),

      // minCollateralFactor of 0.01 (1%)
      minCollateralFactorForOpenInterestMultiplier: exponentToFloat("2.5e-9"),

      reserveFactor: percentageToFloat("90%"), // default is 95%
      openInterestReserveFactor: percentageToFloat("85%"), // default is 90%

      maxPnlFactorForTraders: percentageToFloat("75%"), // default is 60%

      maxOpenInterest: decimalToFloat(1_000_000),
      maxPoolUsdForDeposit: decimalToFloat(1_500_000), // 1.5x the max open interest

      maxLongTokenPoolAmount: expandDecimals(22, 8), // ~2M USD (2x the max open interest)
      maxShortTokenPoolAmount: expandDecimals(2_000_000, 6), // ~2M USD (2x the max open interest)

      atomicSwapFeeFactor: percentageToFloat("0.75%"),
    },
    {
      tokens: { indexToken: "FIL", longToken: "WBTC.e", shortToken: "USDC" },
      virtualTokenIdForIndexToken: hashString("PERP:FIL/USD"),
      virtualMarketId: hashString("SPOT:BTC/USD"),

      ...syntheticMarketConfig,
      ...fundingRateConfig_Default,
      ...borrowingRateConfig_HighMax_WithHigherBase,

      negativePositionImpactFactor: exponentToFloat("5e-10"),
      positivePositionImpactFactor: exponentToFloat("2.5e-10"),
      positionImpactExponentFactor: exponentToFloat("2.0e0"),

      negativeSwapImpactFactor: exponentToFloat("3.5e-9"),
      positiveSwapImpactFactor: exponentToFloat("1.75e-9"),

      // minCollateralFactor of 0.01 (1%)
      minCollateralFactorForOpenInterestMultiplier: exponentToFloat("2e-10"),

      reserveFactor: percentageToFloat("65%"), // default is 95%
      openInterestReserveFactor: percentageToFloat("60%"), // default is 90%

      maxPnlFactorForTraders: percentageToFloat("50%"), // default is 60%

      maxOpenInterest: decimalToFloat(500_000),
      maxPoolUsdForDeposit: decimalToFloat(750_000), // 1.5x the max open interest

      maxLongTokenPoolAmount: expandDecimals(10, 8), // ~1M USD (2x the max open interest)
      maxShortTokenPoolAmount: expandDecimals(1_000_000, 6), // ~1M USD (2x the max open interest)

      atomicSwapFeeFactor: percentageToFloat("0.75%"),
    },
    {
      tokens: { indexToken: "INJ", longToken: "WBTC.e", shortToken: "USDC" },
      virtualTokenIdForIndexToken: hashString("PERP:INJ/USD"),
      virtualMarketId: hashString("SPOT:BTC/USD"),

      ...syntheticMarketConfig,
      ...fundingRateConfig_Default,
      fundingDecreaseFactorPerSecond: decimalToFloat(0), // timeToDecreaseFromMaxFundingToZero is "-" in initial recomandations
      ...borrowingRateConfig_HighMax_WithHigherBase,
      aboveOptimalUsageBorrowingFactor: percentageToFloat("110%").div(SECONDS_PER_YEAR),

      negativePositionImpactFactor: exponentToFloat("9e-9"),
      positivePositionImpactFactor: exponentToFloat("4.5e-9"),
      positionImpactExponentFactor: exponentToFloat("2.0e0"),

      negativeSwapImpactFactor: exponentToFloat("3.5e-9"),
      positiveSwapImpactFactor: exponentToFloat("1.75e-9"),

      // minCollateralFactor of 0.01 (1%)
      minCollateralFactorForOpenInterestMultiplier: exponentToFloat("2e-10"),

      reserveFactor: percentageToFloat("125%"), // default is 95%
      openInterestReserveFactor: percentageToFloat("120%"), // default is 90%

      maxPnlFactorForTraders: percentageToFloat("90%"), // default is 60%

      maxOpenInterest: decimalToFloat(1_000_000),
      maxPoolUsdForDeposit: decimalToFloat(1_500_000), // 1.5x the max open interest

      maxLongTokenPoolAmount: expandDecimals(21, 8), // ~2M USD (2x the max open interest)
      maxShortTokenPoolAmount: expandDecimals(2_000_000, 6), // ~2M USD (2x the max open interest)

      atomicSwapFeeFactor: percentageToFloat("0.75%"),
    },
    {
      tokens: { indexToken: "DYDX", longToken: "WBTC.e", shortToken: "USDC" },
      virtualTokenIdForIndexToken: hashString("PERP:DYDX/USD"),
      virtualMarketId: hashString("SPOT:BTC/USD"),

      ...syntheticMarketConfig,
      ...fundingRateConfig_Default,
      fundingDecreaseFactorPerSecond: decimalToFloat(0), // timeToDecreaseFromMaxFundingToZero is "-" in initial recomandations
      ...borrowingRateConfig_HighMax_WithHigherBase,
      aboveOptimalUsageBorrowingFactor: percentageToFloat("110%").div(SECONDS_PER_YEAR),

      negativePositionImpactFactor: exponentToFloat("9e-9"),
      positivePositionImpactFactor: exponentToFloat("4.5e-9"),
      positionImpactExponentFactor: exponentToFloat("2.0e0"),

      negativeSwapImpactFactor: exponentToFloat("3.5e-9"),
      positiveSwapImpactFactor: exponentToFloat("1.75e-9"),

      // minCollateralFactor of 0.01 (1%)
      minCollateralFactorForOpenInterestMultiplier: exponentToFloat("2e-10"),

      reserveFactor: percentageToFloat("80%"), // default is 95%
      openInterestReserveFactor: percentageToFloat("75%"), // default is 90%

      maxPnlFactorForTraders: percentageToFloat("50%"), // default is 60%

      maxOpenInterest: decimalToFloat(500_000),
      maxPoolUsdForDeposit: decimalToFloat(750_000), // 1.5x the max open interest

      maxLongTokenPoolAmount: expandDecimals(10, 8), // ~1M USD (2x the max open interest)
      maxShortTokenPoolAmount: expandDecimals(1_000_000, 6), // ~1M USD (2x the max open interest)

      atomicSwapFeeFactor: percentageToFloat("0.75%"),
    },
    {
      tokens: { indexToken: "RENDER", longToken: "WETH", shortToken: "USDC" },
      virtualTokenIdForIndexToken: hashString("PERP:RENDER/USD"),
      virtualMarketId: hashString("SPOT:ETH/USD"),

      ...syntheticMarketConfig,
      ...fundingRateConfig_High,
      ...borrowingRateConfig_HighMax_WithHigherBase,

      negativePositionImpactFactor: exponentToFloat("2.5e-9"),
      positivePositionImpactFactor: exponentToFloat("1.25e-9"),
      positionImpactExponentFactor: exponentToFloat("2.0e0"),

      negativeSwapImpactFactor: exponentToFloat("3.5e-9"),
      positiveSwapImpactFactor: exponentToFloat("1.75e-9"),

      // minCollateralFactor of 0.01 (1%)
      minCollateralFactorForOpenInterestMultiplier: exponentToFloat("2.5e-9"),

      reserveFactor: percentageToFloat("125%"), // default is 95%
      openInterestReserveFactor: percentageToFloat("120%"), // default is 90%

      maxPnlFactorForTraders: percentageToFloat("75%"), // default is 60%

      maxOpenInterest: decimalToFloat(1_000_000),
      maxPoolUsdForDeposit: decimalToFloat(1_875_000),

<<<<<<< HEAD
      maxLongTokenPoolAmount: expandDecimals(1390, 18),
      maxShortTokenPoolAmount: expandDecimals(2_500_000, 6),
=======
      maxLongTokenPoolAmount: expandDecimals(1250, 18),
      maxShortTokenPoolAmount: expandDecimals(2_000_000, 6),

      atomicSwapFeeFactor: percentageToFloat("2.25%"),
>>>>>>> a7211a0d
    },
    {
      tokens: { indexToken: "TRUMP", longToken: "WETH", shortToken: "USDC" },
      virtualTokenIdForIndexToken: hashString("PERP:TRUMP/USD"),
      virtualMarketId: hashString("SPOT:ETH/USD"),

      ...syntheticMarketConfig,
      ...fundingRateConfig_High,
      ...borrowingRateConfig_HighMax_WithHigherBase,

      negativePositionImpactFactor: exponentToFloat("9.39e-7"),
      positivePositionImpactFactor: exponentToFloat("6.26e-7"),
      positionImpactExponentFactor: exponentToFloat("1.7e0"),

      negativeSwapImpactFactor: exponentToFloat("4.5e-9"),
      positiveSwapImpactFactor: exponentToFloat("3e-9"),

      liquidationFeeFactor: percentageToFloat("0.45%"),

      minCollateralFactorForOpenInterestMultiplier: exponentToFloat("2e-8"),

      reserveFactor: percentageToFloat("75%"), // default is 95%
      openInterestReserveFactor: percentageToFloat("70%"), // default is 90%

      maxPnlFactorForTraders: percentageToFloat("50%"), // default is 60%

      maxOpenInterest: decimalToFloat(750_000),
      maxPoolUsdForDeposit: decimalToFloat(3_300_000),

      maxLongTokenPoolAmount: expandDecimals(1100, 18),
      maxShortTokenPoolAmount: expandDecimals(3_600_000, 6),

      atomicSwapFeeFactor: percentageToFloat("2.25%"),
    },
    {
      tokens: { indexToken: "MELANIA", longToken: "WETH", shortToken: "USDC" },
      virtualTokenIdForIndexToken: hashString("PERP:MELANIA/USD"),
      virtualMarketId: hashString("SPOT:ETH/USD"),

      ...syntheticMarketConfig,
      ...fundingRateConfig_Default,
      ...borrowingRateConfig_HighMax_WithHigherBase,

      negativePositionImpactFactor: exponentToFloat("9.39e-7"),
      positivePositionImpactFactor: exponentToFloat("6.26e-7"),
      positionImpactExponentFactor: exponentToFloat("1.7e0"),

      negativeSwapImpactFactor: exponentToFloat("3.5e-9"),
      positiveSwapImpactFactor: exponentToFloat("1.75e-9"),

      minCollateralFactorForOpenInterestMultiplier: exponentToFloat("2e-8"),

      liquidationFeeFactor: percentageToFloat("0.45%"),

      reserveFactor: percentageToFloat("75%"), // default is 95%
      openInterestReserveFactor: percentageToFloat("70%"), // default is 90%

      maxPnlFactorForTraders: percentageToFloat("50%"), // default is 60%

      maxOpenInterest: decimalToFloat(750_000),
      maxPoolUsdForDeposit: decimalToFloat(1_000_000),

      maxLongTokenPoolAmount: expandDecimals(850, 18),
      maxShortTokenPoolAmount: expandDecimals(1_300_000, 6),

      atomicSwapFeeFactor: percentageToFloat("2.25%"),
    },
    {
      tokens: { indexToken: "ENA", longToken: "WETH", shortToken: "USDC" },
      virtualTokenIdForIndexToken: hashString("PERP:ENA/USD"),
      virtualMarketId: hashString("SPOT:ETH/USD"),

      ...syntheticMarketConfig,
      ...fundingRateConfig_Default,
      ...borrowingRateConfig_HighMax_WithHigherBase,

      negativePositionImpactFactor: exponentToFloat("8e-7"),
      positivePositionImpactFactor: exponentToFloat("4e-7"),
      positionImpactExponentFactor: exponentToFloat("1.6e0"),

      negativeSwapImpactFactor: exponentToFloat("4.5e-9"),
      positiveSwapImpactFactor: exponentToFloat("3e-9"),

      minCollateralFactorForOpenInterestMultiplier: exponentToFloat("2e-10"),

      reserveFactor: percentageToFloat("75%"), // default is 95%
      openInterestReserveFactor: percentageToFloat("70%"), // default is 90%

      maxPnlFactorForTraders: percentageToFloat("90%"), // default is 60%

      maxOpenInterest: decimalToFloat(1_000_000),
      maxPoolUsdForDeposit: decimalToFloat(1_500_000), // 1.5x the max open interest

      maxLongTokenPoolAmount: expandDecimals(600, 18), // ~2M USD (2x the max open interest)
      maxShortTokenPoolAmount: expandDecimals(2_000_000, 6), // ~2M USD (2x the max open interest)

      atomicSwapFeeFactor: percentageToFloat("2.25%"),
    },
    {
      tokens: { indexToken: "FARTCOIN", longToken: "WBTC.e", shortToken: "USDC" },
      virtualTokenIdForIndexToken: hashString("PERP:FARTCOIN/USD"),
      virtualMarketId: hashString("SPOT:BTC/USD"),

      ...syntheticMarketConfig,
      ...fundingRateConfig_High,
      ...borrowingRateConfig_HighMax_WithLowerBase,

      negativePositionImpactFactor: exponentToFloat("5e-7"),
      positivePositionImpactFactor: exponentToFloat("2.5e-7"),
      positionImpactExponentFactor: exponentToFloat("1.7e0"),

      negativeSwapImpactFactor: exponentToFloat("3.5e-9"),
      positiveSwapImpactFactor: exponentToFloat("1.75e-9"),

      minCollateralFactorForOpenInterestMultiplier: exponentToFloat("2e-10"),

      reserveFactor: percentageToFloat("75%"), // default is 95%
      openInterestReserveFactor: percentageToFloat("70%"), // default is 90%

      maxPnlFactorForTraders: percentageToFloat("50%"), // default is 60%

      maxOpenInterest: decimalToFloat(750_000),

      maxPoolUsdForDeposit: decimalToFloat(2_000_000),

      maxLongTokenPoolAmount: expandDecimals(26, 8),
<<<<<<< HEAD
      maxShortTokenPoolAmount: expandDecimals(2_500_000, 6),
=======
      maxShortTokenPoolAmount: expandDecimals(2_000_000, 6),

      atomicSwapFeeFactor: percentageToFloat("0.75%"),
>>>>>>> a7211a0d
    },
    {
      tokens: { indexToken: "AI16Z", longToken: "WBTC.e", shortToken: "USDC" },
      virtualTokenIdForIndexToken: hashString("PERP:AI16Z/USD"),
      virtualMarketId: hashString("SPOT:BTC/USD"),

      ...syntheticMarketConfig,
      ...fundingRateConfig_High,
      ...borrowingRateConfig_HighMax_WithLowerBase,

      negativePositionImpactFactor: exponentToFloat("5e-7"),
      positivePositionImpactFactor: exponentToFloat("2.5e-7"),
      positionImpactExponentFactor: exponentToFloat("1.7e0"),

      negativeSwapImpactFactor: exponentToFloat("3.5e-9"),
      positiveSwapImpactFactor: exponentToFloat("1.75e-9"),

      minCollateralFactorForOpenInterestMultiplier: exponentToFloat("2e-10"),

      reserveFactor: percentageToFloat("45%"), // default is 95%
      openInterestReserveFactor: percentageToFloat("40%"), // default is 90%

      maxPnlFactorForTraders: percentageToFloat("50%"), // default is 60%

      maxOpenInterest: decimalToFloat(500_000),
      maxPoolUsdForDeposit: decimalToFloat(750_000), // 1.5x the max open interest

      maxLongTokenPoolAmount: expandDecimals(10, 8), // ~1M USD (2x the max open interest)
      maxShortTokenPoolAmount: expandDecimals(1_000_000, 6), // ~1M USD (2x the max open interest)

      atomicSwapFeeFactor: percentageToFloat("0.75%"),
    },
    {
      tokens: { indexToken: "ANIME", longToken: "ANIME", shortToken: "USDC" },
      virtualTokenIdForIndexToken: hashString("PERP:ANIME/USD"),
      virtualMarketId: hashString("SPOT:ANIME/USD"),

      ...baseMarketConfig,
      ...fundingRateConfig_Default,
      ...borrowingRateConfig_HighMax_WithLowerBase,

      negativePositionImpactFactor: exponentToFloat("5e-7"),
      positivePositionImpactFactor: exponentToFloat("2.5e-7"),
      positionImpactExponentFactor: exponentToFloat("1.7e0"),

      negativeSwapImpactFactor: exponentToFloat("3e-8"),
      positiveSwapImpactFactor: exponentToFloat("1.5e-8"),

      minCollateralFactorForOpenInterestMultiplier: exponentToFloat("4e-9"),

      reserveFactor: percentageToFloat("125%"), // default is 95%
      openInterestReserveFactor: percentageToFloat("120%"), // default is 90%

      maxOpenInterest: decimalToFloat(500_000),
      maxPoolUsdForDeposit: decimalToFloat(750_000), // 1.5x the max open interest

      maxLongTokenPoolAmount: expandDecimals(22_000_000, 18), // ~1M USD (2x the max open interest)
      maxShortTokenPoolAmount: expandDecimals(1_000_000, 6), // ~1M USD (2x the max open interest)

      atomicSwapFeeFactor: percentageToFloat("3%"),
    },
    {
      tokens: { indexToken: "LDO", longToken: "WETH", shortToken: "USDC" },
      virtualTokenIdForIndexToken: hashString("PERP:LDO/USD"),
      virtualMarketId: hashString("SPOT:ETH/USD"),

      ...syntheticMarketConfig,
      ...fundingRateConfig_Default,
      ...borrowingRateConfig_LowMax_WithHigherBase,

      negativePositionImpactFactor: exponentToFloat("1.4e-8"),
      positivePositionImpactFactor: exponentToFloat("7e-9"),
      positionImpactExponentFactor: exponentToFloat("2e0"),

      negativeSwapImpactFactor: exponentToFloat("3.5e-9"),
      positiveSwapImpactFactor: exponentToFloat("1.75e-9"),

      minCollateralFactorForOpenInterestMultiplier: exponentToFloat("2e-10"),

      reserveFactor: percentageToFloat("75%"), // default is 95%
      openInterestReserveFactor: percentageToFloat("70%"), // default is 90%

      maxPnlFactorForTraders: percentageToFloat("50%"), // default is 60%

      maxOpenInterest: decimalToFloat(1_000_000),
      maxPoolUsdForDeposit: decimalToFloat(1_500_000), // 1.5x the max open interest

      maxLongTokenPoolAmount: expandDecimals(740, 18), // ~2M USD (2x the max open interest)
      maxShortTokenPoolAmount: expandDecimals(2_000_000, 6), // ~2M USD (2x the max open interest)

      atomicSwapFeeFactor: percentageToFloat("2.25%"),
    },
    {
      tokens: { indexToken: "BERA", longToken: "WETH", shortToken: "USDC" },
      virtualTokenIdForIndexToken: hashString("PERP:BERA/USD"),
      virtualMarketId: hashString("SPOT:ETH/USD"),

      ...syntheticMarketConfig,
      ...fundingRateConfig_High,
      ...borrowingRateConfig_HighMax_WithHigherBase,

      negativePositionImpactFactor: exponentToFloat("1e-7"),
      positivePositionImpactFactor: exponentToFloat("5e-8"),
      positionImpactExponentFactor: exponentToFloat("1.7e0"),

      negativeSwapImpactFactor: exponentToFloat("4.5e-9"),
      positiveSwapImpactFactor: exponentToFloat("3e-9"),

      minCollateralFactorForOpenInterestMultiplier: exponentToFloat("2e-10"),

      reserveFactor: percentageToFloat("75%"), // default is 95%
      openInterestReserveFactor: percentageToFloat("70%"), // default is 90%

      maxPnlFactorForTraders: percentageToFloat("50%"), // default is 60%

      maxOpenInterest: decimalToFloat(1_800_000),
      maxPoolUsdForDeposit: decimalToFloat(3_000_000),

      maxLongTokenPoolAmount: expandDecimals(1850, 18),
      maxShortTokenPoolAmount: expandDecimals(3_500_000, 6),

      atomicSwapFeeFactor: percentageToFloat("2.25%"),
    },
    {
      tokens: { indexToken: "VIRTUAL", longToken: "WBTC.e", shortToken: "USDC" },
      virtualTokenIdForIndexToken: hashString("PERP:VIRTUAL/USD"),
      virtualMarketId: hashString("SPOT:BTC/USD"),

      ...syntheticMarketConfig,
      ...fundingRateConfig_Default,
      ...borrowingRateConfig_LowMax_WithHigherBase,

      negativePositionImpactFactor: exponentToFloat("2e-8"),
      positivePositionImpactFactor: exponentToFloat("1e-8"),
      positionImpactExponentFactor: exponentToFloat("2e0"),

      negativeSwapImpactFactor: exponentToFloat("3.5e-9"),
      positiveSwapImpactFactor: exponentToFloat("1.75e-9"),

      minCollateralFactorForOpenInterestMultiplier: exponentToFloat("2e-10"),

      reserveFactor: percentageToFloat("75%"), // default is 95%
      openInterestReserveFactor: percentageToFloat("70%"), // default is 90%

      maxPnlFactorForTraders: percentageToFloat("90%"), // default is 60%

      maxOpenInterest: decimalToFloat(1_000_000),
      maxPoolUsdForDeposit: decimalToFloat(1_500_000), // 1.5x the max open interest

      maxLongTokenPoolAmount: expandDecimals(21, 8), // ~2M USD (2x the max open interest)
      maxShortTokenPoolAmount: expandDecimals(2_000_000, 6), // ~2M USD (2x the max open interest)

      atomicSwapFeeFactor: percentageToFloat("0.75%"),
    },
    {
      tokens: { indexToken: "PENGU", longToken: "WBTC.e", shortToken: "USDC" },
      virtualTokenIdForIndexToken: hashString("PERP:PENGU/USD"),
      virtualMarketId: hashString("SPOT:BTC/USD"),

      ...syntheticMarketConfig,
      ...fundingRateConfig_Default,
      ...borrowingRateConfig_LowMax_WithHigherBase,

      negativePositionImpactFactor: exponentToFloat("1.6e-8"),
      positivePositionImpactFactor: exponentToFloat("8e-9"),
      positionImpactExponentFactor: exponentToFloat("2e0"),

      negativeSwapImpactFactor: exponentToFloat("3.5e-9"),
      positiveSwapImpactFactor: exponentToFloat("1.75e-9"),

      minCollateralFactorForOpenInterestMultiplier: exponentToFloat("2e-10"),

      reserveFactor: percentageToFloat("75%"), // default is 95%
      openInterestReserveFactor: percentageToFloat("70%"), // default is 90%

      maxPnlFactorForTraders: percentageToFloat("90%"), // default is 60%

      maxOpenInterest: decimalToFloat(1_000_000),
      maxPoolUsdForDeposit: decimalToFloat(1_500_000), // 1.5x the max open interest

      maxLongTokenPoolAmount: expandDecimals(21, 8), // ~2M USD (2x the max open interest)
      maxShortTokenPoolAmount: expandDecimals(2_000_000, 6), // ~2M USD (2x the max open interest)

      atomicSwapFeeFactor: percentageToFloat("0.75%"),
    },
    {
      tokens: { indexToken: "ONDO", longToken: "WETH", shortToken: "USDC" },
      virtualTokenIdForIndexToken: hashString("PERP:ONDO/USD"),
      virtualMarketId: hashString("SPOT:ETH/USD"),

      ...syntheticMarketConfig,
      ...fundingRateConfig_Default,
      ...borrowingRateConfig_LowMax_WithHigherBase,

      negativePositionImpactFactor: exponentToFloat("8e-9"),
      positivePositionImpactFactor: exponentToFloat("4e-9"),
      positionImpactExponentFactor: exponentToFloat("2e0"),

      negativeSwapImpactFactor: exponentToFloat("3.5e-9"),
      positiveSwapImpactFactor: exponentToFloat("1.75e-9"),

      minCollateralFactorForOpenInterestMultiplier: exponentToFloat("2e-10"),

      reserveFactor: percentageToFloat("75%"), // default is 95%
      openInterestReserveFactor: percentageToFloat("70%"), // default is 90%

      maxPnlFactorForTraders: percentageToFloat("90%"), // default is 60%

      maxOpenInterest: decimalToFloat(1_000_000),
      maxPoolUsdForDeposit: decimalToFloat(1_500_000), // 1.5x the max open interest

      maxLongTokenPoolAmount: expandDecimals(740, 18), // ~2M USD (2x the max open interest)
      maxShortTokenPoolAmount: expandDecimals(2_000_000, 6), // ~2M USD (2x the max open interest)

      atomicSwapFeeFactor: percentageToFloat("2.25%"),
    },
    {
      tokens: { indexToken: "FET", longToken: "WETH", shortToken: "USDC" },
      virtualTokenIdForIndexToken: hashString("PERP:FET/USD"),
      virtualMarketId: hashString("SPOT:ETH/USD"),

      ...syntheticMarketConfig,
      ...fundingRateConfig_Default,
      ...borrowingRateConfig_LowMax_WithHigherBase,

      negativePositionImpactFactor: exponentToFloat("1e-8"),
      positivePositionImpactFactor: exponentToFloat("5e-9"),
      positionImpactExponentFactor: exponentToFloat("2e0"),

      negativeSwapImpactFactor: exponentToFloat("3.5e-9"),
      positiveSwapImpactFactor: exponentToFloat("1.75e-9"),

      minCollateralFactorForOpenInterestMultiplier: exponentToFloat("2e-10"),

      reserveFactor: percentageToFloat("75%"), // default is 95%
      openInterestReserveFactor: percentageToFloat("70%"), // default is 90%

      maxPnlFactorForTraders: percentageToFloat("90%"), // default is 60%

      maxOpenInterest: decimalToFloat(1_000_000),
      maxPoolUsdForDeposit: decimalToFloat(1_500_000), // 1.5x the max open interest

      maxLongTokenPoolAmount: expandDecimals(740, 18), // ~2M USD (2x the max open interest)
      maxShortTokenPoolAmount: expandDecimals(2_000_000, 6), // ~2M USD (2x the max open interest)

      atomicSwapFeeFactor: percentageToFloat("2.25%"),
    },
    {
      tokens: { indexToken: "S", longToken: "WBTC.e", shortToken: "USDC" },
      virtualTokenIdForIndexToken: hashString("PERP:S/USD"),
      virtualMarketId: hashString("SPOT:BTC/USD"),

      ...syntheticMarketConfig,
      ...fundingRateConfig_Default,
      ...borrowingRateConfig_LowMax_WithHigherBase,

      negativePositionImpactFactor: exponentToFloat("1.2e-8"),
      positivePositionImpactFactor: exponentToFloat("6e-9"),
      positionImpactExponentFactor: exponentToFloat("2e0"),

      negativeSwapImpactFactor: exponentToFloat("3.5e-9"),
      positiveSwapImpactFactor: exponentToFloat("1.75e-9"),

      minCollateralFactorForOpenInterestMultiplier: exponentToFloat("2e-10"),

      reserveFactor: percentageToFloat("75%"), // default is 95%
      openInterestReserveFactor: percentageToFloat("70%"), // default is 90%

      maxPnlFactorForTraders: percentageToFloat("90%"), // default is 60%

      maxOpenInterest: decimalToFloat(1_000_000),
      maxPoolUsdForDeposit: decimalToFloat(1_500_000), // 1.5x the max open interest

      maxLongTokenPoolAmount: expandDecimals(23, 8), // ~2M USD (2x the max open interest)
      maxShortTokenPoolAmount: expandDecimals(2_000_000, 6), // ~2M USD (2x the max open interest)

      atomicSwapFeeFactor: percentageToFloat("0.75%"),
    },
    {
      tokens: { indexToken: "CAKE", longToken: "WBTC.e", shortToken: "USDC" },
      virtualTokenIdForIndexToken: hashString("PERP:CAKE/USD"),
      virtualMarketId: hashString("SPOT:BTC/USD"),

      ...syntheticMarketConfig,
      ...fundingRateConfig_High,
      ...borrowingRateConfig_HighMax_WithLowerBase,

      negativePositionImpactFactor: exponentToFloat("1.8e-8"),
      positivePositionImpactFactor: exponentToFloat("9e-9"),
      positionImpactExponentFactor: exponentToFloat("2e0"),

      negativeSwapImpactFactor: exponentToFloat("3.5e-9"),
      positiveSwapImpactFactor: exponentToFloat("1.75e-9"),

      minCollateralFactorForOpenInterestMultiplier: exponentToFloat("2e-10"),

      reserveFactor: percentageToFloat("65%"), // default is 95%
      openInterestReserveFactor: percentageToFloat("60%"), // default is 90%

      maxPnlFactorForTraders: percentageToFloat("50%"), // default is 60%

      maxOpenInterest: decimalToFloat(1_000_000),
      maxPoolUsdForDeposit: decimalToFloat(1_500_000), // 1.5x the max open interest

      maxLongTokenPoolAmount: expandDecimals(23, 8), // ~2M USD (2x the max open interest)
      maxShortTokenPoolAmount: expandDecimals(2_000_000, 6), // ~2M USD (2x the max open interest)

      atomicSwapFeeFactor: percentageToFloat("0.75%"),
    },
    {
      tokens: { indexToken: "AIXBT", longToken: "WETH", shortToken: "USDC" },
      virtualTokenIdForIndexToken: hashString("PERP:AIXBT/USD"),
      virtualMarketId: hashString("SPOT:ETH/USD"),

      ...syntheticMarketConfig,
      ...fundingRateConfig_High,
      ...borrowingRateConfig_HighMax_WithLowerBase,

      negativePositionImpactFactor: exponentToFloat("2e-8"),
      positivePositionImpactFactor: exponentToFloat("1e-8"),
      positionImpactExponentFactor: exponentToFloat("2e0"),

      negativeSwapImpactFactor: exponentToFloat("3.5e-9"),
      positiveSwapImpactFactor: exponentToFloat("1.75e-9"),

      minCollateralFactorForOpenInterestMultiplier: exponentToFloat("2e-10"),

      reserveFactor: percentageToFloat("45%"), // default is 95%
      openInterestReserveFactor: percentageToFloat("40%"), // default is 90%

      maxPnlFactorForTraders: percentageToFloat("50%"), // default is 60%

      maxOpenInterest: decimalToFloat(500_000),
      maxPoolUsdForDeposit: decimalToFloat(750_000), // 1.5x the max open interest

      maxLongTokenPoolAmount: expandDecimals(410, 18), // ~1M USD (2x the max open interest)
      maxShortTokenPoolAmount: expandDecimals(1_000_000, 6), // ~1M USD (2x the max open interest)

      atomicSwapFeeFactor: percentageToFloat("2.25%"),
    },
    {
      tokens: { indexToken: "HYPE", longToken: "WBTC.e", shortToken: "USDC" },
      virtualTokenIdForIndexToken: hashString("PERP:HYPE/USD"),
      virtualMarketId: hashString("SPOT:BTC/USD"),

      ...syntheticMarketConfig,
      ...fundingRateConfig_Default,
      ...borrowingRateConfig_LowMax_WithHigherBase,

      negativePositionImpactFactor: exponentToFloat("4e-7"),
      positivePositionImpactFactor: exponentToFloat("2e-7"),
      positionImpactExponentFactor: exponentToFloat("1.75e0"),

      negativeSwapImpactFactor: exponentToFloat("3.5e-9"),
      positiveSwapImpactFactor: exponentToFloat("1.75e-9"),

      minCollateralFactorForOpenInterestMultiplier: exponentToFloat("2e-10"),

      reserveFactor: percentageToFloat("75%"), // default is 95%
      openInterestReserveFactor: percentageToFloat("70%"), // default is 90%

      maxPnlFactorForTraders: percentageToFloat("90%"), // default is 60%

      maxOpenInterest: decimalToFloat(1_000_000),
      maxPoolUsdForDeposit: decimalToFloat(1_500_000), // 1.5x the max open interest

      maxLongTokenPoolAmount: expandDecimals(22, 8), // ~2M USD (2x the max open interest)
      maxShortTokenPoolAmount: expandDecimals(2_000_000, 6), // ~2M USD (2x the max open interest)

      atomicSwapFeeFactor: percentageToFloat("0.75%"),
    },
    {
      tokens: { indexToken: "JUP", longToken: "WBTC.e", shortToken: "USDC" },
      virtualTokenIdForIndexToken: hashString("PERP:JUP/USD"),
      virtualMarketId: hashString("SPOT:BTC/USD"),

      ...syntheticMarketConfig,
      ...fundingRateConfig_Default,
      ...borrowingRateConfig_LowMax_WithHigherBase,

      negativePositionImpactFactor: exponentToFloat("1.5e-8"),
      positivePositionImpactFactor: exponentToFloat("7.5e-9"),
      positionImpactExponentFactor: exponentToFloat("2e0"),

      negativeSwapImpactFactor: exponentToFloat("3.5e-9"),
      positiveSwapImpactFactor: exponentToFloat("1.75e-9"),

      minCollateralFactorForOpenInterestMultiplier: exponentToFloat("2e-10"),

      reserveFactor: percentageToFloat("75%"), // default is 95%
      openInterestReserveFactor: percentageToFloat("70%"), // default is 90%

      maxPnlFactorForTraders: percentageToFloat("90%"), // default is 60%

      maxOpenInterest: decimalToFloat(1_000_000),
      maxPoolUsdForDeposit: decimalToFloat(1_500_000), // 1.5x the max open interest

      maxLongTokenPoolAmount: expandDecimals(22, 8), // ~2M USD (2x the max open interest)
      maxShortTokenPoolAmount: expandDecimals(2_000_000, 6), // ~2M USD (2x the max open interest)

      atomicSwapFeeFactor: percentageToFloat("0.75%"),
    },
    {
      tokens: { indexToken: "MKR", longToken: "WETH", shortToken: "USDC" },
      virtualTokenIdForIndexToken: hashString("PERP:MKR/USD"),
      virtualMarketId: hashString("SPOT:ETH/USD"),

      ...syntheticMarketConfig,
      ...fundingRateConfig_Default,
      ...borrowingRateConfig_LowMax_WithHigherBase,

      negativePositionImpactFactor: exponentToFloat("1.6e-8"),
      positivePositionImpactFactor: exponentToFloat("8e-9"),
      positionImpactExponentFactor: exponentToFloat("2e0"),

      negativeSwapImpactFactor: exponentToFloat("3.5e-9"),
      positiveSwapImpactFactor: exponentToFloat("1.75e-9"),

      minCollateralFactorForOpenInterestMultiplier: exponentToFloat("2e-10"),

      reserveFactor: percentageToFloat("75%"), // default is 95%
      openInterestReserveFactor: percentageToFloat("70%"), // default is 90%

      maxPnlFactorForTraders: percentageToFloat("90%"), // default is 60%

      maxOpenInterest: decimalToFloat(1_000_000),
      maxPoolUsdForDeposit: decimalToFloat(1_500_000), // 1.5x the max open interest

      maxLongTokenPoolAmount: expandDecimals(1000, 18), // ~2M USD (2x the max open interest)
      maxShortTokenPoolAmount: expandDecimals(2_000_000, 6), // ~2M USD (2x the max open interest)

      atomicSwapFeeFactor: percentageToFloat("2.25%"),
    },
    {
      tokens: { indexToken: "OM", longToken: "WBTC.e", shortToken: "USDC" },
      virtualTokenIdForIndexToken: hashString("PERP:OM/USD"),
      virtualMarketId: hashString("SPOT:BTC/USD"),

      ...syntheticMarketConfig,
      ...fundingRateConfig_Default,
      ...borrowingRateConfig_LowMax_WithHigherBase,

      negativePositionImpactFactor: exponentToFloat("5e-8"),
      positivePositionImpactFactor: exponentToFloat("2.5e-8"),
      positionImpactExponentFactor: exponentToFloat("2e0"),

      negativeSwapImpactFactor: exponentToFloat("3.5e-9"),
      positiveSwapImpactFactor: exponentToFloat("1.75e-9"),

      minCollateralFactorForOpenInterestMultiplier: exponentToFloat("2e-10"),

      reserveFactor: percentageToFloat("65%"), // default is 95%
      openInterestReserveFactor: percentageToFloat("60%"), // default is 90%

      maxPnlFactorForTraders: percentageToFloat("90%"), // default is 60%

      maxOpenInterest: decimalToFloat(18_000),
      maxPoolUsdForDeposit: decimalToFloat(1_500_000), // 1.5x the max open interest

      maxLongTokenPoolAmount: expandDecimals(24, 8), // ~2M USD (2x the max open interest)
      maxShortTokenPoolAmount: expandDecimals(2_000_000, 6), // ~2M USD (2x the max open interest)

      atomicSwapFeeFactor: percentageToFloat("0.75%"),
    },
  ],
  avalanche: [
    {
      tokens: { indexToken: "BTC.b", longToken: "BTC.b", shortToken: "USDC" },
      virtualTokenIdForIndexToken: hashString("PERP:BTC/USD"),
      virtualMarketId: hashString("SPOT:BTC/USD"),

      ...baseMarketConfig,

      reserveFactor: percentageToFloat("105%"),
      openInterestReserveFactor: percentageToFloat("100%"),

      maxLongTokenPoolAmount: expandDecimals(350, 8),
      maxShortTokenPoolAmount: expandDecimals(10_000_000, 6),

      maxPoolUsdForDeposit: decimalToFloat(10_000_000),

      negativePositionImpactFactor: exponentToFloat("1.5e-10"), // 0.05% for ~1,600,000 USD of imbalance
      positivePositionImpactFactor: exponentToFloat("9e-11"), // 0.05% for ~2,700,000 USD of imbalance

      negativeSwapImpactFactor: exponentToFloat("1e-9"),
      positiveSwapImpactFactor: exponentToFloat("5e-10"),

      // minCollateralFactor of 0.01 (1%) when open interest is 50,000,000 USD
      minCollateralFactorForOpenInterestMultiplier: exponentToFloat("2e-10"),

      maxOpenInterest: decimalToFloat(1_500_000),

      fundingIncreaseFactorPerSecond: exponentToFloat("1.36e-12"), // 0.00000000000136, at least 3.5 hours to reach max funding
      fundingDecreaseFactorPerSecond: decimalToFloat(0), // not applicable if thresholdForDecreaseFunding = 0
      maxFundingFactorPerSecond: exponentToFloat("1.7e-8"), // 0.0000017%,  0.14212% per hour, 53.61% per year
      thresholdForDecreaseFunding: decimalToFloat(0), // 0%

      // for OI reserve factor = 100%
      borrowingFactor: decimalToFloat(1900, 11), // 0.000000019 * 100% max reserve, 60% per year

      atomicSwapFeeFactor: percentageToFloat("1.25%"),
    },
    {
      tokens: { indexToken: "BTC.b", longToken: "BTC.b", shortToken: "BTC.b" },
      virtualTokenIdForIndexToken: hashString("PERP:BTC/USD"),

      ...singleTokenMarketConfig,

      reserveFactor: percentageToFloat("50%"),
      openInterestReserveFactor: percentageToFloat("45%"),

      maxLongTokenPoolAmount: expandDecimals(350, 8),
      maxShortTokenPoolAmount: expandDecimals(350, 8),

      maxPoolUsdForDeposit: decimalToFloat(10_000_000),

      negativePositionImpactFactor: exponentToFloat("1.5e-10"), // 0.05% for ~1,600,000 USD of imbalance
      positivePositionImpactFactor: exponentToFloat("9e-11"), // 0.05% for ~2,700,000 USD of imbalance

      positionImpactPoolDistributionRate: bigNumberify(0),
      minPositionImpactPoolAmount: bigNumberify(0),

      // minCollateralFactor of 0.01 (1%) when open interest is 50,000,000 USD
      minCollateralFactorForOpenInterestMultiplier: exponentToFloat("2e-10"),

      maxOpenInterest: decimalToFloat(3_000_000),

      fundingIncreaseFactorPerSecond: exponentToFloat("1.36e-12"), // 0.00000000000136, at least 3.5 hours to reach max funding
      maxFundingFactorPerSecond: exponentToFloat("1.7e-8"), // 0.0000017%,  0.14212% per hour, 53.61% per year

      // factor in open interest reserve factor 45%
      borrowingFactor: decimalToFloat(282, 10), // 2.82-8, 40% at 100% utilisation
    },
    {
      tokens: { indexToken: "WETH.e", longToken: "WETH.e", shortToken: "USDC" },
      virtualTokenIdForIndexToken: hashString("PERP:ETH/USD"),
      virtualMarketId: hashString("SPOT:ETH/USD"),

      ...baseMarketConfig,

      reserveFactor: percentageToFloat("105%"),
      openInterestReserveFactor: percentageToFloat("100%"),

      maxLongTokenPoolAmount: expandDecimals(5000, 18),
      maxShortTokenPoolAmount: expandDecimals(10_000_000, 6),

      maxPoolUsdForDeposit: decimalToFloat(10_000_000),

      negativePositionImpactFactor: exponentToFloat("1.5e-10"), // 0.05% for ~1,600,000 USD of imbalance
      positivePositionImpactFactor: exponentToFloat("9e-11"), // 0.05% for ~2,700,000 USD of imbalance

      negativeSwapImpactFactor: exponentToFloat("1e-9"),
      positiveSwapImpactFactor: exponentToFloat("5e-10"),

      // minCollateralFactor of 0.01 (1%) when open interest is 50,000,000 USD
      minCollateralFactorForOpenInterestMultiplier: exponentToFloat("2e-10"),

      maxOpenInterest: decimalToFloat(1_000_000),

      fundingIncreaseFactorPerSecond: exponentToFloat("1.36e-12"), // 0.00000000000136, at least 3.5 hours to reach max funding
      maxFundingFactorPerSecond: exponentToFloat("1.7e-8"), // 0.0000017%,  0.14212% per hour, 53.61% per year

      // for OI reserve factor = 100%
      borrowingFactor: decimalToFloat(1900, 11), // 0.000000019 * 100% max reserve, 60% per year

      atomicSwapFeeFactor: percentageToFloat("3%"),
    },
    {
      tokens: { indexToken: "WETH.e", longToken: "WETH.e", shortToken: "WETH.e" },
      virtualTokenIdForIndexToken: hashString("PERP:ETH/USD"),

      ...singleTokenMarketConfig,

      maxLongTokenPoolAmount: expandDecimals(5_000, 18),
      maxShortTokenPoolAmount: expandDecimals(5_000, 18),

      maxPoolUsdForDeposit: decimalToFloat(10_000_000),

      negativePositionImpactFactor: exponentToFloat("1.5e-10"), // 0.05% for ~1,600,000 USD of imbalance
      positivePositionImpactFactor: exponentToFloat("9e-11"), // 0.05% for ~2,700,000 USD of imbalance

      positionImpactPoolDistributionRate: bigNumberify(0),
      minPositionImpactPoolAmount: bigNumberify(0),

      // minCollateralFactor of 0.01 (1%) when open interest is 50,000,000 USD
      minCollateralFactorForOpenInterestMultiplier: exponentToFloat("2e-10"),

      maxOpenInterest: decimalToFloat(3_000_000),

      fundingIncreaseFactorPerSecond: exponentToFloat("1.36e-12"), // 0.00000000000136, at least 3.5 hours to reach max funding
      maxFundingFactorPerSecond: exponentToFloat("1.7e-8"), // 0.0000017%,  0.14212% per hour, 53.61% per year

      // factor in open interest reserve factor 35%
      borrowingFactor: exponentToFloat("3.6e-8"), // 3.60-8, 40% at 100% utilisation
    },
    {
      tokens: { indexToken: "XRP", longToken: "WAVAX", shortToken: "USDC" },
      virtualTokenIdForIndexToken: hashString("PERP:XRP/USD"),
      virtualMarketId: hashString("SPOT:XRP/USD"),

      ...syntheticMarketConfig,

      maxLongTokenPoolAmount: expandDecimals(75_000, 18),
      maxShortTokenPoolAmount: expandDecimals(1_000_000, 6),

      maxPoolUsdForDeposit: decimalToFloat(1_000_000),

      reserveFactor: percentageToFloat("80%"), // 80%,

      openInterestReserveFactor: percentageToFloat("75%"), // 75%,

      negativePositionImpactFactor: exponentToFloat("8e-9"), // 0.05% for 62,500 USD of imbalance
      positivePositionImpactFactor: exponentToFloat("4e-9"), // 0.05% for 125,000 USD of imbalance

      // the swap impact factor is for WAVAX-stablecoin swaps
      negativeSwapImpactFactor: exponentToFloat("5e-8"),
      positiveSwapImpactFactor: exponentToFloat("2.5e-8"),

      // minCollateralFactor of 0.01 (1%) when open interest is 5,000,000 USD
      minCollateralFactorForOpenInterestMultiplier: exponentToFloat("2e-9"),

      maxOpenInterest: decimalToFloat(5_000_000),

      fundingIncreaseFactorPerSecond: exponentToFloat("1.6e-12"), // 0.0000000000016, at least 3.5 hours to reach max funding
      maxFundingFactorPerSecond: exponentToFloat("2e-8"), // 0.000002%,  0.0072% per hour, 63% per year

      // for OI reserve factor = 75%
      borrowingFactor: exponentToFloat("2.95e-8"), // 0.0000000295 * 75% max reserve, ~70%

      atomicSwapFeeFactor: percentageToFloat("2%"),
    },
    {
      tokens: { indexToken: "DOGE", longToken: "WAVAX", shortToken: "USDC" },
      virtualTokenIdForIndexToken: hashString("PERP:DOGE/USD"),
      virtualMarketId: hashString("SPOT:DOGE/USD"),

      ...syntheticMarketConfig,

      maxLongTokenPoolAmount: expandDecimals(75_000, 18),
      maxShortTokenPoolAmount: expandDecimals(1_000_000, 6),

      maxPoolUsdForDeposit: decimalToFloat(1_000_000),

      reserveFactor: percentageToFloat("80%"), // 80%
      openInterestReserveFactor: percentageToFloat("75%"), // 75%,

      negativePositionImpactFactor: exponentToFloat("8e-9"), // 0.05% for 62,500 USD of imbalance
      positivePositionImpactFactor: exponentToFloat("4e-9"), // 0.05% for 125,000 USD of imbalance

      // the swap impact factor is for WAVAX-stablecoin swaps
      negativeSwapImpactFactor: exponentToFloat("5e-8"),
      positiveSwapImpactFactor: exponentToFloat("2.5e-8"),

      // minCollateralFactor of 0.01 (1%) when open interest is 2,000,000 USD
      minCollateralFactorForOpenInterestMultiplier: exponentToFloat("5e-9"),

      maxOpenInterest: decimalToFloat(1_000_000),

      fundingIncreaseFactorPerSecond: exponentToFloat("1.6e-12"), // 0.0000000000016, at least 3.5 hours to reach max funding
      maxFundingFactorPerSecond: exponentToFloat("2e-8"), // 0.000002%,  0.0072% per hour, 63% per year

      // for OI reserve factor = 75%
      borrowingFactor: exponentToFloat("2.95e-8"), // 0.0000000295 * 75% max reserve, ~70%

      atomicSwapFeeFactor: percentageToFloat("2%"),
    },
    {
      tokens: { indexToken: "SOL", longToken: "SOL", shortToken: "USDC" },
      virtualTokenIdForIndexToken: hashString("PERP:SOL/USD"),
      virtualMarketId: hashString("SPOT:SOL/USD"),

      ...baseMarketConfig,

      reserveFactor: percentageToFloat("105%"),
      openInterestReserveFactor: percentageToFloat("100%"),

      maxLongTokenPoolAmount: expandDecimals(50_000, 9),
      maxShortTokenPoolAmount: expandDecimals(1_000_000, 6),

      maxPoolUsdForDeposit: decimalToFloat(1_000_000),

      negativePositionImpactFactor: exponentToFloat("1e-8"), // 0.05% for 50,000 USD of imbalance
      positivePositionImpactFactor: exponentToFloat("5e-9"), // 0.05% for 100,000 USD of imbalance

      negativeSwapImpactFactor: exponentToFloat("5e-8"),
      positiveSwapImpactFactor: exponentToFloat("2.5e-8"),

      // minCollateralFactor of 0.01 (1%) when open interest is 2,000,000 USD
      minCollateralFactorForOpenInterestMultiplier: exponentToFloat("5e-9"),

      maxOpenInterest: decimalToFloat(1_000_000),

      fundingIncreaseFactorPerSecond: exponentToFloat("1.6e-12"), // 0.0000000000016, at least 3.5 hours to reach max funding
      maxFundingFactorPerSecond: exponentToFloat("2e-8"), // 0.000002%,  0.0072% per hour, 63% per year

      // for OI reserve factor = 100%
      borrowingFactor: exponentToFloat("2.22e-8"), // 0.0000000222 * 100% max reserve, 70% per year

      atomicSwapFeeFactor: percentageToFloat("2%"),
    },
    {
      tokens: { indexToken: "LTC", longToken: "WAVAX", shortToken: "USDC" },
      virtualTokenIdForIndexToken: hashString("PERP:LTC/USD"),
      virtualMarketId: hashString("SPOT:LTC/USD"),

      ...syntheticMarketConfig,

      maxLongTokenPoolAmount: expandDecimals(75_000, 18),
      maxShortTokenPoolAmount: expandDecimals(1_000_000, 6),

      maxPoolUsdForDeposit: decimalToFloat(1_000_000),

      reserveFactor: percentageToFloat("80%"), // 80%,
      openInterestReserveFactor: percentageToFloat("75%"), // 75%,

      negativePositionImpactFactor: exponentToFloat("8e-9"), // 0.05% for 62,500 USD of imbalance
      positivePositionImpactFactor: exponentToFloat("4e-9"), // 0.05% for 125,000 USD of imbalance

      negativeSwapImpactFactor: exponentToFloat("1e-7"),
      positiveSwapImpactFactor: exponentToFloat("5e-8"),

      // minCollateralFactor of 0.01 (1%) when open interest is 4,000,000 USD
      minCollateralFactorForOpenInterestMultiplier: exponentToFloat("2.5e-9"),

      maxOpenInterest: decimalToFloat(1_000_000),

      fundingIncreaseFactorPerSecond: exponentToFloat("1.6e-12"), // 0.0000000000016, at least 3.5 hours to reach max funding
      maxFundingFactorPerSecond: exponentToFloat("2e-8"), // 0.000002%,  0.0072% per hour, 63% per year

      // for OI reserve factor = 75%
      borrowingFactor: exponentToFloat("2.95e-8"), // 0.0000000295 * 75% max reserve, ~70%

      atomicSwapFeeFactor: percentageToFloat("2%"),
    },
    {
      tokens: { indexToken: "TRUMP", longToken: "WAVAX", shortToken: "USDC" },
      virtualTokenIdForIndexToken: hashString("PERP:TRUMP/USD"),
      virtualMarketId: hashString("SPOT:AVAX/USD"),

      ...syntheticMarketConfig,
      ...fundingRateConfig_High,
      ...borrowingRateConfig_HighMax_WithHigherBase,

      negativePositionImpactFactor: exponentToFloat("5e-7"),
      positivePositionImpactFactor: exponentToFloat("2.5e-7"),
      positionImpactExponentFactor: exponentToFloat("1.7e0"),

      negativeSwapImpactFactor: exponentToFloat("3.5e-9"),
      positiveSwapImpactFactor: exponentToFloat("1.75e-9"),

      minCollateralFactorForOpenInterestMultiplier: exponentToFloat("2e-10"),

      reserveFactor: percentageToFloat("40%"), // default is 95%
      openInterestReserveFactor: percentageToFloat("35%"), // default is 90%

      maxPnlFactorForTraders: percentageToFloat("50%"), // default is 60%

      maxOpenInterest: decimalToFloat(1_000_000),
      maxPoolUsdForDeposit: decimalToFloat(1_500_000),

      maxLongTokenPoolAmount: expandDecimals(60_000, 18), // ~2M USD (2x the max open interest)
      maxShortTokenPoolAmount: expandDecimals(2_000_000, 6), // ~2M USD (2x the max open interest)

      atomicSwapFeeFactor: percentageToFloat("2%"),
    },
    {
      tokens: { indexToken: "MELANIA", longToken: "WAVAX", shortToken: "USDC" },
      virtualTokenIdForIndexToken: hashString("PERP:MELANIA/USD"),
      virtualMarketId: hashString("SPOT:AVAX/USD"),

      ...syntheticMarketConfig,
      ...fundingRateConfig_High,
      ...borrowingRateConfig_HighMax_WithHigherBase,

      negativePositionImpactFactor: exponentToFloat("5e-7"),
      positivePositionImpactFactor: exponentToFloat("2.5e-7"),
      positionImpactExponentFactor: exponentToFloat("1.7e0"),

      negativeSwapImpactFactor: exponentToFloat("3.5e-9"),
      positiveSwapImpactFactor: exponentToFloat("1.75e-9"),

      minCollateralFactorForOpenInterestMultiplier: exponentToFloat("2e-10"),

      reserveFactor: percentageToFloat("40%"), // default is 95%
      openInterestReserveFactor: percentageToFloat("35%"), // default is 90%

      maxPnlFactorForTraders: percentageToFloat("50%"), // default is 60%

      maxOpenInterest: decimalToFloat(500_000),
      maxPoolUsdForDeposit: decimalToFloat(750_000),

      maxLongTokenPoolAmount: expandDecimals(30_000, 18), // ~1M USD (2x the max open interest)
      maxShortTokenPoolAmount: expandDecimals(1_000_000, 6), // ~1M USD (2x the max open interest)

      atomicSwapFeeFactor: percentageToFloat("2%"),
    },
    {
      tokens: { indexToken: "WAVAX", longToken: "WAVAX", shortToken: "USDC" },
      virtualTokenIdForIndexToken: hashString("PERP:AVAX/USD"),
      virtualMarketId: hashString("SPOT:AVAX/USD"),

      ...baseMarketConfig,

      reserveFactor: percentageToFloat("155%"),
      openInterestReserveFactor: percentageToFloat("150%"),

      maxLongTokenPoolAmount: expandDecimals(775_000, 18),
      maxShortTokenPoolAmount: expandDecimals(14_000_000, 6),

      maxPoolUsdForDeposit: decimalToFloat(13_000_000),

      negativePositionImpactFactor: exponentToFloat("5e-9"),
      positivePositionImpactFactor: exponentToFloat("2.5e-9"),

      negativeSwapImpactFactor: exponentToFloat("2.5e-9"),
      positiveSwapImpactFactor: exponentToFloat("1.25e-9"),

      // minCollateralFactor of 0.00833 (0.833%) when open interest is 3,300,000 USD
      minCollateralFactorForOpenInterestMultiplier: exponentToFloat("2.5e-9"),

      positionImpactPoolDistributionRate: expandDecimals(166, 43), // ~143 AVAX/day
      minPositionImpactPoolAmount: expandDecimals(141, 18),

      maxOpenInterest: decimalToFloat(3_000_000),

      fundingIncreaseFactorPerSecond: exponentToFloat("1.6e-12"), // 0.0000000000016, at least 3.5 hours to reach max funding
      maxFundingFactorPerSecond: exponentToFloat("2e-8"), // 0.000002%,  0.0072% per hour, 63% per year

      // for OI reserve factor = 150%
      borrowingFactor: exponentToFloat("2e-8"), // 0.00000002 * 150% max reserve, 94.6% per year

      atomicSwapFeeFactor: percentageToFloat("2%"),
    },
    {
      tokens: { indexToken: "WAVAX", longToken: "WAVAX", shortToken: "WAVAX" },
      virtualTokenIdForIndexToken: hashString("PERP:AVAX/USD"),

      ...singleTokenMarketConfig,

      maxLongTokenPoolAmount: expandDecimals(300_000, 18),
      maxShortTokenPoolAmount: expandDecimals(300_000, 18),

      maxPoolUsdForDeposit: decimalToFloat(10_000_000),

      negativePositionImpactFactor: exponentToFloat("5e-9"),
      positivePositionImpactFactor: exponentToFloat("2.5e-9"),

      positionImpactPoolDistributionRate: bigNumberify(0),
      minPositionImpactPoolAmount: bigNumberify(0),

      // minCollateralFactor of 0.01 (1%) when open interest is 500,000 USD
      minCollateralFactorForOpenInterestMultiplier: exponentToFloat("2e-8"),

      maxOpenInterest: decimalToFloat(1_000_000),

      fundingIncreaseFactorPerSecond: exponentToFloat("1.6e-12"), // 0.0000000000016, at least 3.5 hours to reach max funding
      maxFundingFactorPerSecond: exponentToFloat("2e-8"), // 0.000002%,  0.0072% per hour, 63% per year

      // factor in open interest reserve factor 35%
      borrowingFactor: exponentToFloat("3.6e-8"), // 3.60-8, 40% at 100% utilisation
    },
    {
      tokens: { longToken: "USDC", shortToken: "USDT.e" },

      ...baseMarketConfig,
      ...stablecoinSwapMarketConfig,

      swapOnly: true,

      maxLongTokenPoolAmount: expandDecimals(10_000_000, 6),
      maxShortTokenPoolAmount: expandDecimals(10_000_000, 6),

      maxPoolUsdForDeposit: decimalToFloat(10_000_000),

      atomicSwapFeeFactor: percentageToFloat("0.5%"),
    },
    {
      tokens: { longToken: "USDC", shortToken: "USDC.e" },

      ...baseMarketConfig,
      ...stablecoinSwapMarketConfig,

      swapOnly: true,

      maxLongTokenPoolAmount: expandDecimals(10_000_000, 6),
      maxShortTokenPoolAmount: expandDecimals(10_000_000, 6),

      maxPoolUsdForDeposit: decimalToFloat(10_000_000),

      atomicSwapFeeFactor: percentageToFloat("0.5%"),
    },
    {
      tokens: { longToken: "USDT", shortToken: "USDT.e" },

      ...baseMarketConfig,
      ...stablecoinSwapMarketConfig,

      swapOnly: true,

      maxLongTokenPoolAmount: expandDecimals(10_000_000, 6),
      maxShortTokenPoolAmount: expandDecimals(10_000_000, 6),

      maxPoolUsdForDeposit: decimalToFloat(10_000_000),

      atomicSwapFeeFactor: percentageToFloat("0.5%"),
    },
    {
      tokens: { longToken: "USDC", shortToken: "DAI.e" },

      ...baseMarketConfig,
      ...stablecoinSwapMarketConfig,

      swapOnly: true,

      maxLongTokenPoolAmount: expandDecimals(10_000_000, 6),
      maxShortTokenPoolAmount: expandDecimals(10_000_000, 18),

      maxPoolUsdForDeposit: decimalToFloat(10_000_000),

      atomicSwapFeeFactor: percentageToFloat("0.5%"),
    },
  ],
  arbitrumSepolia: [
    {
      tokens: { indexToken: "WETH", longToken: "WETH", shortToken: "USDC" },
    },
    {
      tokens: { indexToken: "BTC", longToken: "BTC", shortToken: "USDC" },
    },
  ],
  arbitrumGoerli: [
    {
      tokens: { indexToken: "WETH", longToken: "WETH", shortToken: "USDC" },
      virtualMarketId: "0x04533437e2e8ae1c70c421e7a0dd36e023e0d6217198f889f9eb9c2a6727481d",

      fundingIncreaseFactorPerSecond: decimalToFloat(1, 11), // 0.000000001% per second,  0,0000036% per hour
      fundingDecreaseFactorPerSecond: decimalToFloat(5, 12), // 0.0000000005% per second, 0.0000018% per hour
      minFundingFactorPerSecond: exponentToFloat("1e-9"), // 0,0000001% per second, 0.00036% per.hour
      maxFundingFactorPerSecond: exponentToFloat("3e-8"), // 0,000003% per second,  0,0108% per hour

      thresholdForStableFunding: percentageToFloat("5%"), // 5%
      thresholdForDecreaseFunding: decimalToFloat(2, 2), // 2%
    },
    {
      tokens: { indexToken: "WETH", longToken: "WETH", shortToken: "DAI" },
      virtualMarketId: ethers.constants.HashZero,
    },
    { tokens: { indexToken: "WETH", longToken: "USDC", shortToken: "USDC" } },
    { tokens: { indexToken: "BTC", longToken: "WBTC", shortToken: "USDC" } },
    {
      tokens: { indexToken: "WBTC", longToken: "WBTC", shortToken: "USDC" },
      virtualMarketId: "0x11111137e2e8ae1c70c421e7a0dd36e023e0d6217198f889f9eb9c2a6727481f",
      virtualTokenIdForIndexToken: "0x04533137e2e8ae1c11111111a0dd36e023e0d6217198f889f9eb9c2a6727481d",
      positionImpactPoolDistributionRate: expandDecimals(1, 30), // 1 sat per second

      negativePositionImpactFactor: exponentToFloat("1e-9"),
      positivePositionImpactFactor: exponentToFloat("5e-10"),
      negativeSwapImpactFactor: exponentToFloat("1e-7"),
      positiveSwapImpactFactor: exponentToFloat("5e-8"),
    },
    {
      tokens: { indexToken: "WBTC", longToken: "WBTC", shortToken: "DAI" },

      negativePositionImpactFactor: exponentToFloat("1e-9"),
      positivePositionImpactFactor: exponentToFloat("5e-10"),
      negativeSwapImpactFactor: exponentToFloat("1e-7"),
      positiveSwapImpactFactor: exponentToFloat("5e-8"),
    },
    {
      tokens: { indexToken: "SOL", longToken: "WBTC", shortToken: "USDC" },
      isDisabled: false,

      negativePositionImpactFactor: exponentToFloat("1e-9"),
      positivePositionImpactFactor: exponentToFloat("5e-10"),
      negativeSwapImpactFactor: exponentToFloat("1e-7"),
      positiveSwapImpactFactor: exponentToFloat("5e-8"),
    },
    {
      tokens: { longToken: "USDC", shortToken: "USDT" },
      swapOnly: true,

      negativeSwapImpactFactor: exponentToFloat("2e-8"),
      positiveSwapImpactFactor: exponentToFloat("1e-8"),
    },
    {
      tokens: {
        indexToken: "DOGE",
        longToken: "WBTC",
        shortToken: "DAI",
      },
      positionImpactPoolDistributionRate: expandDecimals(1, 38), // 1 DOGE / second
      minPositionImpactPoolAmount: expandDecimals(8000, 8), // 8000 DOGE

      negativePositionImpactFactor: exponentToFloat("1e-9"),
      positivePositionImpactFactor: exponentToFloat("5e-10"),
      negativeSwapImpactFactor: exponentToFloat("1e-7"),
      positiveSwapImpactFactor: exponentToFloat("5e-8"),
    },
    {
      tokens: { indexToken: "LINK", longToken: "WBTC", shortToken: "DAI" },

      negativePositionImpactFactor: exponentToFloat("1e-9"),
      positivePositionImpactFactor: exponentToFloat("5e-10"),
      negativeSwapImpactFactor: exponentToFloat("1e-7"),
      positiveSwapImpactFactor: exponentToFloat("5e-8"),
    },
    { tokens: { indexToken: "BNB", longToken: "WBTC", shortToken: "DAI" }, isDisabled: true },
    { tokens: { indexToken: "ADA", longToken: "WBTC", shortToken: "DAI" }, isDisabled: true },
    { tokens: { indexToken: "TRX", longToken: "WBTC", shortToken: "DAI" }, isDisabled: true },
    { tokens: { indexToken: "MATIC", longToken: "WBTC", shortToken: "USDC" }, isDisabled: true },
    { tokens: { indexToken: "DOT", longToken: "WBTC", shortToken: "USDC" }, isDisabled: true },
    { tokens: { indexToken: "UNI", longToken: "WBTC", shortToken: "USDC" }, isDisabled: true },
    {
      tokens: {
        indexToken: "TEST",
        longToken: "WBTC",
        shortToken: "USDC",
      },
      negativePositionImpactFactor: decimalToFloat(26, 6), // 0.0025 %
      positivePositionImpactFactor: decimalToFloat(125, 7), // 0.00125 %
      positionImpactExponentFactor: exponentToFloat("2e0"), // 2
      negativeSwapImpactFactor: decimalToFloat(1, 5), // 0.001 %
      positiveSwapImpactFactor: decimalToFloat(5, 6), // 0.0005 %
      swapImpactExponentFactor: exponentToFloat("2e0"), // 2

      maxPnlFactorForAdl: decimalToFloat(2, 2), // 2%

      minPnlFactorAfterAdl: percentageToFloat("1%"), // 1%

      maxLongTokenPoolAmount: expandDecimals(10, 18),
      maxShortTokenPoolAmount: expandDecimals(300_000, 6),

      maxPoolUsdForDeposit: decimalToFloat(300_000),
      isDisabled: false,
    },

    {
      tokens: { indexToken: "WBTC", longToken: "USDC", shortToken: "USDT" },

      borrowingFactor: decimalToFloat(3, 7), // 0.0000003, 0.00003% / second, 946% per year if the pool is 100% utilized

      fundingFactor: decimalToFloat(16, 7), // ~5000% per year for a 100% skew
    },
    {
      tokens: { indexToken: "WETH", longToken: "USDC", shortToken: "DAI" },

      borrowingFactor: decimalToFloat(3, 7), // 0.0000003, 0.00003% / second, 946% per year if the pool is 100% utilized

      fundingFactor: decimalToFloat(16, 7), // ~5000% per year for a 100% skew
    },
  ],
  avalancheFuji: [
    {
      ...baseMarketConfig,

      tokens: { indexToken: "WAVAX", longToken: "WAVAX", shortToken: "USDC" },
      negativeSwapImpactFactor: percentageToFloat("0.000001%"),
      positiveSwapImpactFactor: percentageToFloat("0.0000005%"),
      liquidationFeeFactor: percentageToFloat("0.20%"),
    },
    {
      ...baseMarketConfig,
      tokens: { indexToken: "WETH", longToken: "WETH", shortToken: "USDC" },
      virtualMarketId: "0x04533437e2e8ae1c70c421e7a0dd36e023e0d6217198f889f9eb9c2a6727481d",

      positionImpactPoolDistributionRate: expandDecimals(3, 11), // ~0.026 ETH per day
      minPositionImpactPoolAmount: expandDecimals(1, 16), // 0.01 ETH

      openInterestReserveFactor: decimalToFloat(7, 1), // 70%,

      maxOpenInterestForLongs: decimalToFloat(55_000),
      maxOpenInterestForShorts: decimalToFloat(40_000),

      negativeSwapImpactFactor: percentageToFloat("0.000001%"),
      positiveSwapImpactFactor: percentageToFloat("0.0000005%"),
      liquidationFeeFactor: percentageToFloat("0.20%"),
    },
    {
      ...baseMarketConfig,
      tokens: { indexToken: "WETH", longToken: "WETH", shortToken: "DAI" },
      virtualMarketId: hashString("SPOT:AVAX/USD"),
      virtualTokenIdForIndexToken: "0x275d2a6e341e6a078d4eee59b08907d1e50825031c5481f9551284f4b7ee2fb9",

      negativeSwapImpactFactor: percentageToFloat("0.000001%"),
      positiveSwapImpactFactor: percentageToFloat("0.0000005%"),
      liquidationFeeFactor: percentageToFloat("0.20%"),
    },
    {
      ...baseMarketConfig,
      tokens: { indexToken: "WETH", longToken: "USDC", shortToken: "USDC" },
      virtualTokenIdForIndexToken: "0x275d2a6e341e6a078d4eee59b08907d1e50825031c5481f9551284f4b7ee2fb9",

      negativeSwapImpactFactor: percentageToFloat("0.000001%"),
      positiveSwapImpactFactor: percentageToFloat("0.0000005%"),
      liquidationFeeFactor: percentageToFloat("0.20%"),
    },
    {
      ...baseMarketConfig,
      tokens: { indexToken: "WBTC", longToken: "WBTC", shortToken: "USDC" },
      virtualMarketId: "0x11111137e2e8ae1c70c421e7a0dd36e023e0d6217198f889f9eb9c2a6727481f",
      virtualTokenIdForIndexToken: "0x04533137e2e8ae1c11111111a0dd36e023e0d6217198f889f9eb9c2a6727481d",

      minCollateralFactor: percentageToFloat("0.5%"), // 200x leverage

      negativeSwapImpactFactor: percentageToFloat("0.000001%"),
      positiveSwapImpactFactor: percentageToFloat("0.0000005%"),
      liquidationFeeFactor: percentageToFloat("0.20%"),
    },
    {
      ...baseMarketConfig,
      tokens: { indexToken: "WBTC", longToken: "WBTC", shortToken: "DAI" },
      virtualMarketId: "0x11111137e2e8ae1c70c421e7a0dd36e023e0d6217198f889f9eb9c2a6727481f",

      negativeSwapImpactFactor: percentageToFloat("0.000001%"),
      positiveSwapImpactFactor: percentageToFloat("0.0000005%"),
      liquidationFeeFactor: percentageToFloat("0.20%"),
    },
    {
      ...baseMarketConfig,
      ...singleTokenMarketConfig,
      tokens: { indexToken: "WBTC", longToken: "WBTC", shortToken: "WBTC" },
      virtualMarketId: "0x11111137e2e8ae1c70c421e7a0dd36e023e0d6217198f889f9eb9c2a6727481f",

      negativeSwapImpactFactor: 0,
      positiveSwapImpactFactor: 0,

      maxOpenInterest: decimalToFloat(250_000),

      minCollateralFactor: percentageToFloat("0.5%"), // 200x leverage
      liquidationFeeFactor: percentageToFloat("0.20%"),
    },
    {
      ...baseMarketConfig,
      ...syntheticMarketConfig,
      tokens: { indexToken: "SOL", longToken: "WETH", shortToken: "USDC" },
      virtualMarketId: "0x04533437e2e8ae1c70c421e7a0dd36e023e0d6217198f889f9eb9c2a6727481d",

      negativeSwapImpactFactor: percentageToFloat("0.000001%"),
      positiveSwapImpactFactor: percentageToFloat("0.0000005%"),
      liquidationFeeFactor: percentageToFloat("0.20%"),
    },
    {
      ...baseMarketConfig,
      ...stablecoinSwapMarketConfig,
      tokens: { longToken: "USDC", shortToken: "USDT" },
      swapOnly: true,

      negativeSwapImpactFactor: percentageToFloat("0.000001%"),
      positiveSwapImpactFactor: percentageToFloat("0.0000005%"),
      liquidationFeeFactor: percentageToFloat("0.20%"),
    },
    {
      ...baseMarketConfig,
      ...syntheticMarketConfig,
      tokens: { indexToken: "DOGE", longToken: "WETH", shortToken: "DAI" },
      positionImpactPoolDistributionRate: expandDecimals(12, 33), // ~10 DOGE per day
      minPositionImpactPoolAmount: expandDecimals(1, 8),

      negativeSwapImpactFactor: percentageToFloat("0.000001%"),
      positiveSwapImpactFactor: percentageToFloat("0.0000005%"),
      liquidationFeeFactor: percentageToFloat("0.20%"),
    },
    {
      ...baseMarketConfig,
      ...syntheticMarketConfig,
      tokens: { indexToken: "LINK", longToken: "WETH", shortToken: "DAI" },
      liquidationFeeFactor: percentageToFloat("0.20%"),
    },
    {
      ...baseMarketConfig,
      ...syntheticMarketConfig,
      tokens: { indexToken: "BNB", longToken: "WETH", shortToken: "DAI" },
      negativeMaxPositionImpactFactor: decimalToFloat(1, 5), // 0.001%
      positiveMaxPositionImpactFactor: decimalToFloat(1, 5), // 0.001%
      maxPositionImpactFactorForLiquidations: decimalToFloat(5, 4), // 0.05%
      minCollateralFactorForOpenInterestMultiplier: decimalToFloat(15, 7),

      negativeSwapImpactFactor: percentageToFloat("0.000001%"),
      positiveSwapImpactFactor: percentageToFloat("0.0000005%"),
      liquidationFeeFactor: percentageToFloat("0.20%"),
    },
    {
      ...baseMarketConfig,
      ...syntheticMarketConfig,
      tokens: { indexToken: "ADA", longToken: "WETH", shortToken: "DAI" },

      negativeSwapImpactFactor: percentageToFloat("0.000001%"),
      positiveSwapImpactFactor: percentageToFloat("0.0000005%"),
      liquidationFeeFactor: percentageToFloat("0.20%"),
    },
    {
      ...baseMarketConfig,
      ...syntheticMarketConfig,
      tokens: { indexToken: "TRX", longToken: "WETH", shortToken: "DAI" },

      negativeSwapImpactFactor: percentageToFloat("0.000001%"),
      positiveSwapImpactFactor: percentageToFloat("0.0000005%"),
      liquidationFeeFactor: percentageToFloat("0.20%"),
    },
    {
      ...baseMarketConfig,
      ...syntheticMarketConfig,
      tokens: { indexToken: "MATIC", longToken: "WETH", shortToken: "USDC" },

      negativeSwapImpactFactor: percentageToFloat("0.000001%"),
      positiveSwapImpactFactor: percentageToFloat("0.0000005%"),
      liquidationFeeFactor: percentageToFloat("0.20%"),
    },
    {
      ...baseMarketConfig,
      ...syntheticMarketConfig,
      tokens: { indexToken: "DOT", longToken: "WETH", shortToken: "USDC" },

      negativeSwapImpactFactor: percentageToFloat("0.000001%"),
      positiveSwapImpactFactor: percentageToFloat("0.0000005%"),
      liquidationFeeFactor: percentageToFloat("0.20%"),
    },
    {
      ...baseMarketConfig,
      ...syntheticMarketConfig,
      tokens: { indexToken: "UNI", longToken: "WETH", shortToken: "USDC" },

      negativeSwapImpactFactor: percentageToFloat("0.000001%"),
      positiveSwapImpactFactor: percentageToFloat("0.0000005%"),
      liquidationFeeFactor: percentageToFloat("0.20%"),
    },
    {
      ...baseMarketConfig,
      ...syntheticMarketConfig,
      tokens: {
        indexToken: "TEST",
        longToken: "WETH",
        shortToken: "USDC",
      },
      negativePositionImpactFactor: decimalToFloat(25, 6), // 0.0025 %
      positivePositionImpactFactor: decimalToFloat(125, 7), // 0.00125 %
      positionImpactExponentFactor: exponentToFloat("2e0"), // 2
      negativeSwapImpactFactor: decimalToFloat(1, 5), // 0.001 %
      positiveSwapImpactFactor: decimalToFloat(5, 6), // 0.0005 %
      swapImpactExponentFactor: exponentToFloat("2e0"), // 2

      maxPnlFactorForAdl: decimalToFloat(2, 2), // 2%
      minPnlFactorAfterAdl: percentageToFloat("1%"), // 1%

      maxLongTokenPoolAmount: expandDecimals(10, 18),
      maxShortTokenPoolAmount: expandDecimals(300_000, 6),

      maxPoolUsdForDeposit: decimalToFloat(300_000),
      liquidationFeeFactor: percentageToFloat("0.20%"),
    },

    {
      ...baseMarketConfig,
      ...syntheticMarketConfig,
      tokens: { indexToken: "WBTC", longToken: "USDC", shortToken: "USDT" },

      borrowingFactor: decimalToFloat(3, 7), // 0.0000003, 0.00003% / second, 946% per year if the pool is 100% utilized

      fundingFactor: decimalToFloat(16, 7), // ~5000% per year for a 100% skew

      negativeSwapImpactFactor: percentageToFloat("0.000001%"),
      positiveSwapImpactFactor: percentageToFloat("0.0000005%"),
      liquidationFeeFactor: percentageToFloat("0.20%"),
    },
    {
      ...baseMarketConfig,
      ...syntheticMarketConfig,
      tokens: { indexToken: "WETH", longToken: "USDC", shortToken: "DAI" },

      borrowingFactor: decimalToFloat(3, 7), // 0.0000003, 0.00003% / second, 946% per year if the pool is 100% utilized

      fundingFactor: decimalToFloat(16, 7), // ~5000% per year for a 100% skew

      negativeSwapImpactFactor: percentageToFloat("0.000001%"),
      positiveSwapImpactFactor: percentageToFloat("0.0000005%"),
      liquidationFeeFactor: percentageToFloat("0.20%"),
    },
  ],
  hardhat: [
    {
      tokens: { indexToken: "WETH", longToken: "WETH", shortToken: "USDC" },
    },
    {
      tokens: { indexToken: "GMX", longToken: "GMX", shortToken: "USDC" },
    },
    {
      tokens: { indexToken: "WETH", longToken: "WETH", shortToken: "USDT" },
    },
    {
      tokens: { longToken: "WETH", shortToken: "USDC" },
      swapOnly: true,
    },
    {
      tokens: { indexToken: "WBTC", longToken: "WBTC", shortToken: "USDC" },
    },
    {
      tokens: { indexToken: "SOL", longToken: "WETH", shortToken: "USDC" },
    },
    {
      tokens: { indexToken: "WETH", longToken: "USDC", shortToken: "USDC" },
    },
    {
      tokens: { indexToken: "WETH", longToken: "WETH", shortToken: "WETH" },
    },
    {
      tokens: { indexToken: "WBTC", longToken: "USDC", shortToken: "USDC" },
    },
  ],
  localhost: [
    {
      tokens: { indexToken: "WETH", longToken: "WETH", shortToken: "USDC" },
    },
    {
      tokens: { indexToken: "GMX", longToken: "GMX", shortToken: "USDC" },
    },
    {
      tokens: { longToken: "WETH", shortToken: "USDC" },
      swapOnly: true,
    },
    {
      tokens: { indexToken: "SOL", longToken: "WETH", shortToken: "USDC" },
    },
  ],
};

function fillLongShortValues(market, key, longKey, shortKey) {
  if (market[longKey] === undefined) {
    market[longKey] = market[key];
  }

  if (market[shortKey] === undefined) {
    market[shortKey] = market[key];
  }
}

export default async function (hre: HardhatRuntimeEnvironment) {
  const markets = config[hre.network.name];
  const tokens = await hre.gmx.getTokens();
  const defaultMarketConfig = hre.network.name === "hardhat" ? hardhatBaseMarketConfig : baseMarketConfig;
  if (markets) {
    const seen = new Set<string>();
    for (const market of markets) {
      const tokenSymbols = Object.values(market.tokens);
      const tokenSymbolsKey = tokenSymbols.join(":");
      if (seen.has(tokenSymbolsKey)) {
        throw new Error(`Duplicate market: ${tokenSymbolsKey}`);
      }
      seen.add(tokenSymbolsKey);
      for (const tokenSymbol of tokenSymbols) {
        if (!tokens[tokenSymbol]) {
          throw new Error(`Market ${tokenSymbols.join(":")} uses token that does not exist: ${tokenSymbol}`);
        }
      }

      for (const key of Object.keys(defaultMarketConfig)) {
        if (market[key] === undefined) {
          market[key] = defaultMarketConfig[key];
        }
      }

      fillLongShortValues(market, "reserveFactor", "reserveFactorLongs", "reserveFactorShorts");

      fillLongShortValues(
        market,
        "openInterestReserveFactor",
        "openInterestReserveFactorLongs",
        "openInterestReserveFactorShorts"
      );

      fillLongShortValues(
        market,
        "minCollateralFactorForOpenInterestMultiplier",
        "minCollateralFactorForOpenInterestMultiplierLong",
        "minCollateralFactorForOpenInterestMultiplierShort"
      );

      fillLongShortValues(
        market,
        "maxPoolUsdForDeposit",
        "maxLongTokenPoolUsdForDeposit",
        "maxShortTokenPoolUsdForDeposit"
      );

      fillLongShortValues(market, "maxOpenInterest", "maxOpenInterestForLongs", "maxOpenInterestForShorts");

      fillLongShortValues(
        market,
        "maxPnlFactorForTraders",
        "maxPnlFactorForTradersLongs",
        "maxPnlFactorForTradersShorts"
      );

      fillLongShortValues(market, "maxPnlFactorForAdl", "maxPnlFactorForAdlLongs", "maxPnlFactorForAdlShorts");

      fillLongShortValues(market, "minPnlFactorAfterAdl", "minPnlFactorAfterAdlLongs", "minPnlFactorAfterAdlShorts");

      fillLongShortValues(
        market,
        "maxPnlFactorForDeposits",
        "maxPnlFactorForDepositsLongs",
        "maxPnlFactorForDepositsShorts"
      );

      fillLongShortValues(
        market,
        "maxPnlFactorForWithdrawals",
        "maxPnlFactorForWithdrawalsLongs",
        "maxPnlFactorForWithdrawalsShorts"
      );

      fillLongShortValues(
        market,
        "aboveOptimalUsageBorrowingFactor",
        "aboveOptimalUsageBorrowingFactorForLongs",
        "aboveOptimalUsageBorrowingFactorForShorts"
      );

      fillLongShortValues(market, "baseBorrowingFactor", "baseBorrowingFactorForLongs", "baseBorrowingFactorForShorts");

      fillLongShortValues(market, "optimalUsageFactor", "optimalUsageFactorForLongs", "optimalUsageFactorForShorts");

      fillLongShortValues(market, "borrowingFactor", "borrowingFactorForLongs", "borrowingFactorForShorts");

      fillLongShortValues(
        market,
        "borrowingExponentFactor",
        "borrowingExponentFactorForLongs",
        "borrowingExponentFactorForShorts"
      );
    }
  }
  return markets;
}<|MERGE_RESOLUTION|>--- conflicted
+++ resolved
@@ -2442,15 +2442,10 @@
       maxOpenInterest: decimalToFloat(1_000_000),
       maxPoolUsdForDeposit: decimalToFloat(1_875_000),
 
-<<<<<<< HEAD
       maxLongTokenPoolAmount: expandDecimals(1390, 18),
       maxShortTokenPoolAmount: expandDecimals(2_500_000, 6),
-=======
-      maxLongTokenPoolAmount: expandDecimals(1250, 18),
-      maxShortTokenPoolAmount: expandDecimals(2_000_000, 6),
 
       atomicSwapFeeFactor: percentageToFloat("2.25%"),
->>>>>>> a7211a0d
     },
     {
       tokens: { indexToken: "TRUMP", longToken: "WETH", shortToken: "USDC" },
@@ -2577,13 +2572,9 @@
       maxPoolUsdForDeposit: decimalToFloat(2_000_000),
 
       maxLongTokenPoolAmount: expandDecimals(26, 8),
-<<<<<<< HEAD
       maxShortTokenPoolAmount: expandDecimals(2_500_000, 6),
-=======
-      maxShortTokenPoolAmount: expandDecimals(2_000_000, 6),
 
       atomicSwapFeeFactor: percentageToFloat("0.75%"),
->>>>>>> a7211a0d
     },
     {
       tokens: { indexToken: "AI16Z", longToken: "WBTC.e", shortToken: "USDC" },
