--- conflicted
+++ resolved
@@ -96,7 +96,7 @@
     "0x508cbC56Ab57A9b0221cf1810a483f8013c92Ff3": true, // An
   };
 
-  const avalancheFujiConfig = {
+  const testnetConfig = {
     CONTROLLER: testnetAdmins,
     ORDER_KEEPER: {
       "0x3053c7edC20aa08d225CdeC9688136c4ab9F9963": true,
@@ -348,35 +348,22 @@
         "0x03d717E27aF1B566C3efb729F1151E775B411f2B": true,
         "0xC84f3398eDf6336E1Ef55b50Ca3F9f9f96B8b504": true,
       },
-<<<<<<< HEAD
-      ...avalancheFujiConfig,
-=======
       ROLE_ADMIN: {
         "0x508cbC56Ab57A9b0221cf1810a483f8013c92Ff3": true, // An
       },
       ...testnetConfig,
->>>>>>> fa59741f
     },
     arbitrumSepolia: {
       CONFIG_KEEPER: {
         "0xb38302e27bAe8932536A84ab362c3d1013420Cb4": true,
-<<<<<<< HEAD
-        "0xCD9706B6B71fdC4351091B5b1D910cEe7Fde28D0": true, // Max
-=======
         "0x508cbC56Ab57A9b0221cf1810a483f8013c92Ff3": true, // An
->>>>>>> fa59741f
         [deployer]: true,
       },
       ROLE_ADMIN: {
         "0xCD9706B6B71fdC4351091B5b1D910cEe7Fde28D0": true, // Max
-<<<<<<< HEAD
-      },
-      ...arbitrumSepoliaConfig,
-=======
         "0x508cbC56Ab57A9b0221cf1810a483f8013c92Ff3": true, // An
       },
       ...testnetConfig,
->>>>>>> fa59741f
     },
   };
 
