import { ethers } from "ethers";
import { HardhatRuntimeEnvironment } from "hardhat/types";
import { decimalToFloat, percentageToFloat, expandDecimals } from "../utils/math";
import { CONFIG_MAX_PRICE_AGE } from "../utils/keys";

export default async function ({ network }: HardhatRuntimeEnvironment) {
  if (network.name === "hardhat") {
    // Note that this is only for the hardhat config, the config for all
    // other networks is separate from this
    return {
      feeReceiver: ethers.constants.AddressZero,
      holdingAddress: ethers.constants.AddressZero,
      sequencerUptimeFeed: ethers.constants.AddressZero,
      sequencerGraceDuration: 300,
      maxUiFeeFactor: decimalToFloat(5, 5), // 0.005%
      maxAutoCancelOrders: 6,
      maxTotalCallbackGasLimitForAutoCancelOrders: 3_000_000,
      minHandleExecutionErrorGas: 1_200_000,
      minHandleExecutionErrorGasToForward: 1_000_000,
      minAdditionalGasForExecution: 1_000_000,
      refundExecutionFeeGasLimit: 200_000,

      depositGasLimit: 0,
      withdrawalGasLimit: 0,
      shiftGasLimit: 2_500_000,

      singleSwapGasLimit: 0,
      increaseOrderGasLimit: 0,
      decreaseOrderGasLimit: 0,
      swapOrderGasLimit: 0,

      glvPerMarketGasLimit: 0,
      glvDepositGasLimit: 0,
      glvWithdrawalGasLimit: 0,
      glvShiftGasLimit: 0,

      tokenTransferGasLimit: 200_000,
      nativeTokenTransferGasLimit: 50_000,

      estimatedGasFeeBaseAmount: 0,
      estimatedGasPerOraclePrice: 0,
      estimatedGasFeeMultiplierFactor: 0,

      executionGasFeeBaseAmount: 0,
      executionGasPerOraclePrice: 0,
      executionGasFeeMultiplierFactor: 0,

      requestExpirationTime: 300,

      maxSwapPathLength: 5,
      maxCallbackGasLimit: 2_000_000,
      minCollateralUsd: decimalToFloat(1),

      minPositionSizeUsd: decimalToFloat(1),
      claimableCollateralTimeDivisor: 60 * 60,

      positionFeeReceiverFactor: 0,
      swapFeeReceiverFactor: 0,
      borrowingFeeReceiverFactor: 0,
      liquidationFeeReceiverFactor: 0,

      skipBorrowingFeeForSmallerSide: false,

      maxExecutionFeeMultiplierFactor: decimalToFloat(100),
<<<<<<< HEAD
      oracleProviderMinChangeDelay: 3600,
      configMaxPriceAge: 180,
=======

      gelatoRelayFeeMultiplierFactor: 0,
      gelatoRelayFeeBaseAmount: 0,
      relayFeeAddress: ethers.constants.AddressZero,
      maxRelayFeeUsdForSubaccount: 0,
>>>>>>> 5ceb6fc2
    };
  }

  const generalConfig = {
    feeReceiver: "0x43ce1d475e06c65dd879f4ec644b8e0e10ff2b6d",
    holdingAddress: "0x3f59203ea1c66527422998b54287e1efcacbe2c5",
    sequencerUptimeFeed: ethers.constants.AddressZero,
    sequencerGraceDuration: 300,
    maxUiFeeFactor: percentageToFloat("0.05%"),
    maxAutoCancelOrders: 6,
    maxTotalCallbackGasLimitForAutoCancelOrders: 5_000_000,
    minHandleExecutionErrorGas: 1_200_000,
    minHandleExecutionErrorGasToForward: 1_000_000, // measured gas required for an order cancellation: ~600,000
    minAdditionalGasForExecution: 1_000_000,
    refundExecutionFeeGasLimit: 200_000,

    depositGasLimit: 1_800_000,
    withdrawalGasLimit: 1_500_000,
    shiftGasLimit: 2_500_000,

    singleSwapGasLimit: 1_000_000, // measured gas required for a swap in a market increase order: ~600,000
    increaseOrderGasLimit: 4_000_000,
    decreaseOrderGasLimit: 4_000_000,
    swapOrderGasLimit: 3_000_000,

    glvPerMarketGasLimit: 100_000,
    glvDepositGasLimit: 2_000_000,
    glvWithdrawalGasLimit: 2_000_000,
    glvShiftGasLimit: 3_000_000,

    tokenTransferGasLimit: 200_000,
    nativeTokenTransferGasLimit: 50_000,

    estimatedGasFeeBaseAmount: 600_000,
    estimatedGasPerOraclePrice: 250_000,
    estimatedGasFeeMultiplierFactor: expandDecimals(1, 30), // 1x

    executionGasFeeBaseAmount: 600_000,
    executionGasPerOraclePrice: 250_000,
    executionGasFeeMultiplierFactor: expandDecimals(1, 30), // 1x

    requestExpirationTime: 300,

    maxSwapPathLength: 3,
    maxCallbackGasLimit: 2_000_000,
    minCollateralUsd: decimalToFloat(1),

    minPositionSizeUsd: decimalToFloat(1),
    claimableCollateralTimeDivisor: 60 * 60,

    positionFeeReceiverFactor: decimalToFloat(37, 2), // 37%
    swapFeeReceiverFactor: decimalToFloat(37, 2), // 37%
    borrowingFeeReceiverFactor: decimalToFloat(37, 2), // 37%
    liquidationFeeReceiverFactor: decimalToFloat(37, 2), // 37%

    skipBorrowingFeeForSmallerSide: true,

    maxExecutionFeeMultiplierFactor: decimalToFloat(100),
<<<<<<< HEAD
    oracleProviderMinChangeDelay: 3600,
    configMaxPriceAge: 180,
=======

    gelatoRelayFeeMultiplierFactor: percentageToFloat("107%"), // Relay premium 6% + 1% for swapping collected fees and bridging to Polygon
    gelatoRelayFeeBaseAmount: 50000, // 21000 is base gas, ~10k GelatoRelay gas, some logic after the relay fee is calculated
    relayFeeAddress: "0x3f59203ea1c66527422998b54287e1efcacbe2c5", // same as holding address. better to have a separate address for the relay fee
    maxRelayFeeUsdForSubaccount: decimalToFloat(100),
>>>>>>> 5ceb6fc2
  };

  const networkConfig = {
    arbitrumGoerli: {},
    arbitrumSepolia: {
      maxAutoCancelOrders: 11,
      maxTotalCallbackGasLimitForAutoCancelOrders: 10_000_000,
    },
    avalancheFuji: {},
    arbitrum: {
      maxAutoCancelOrders: 11,
      maxTotalCallbackGasLimitForAutoCancelOrders: 10_000_000,
      maxCallbackGasLimit: 4_000_000,
      estimatedGasPerOraclePrice: false,
      executionGasPerOraclePrice: false,
      estimatedGasFeeBaseAmount: false,
      executionGasFeeBaseAmount: false,
      sequencerUptimeFeed: "0xFdB631F5EE196F0ed6FAa767959853A9F217697D",

      increaseOrderGasLimit: 3_000_000,
      decreaseOrderGasLimit: 3_000_000,
      swapOrderGasLimit: 2_500_000,
    },
    avalanche: {
      increaseOrderGasLimit: 3_500_000,
      decreaseOrderGasLimit: 3_500_000,
    },
  }[network.name];

  if (!networkConfig) {
    throw new Error(`Network config not defined for ${network.name}`);
  }

  return { ...generalConfig, ...networkConfig };
}<|MERGE_RESOLUTION|>--- conflicted
+++ resolved
@@ -62,16 +62,11 @@
       skipBorrowingFeeForSmallerSide: false,
 
       maxExecutionFeeMultiplierFactor: decimalToFloat(100),
-<<<<<<< HEAD
-      oracleProviderMinChangeDelay: 3600,
-      configMaxPriceAge: 180,
-=======
 
       gelatoRelayFeeMultiplierFactor: 0,
       gelatoRelayFeeBaseAmount: 0,
       relayFeeAddress: ethers.constants.AddressZero,
       maxRelayFeeUsdForSubaccount: 0,
->>>>>>> 5ceb6fc2
     };
   }
 
@@ -130,16 +125,11 @@
     skipBorrowingFeeForSmallerSide: true,
 
     maxExecutionFeeMultiplierFactor: decimalToFloat(100),
-<<<<<<< HEAD
-    oracleProviderMinChangeDelay: 3600,
-    configMaxPriceAge: 180,
-=======
 
     gelatoRelayFeeMultiplierFactor: percentageToFloat("107%"), // Relay premium 6% + 1% for swapping collected fees and bridging to Polygon
     gelatoRelayFeeBaseAmount: 50000, // 21000 is base gas, ~10k GelatoRelay gas, some logic after the relay fee is calculated
     relayFeeAddress: "0x3f59203ea1c66527422998b54287e1efcacbe2c5", // same as holding address. better to have a separate address for the relay fee
     maxRelayFeeUsdForSubaccount: decimalToFloat(100),
->>>>>>> 5ceb6fc2
   };
 
   const networkConfig = {
