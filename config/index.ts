--- conflicted
+++ resolved
@@ -11,12 +11,9 @@
 import rolesConfig from "./roles";
 import riskOracleConfig from "./riskOracle";
 import vaultV1Config from "./vaultV1";
-<<<<<<< HEAD
+import { isExistingMainnetDeployment } from "./chains";
 import layerZeroEndpointConfig from "./layerZero";
 import feeDistributorConfig from "./feeDistributor";
-=======
-import { isExistingMainnetDeployment } from "./chains";
->>>>>>> a7226ad7
 import { HardhatRuntimeEnvironment } from "hardhat/types";
 
 extendEnvironment(async (hre: HardhatRuntimeEnvironment) => {
@@ -32,11 +29,8 @@
     getRoles: _.memoize(async () => rolesConfig(hre)),
     getRiskOracle: _.memoize(async () => riskOracleConfig(hre)),
     getVaultV1: _.memoize(async () => vaultV1Config(hre)),
-<<<<<<< HEAD
+    isExistingMainnetDeployment: isExistingMainnetDeployment(hre),
     getLayerZeroEndpoint: _.memoize(async () => layerZeroEndpointConfig(hre)),
     getFeeDistributor: _.memoize(async () => feeDistributorConfig(hre)),
-=======
-    isExistingMainnetDeployment: isExistingMainnetDeployment(hre),
->>>>>>> a7226ad7
   };
 });