import { HardhatRuntimeEnvironment } from "hardhat/types";
import { decimalToFloat } from "../utils/math";
import { BigNumberish } from "ethers";

export type OracleConfig = {
  signers: string[];
  dataStreamFeedVerifier?: string;
  minOracleSigners: number;
  minOracleBlockConfirmations: number;
  maxOraclePriceAge: number;
  maxOracleTimestampRange: number;
  maxRefPriceDeviationFactor: BigNumberish;
};

export default async function (hre: HardhatRuntimeEnvironment): Promise<OracleConfig> {
  const network = hre.network;

  let testSigners: string[];
  if (!network.live) {
    testSigners = (await hre.ethers.getSigners()).slice(10).map((signer) => signer.address);
  }

  const config: { [network: string]: OracleConfig } = {
    localhost: {
      signers: testSigners,
      minOracleSigners: 0,
      minOracleBlockConfirmations: 255,
      maxOraclePriceAge: 60 * 60 * 24,
      maxOracleTimestampRange: 60,
      maxRefPriceDeviationFactor: decimalToFloat(5, 1), // 50%
    },

    hardhat: {
      signers: testSigners,
      minOracleSigners: 0,
      minOracleBlockConfirmations: 255,
      maxOraclePriceAge: 60 * 60,
      maxOracleTimestampRange: 60,
      chainlinkPaymentToken: "0x99bbA657f2BbC93c02D617f8bA121cB8Fc104Acf",
      maxRefPriceDeviationFactor: decimalToFloat(5, 1), // 50%
<<<<<<< HEAD
      tokens: {
        USDC: {
          priceFeed: {
            decimals: 8,
            heartbeatDuration: 24 * 60 * 60,
            deploy: true,
            initPrice: "100000000",
          },
        },
        USDT: {
          priceFeed: {
            decimals: 8,
            heartbeatDuration: 24 * 60 * 60,
            deploy: true,
            initPrice: "100000000",
          },
        },
        WETH: {
          priceFeed: {
            decimals: 8,
            heartbeatDuration: 24 * 60 * 60,
            deploy: true,
            initPrice: "500000000000",
          },
        },
        GMX: {
          priceFeed: {
            decimals: 8,
            heartbeatDuration: 24 * 60 * 60,
            deploy: true,
            initPrice: "10000000000",
          },
        },
      },
=======
>>>>>>> a36ce35a
    },

    arbitrum: {
      signers: ["0x0F711379095f2F0a6fdD1e8Fccd6eBA0833c1F1f"],
      maxOraclePriceAge: 5 * 60,
      maxOracleTimestampRange: 60,
      maxRefPriceDeviationFactor: decimalToFloat(5, 1), // 50%
      minOracleBlockConfirmations: 255,
      minOracleSigners: 1,
      dataStreamFeedVerifier: "0x478Aa2aC9F6D65F84e09D9185d126c3a17c2a93C",
      chainlinkPaymentToken: "0xf97f4df75117a78c1A5a0DBb814Af92458539FB4",
    },

    avalanche: {
      signers: ["0x7f2CA7713AACD279f7753F804163189E4831c1EE"],
      maxOraclePriceAge: 5 * 60,
      maxOracleTimestampRange: 60,
      maxRefPriceDeviationFactor: decimalToFloat(5, 1), // 50%
      minOracleBlockConfirmations: 255,
      minOracleSigners: 1,
      dataStreamFeedVerifier: "0x79BAa65505C6682F16F9b2C7F8afEBb1821BE3f6",
      chainlinkPaymentToken: "0x5947BB275c521040051D82396192181b413227A3",
    },

    arbitrumSepolia: {
      signers: ["0xb38302e27bAe8932536A84ab362c3d1013420Cb4"],
      maxOraclePriceAge: 5 * 60,
      maxOracleTimestampRange: 60,
      maxRefPriceDeviationFactor: decimalToFloat(5, 1), // 50%
      minOracleBlockConfirmations: 255,
      minOracleSigners: 1,
      dataStreamFeedVerifier: "0x2ff010DEbC1297f19579B4246cad07bd24F2488A",
      chainlinkPaymentToken: "0xb1D4538B4571d411F07960EF2838Ce337FE1E80E",
    },

    arbitrumGoerli: {
      signers: ["0xFb11f15f206bdA02c224EDC744b0E50E46137046", "0x23247a1A80D01b9482E9d734d2EB780a3b5c8E6c"],
      maxOraclePriceAge: 5 * 60,
      maxOracleTimestampRange: 60,
      maxRefPriceDeviationFactor: decimalToFloat(5, 1), // 50%
      minOracleBlockConfirmations: 255,
      minOracleSigners: 1,
    },

    avalancheFuji: {
      signers: ["0xFb11f15f206bdA02c224EDC744b0E50E46137046", "0x23247a1A80D01b9482E9d734d2EB780a3b5c8E6c"],
      maxOraclePriceAge: 5 * 60,
      maxOracleTimestampRange: 60,
      maxRefPriceDeviationFactor: decimalToFloat(5, 1), // 50%
      minOracleBlockConfirmations: 255,
      minOracleSigners: 1,
      dataStreamFeedVerifier: "0x2bf612C65f5a4d388E687948bb2CF842FFb8aBB3",
      chainlinkPaymentToken: "0x0b9d5D9136855f6FEc3c0993feE6E9CE8a297846",
    },
  };

  const oracleConfig: OracleConfig = config[hre.network.name];

  return oracleConfig;
}<|MERGE_RESOLUTION|>--- conflicted
+++ resolved
@@ -38,43 +38,6 @@
       maxOracleTimestampRange: 60,
       chainlinkPaymentToken: "0x99bbA657f2BbC93c02D617f8bA121cB8Fc104Acf",
       maxRefPriceDeviationFactor: decimalToFloat(5, 1), // 50%
-<<<<<<< HEAD
-      tokens: {
-        USDC: {
-          priceFeed: {
-            decimals: 8,
-            heartbeatDuration: 24 * 60 * 60,
-            deploy: true,
-            initPrice: "100000000",
-          },
-        },
-        USDT: {
-          priceFeed: {
-            decimals: 8,
-            heartbeatDuration: 24 * 60 * 60,
-            deploy: true,
-            initPrice: "100000000",
-          },
-        },
-        WETH: {
-          priceFeed: {
-            decimals: 8,
-            heartbeatDuration: 24 * 60 * 60,
-            deploy: true,
-            initPrice: "500000000000",
-          },
-        },
-        GMX: {
-          priceFeed: {
-            decimals: 8,
-            heartbeatDuration: 24 * 60 * 60,
-            deploy: true,
-            initPrice: "10000000000",
-          },
-        },
-      },
-=======
->>>>>>> a36ce35a
     },
 
     arbitrum: {
