--- conflicted
+++ resolved
@@ -1,4 +1,3 @@
-import axios from "axios";
 import hre from "hardhat";
 import Role from "../artifacts/contracts/role/Role.sol/Role.json";
 import { hashString } from "../utils/hash";
@@ -14,38 +13,7 @@
 
 // bump this when the cache format changes
 const CACHE_VERSION = 2;
-<<<<<<< HEAD
 const _cache = new FileCache<ContractInfo>("contractInfoCache.json", CACHE_VERSION);
-=======
-const _cachePath = path.join(__dirname, `../cache/contractInfoCache.${hre.network.name}.json`);
-let _cache: {
-  version: number;
-  contractInfo: Record<
-    string,
-    {
-      isContract: boolean;
-      contractName: string;
-      isGmxDeployer: boolean;
-    }
-  >;
-};
-if (fs.existsSync(_cachePath)) {
-  const _cacheFileContent = fs.readFileSync(_cachePath, "utf8").toString();
-  _cache = JSON.parse(_cacheFileContent);
-  if (_cache.version !== CACHE_VERSION) {
-    console.warn("Cache version mismatch, resetting cache");
-    _cache = {
-      version: CACHE_VERSION,
-      contractInfo: {},
-    };
-  }
-} else {
-  _cache = {
-    version: CACHE_VERSION,
-    contractInfo: {},
-  };
-}
->>>>>>> 631d6b70
 
 const GMX_V2_DEPLOYER_ADDRESS = "0xe7bfff2ab721264887230037940490351700a068";
 const GMX_V1_DEPLOYER_ADDRESS = "0x5f799f365fa8a2b60ac0429c48b153ca5a6f0cf8";
