import hre from "hardhat";
import { hashString } from "../utils/hash";
import { cancelActionById, getGrantRolePayload, getRevokeRolePayload, timelockWriteMulticall } from "../utils/timelock";
import { TimelockConfig } from "../typechain-types";
import { validateSourceCode } from "./validateDeploymentUtils";

const expectedTimelockMethods = [
  "signalGrantRole",
  "grantRoleAfterSignal",
  "signalRevokeRole",
  "revokeRoleAfterSignal",
  "cancelGrantRole",
];

async function getTimelock(): Promise<TimelockConfig> {
  const network = hre.network.name;

  if (network === "arbitrum") {
    return await ethers.getContractAt("Timelock", "0x7A967D114B8676874FA2cFC1C14F3095C88418Eb");
  }

  if (network === "avalanche") {
    return await ethers.getContractAt("Timelock", "0xdF23692341538340db0ff04C65017F51b69a29f6");
  }

  throw new Error("Unsupported network");
}

async function getGrantRoleActionKeysToCancel({ timelock }) {
  const txHash = process.env.TX;
  if (!txHash) {
    throw new Error(
      "Missing TX env var. Example of usage: `TX=0x123... npx hardhat run scripts/decodeTransactionEvents.ts`"
    );
  }

  console.log("Retrieving transaction %s", txHash);

  const receipt = await hre.ethers.provider.getTransactionReceipt(txHash);
  if (!receipt) {
    throw new Error("Transaction not found");
  }

  const artifact = await hre.deployments.getArtifact("EventEmitter");
  const eventEmitterInterface = new hre.ethers.utils.Interface(artifact.abi);

  const actionKeys = [];
  for (const [i, log] of receipt.logs.entries()) {
    try {
      const parsedLog = eventEmitterInterface.parseLog(log);
      const eventName = parsedLog.args[1];
      if (eventName === "SignalGrantRole") {
        const actionKey = log.topics[2];
        const timestamp = await timelock.pendingActions(actionKey);
        if (timestamp.gt(0)) {
          actionKeys.push(actionKey);
        } else {
          console.warn(`No pending action found for ${actionKey}`);
        }
      }
    } catch (ex) {
      console.info("Can't parse log %s", i, ex);
    }
  }
  console.log("actionKeys", actionKeys);

  return actionKeys;
}

// to update roles
// 1. update roles in config/roles.ts
// 2. then run scripts/validateRoles.ts, it should output the role changes
// 3. update rolesToAdd and rolesToRemove here
// 4. then run e.g. WRITE=true TIMELOCK_METHOD=signalGrantRole npx hardhat run --network arbitrum scripts/updateRoles.ts
// 5. after the timelock delay, run WRITE=true TIMELOCK_METHOD=grantRoleAfterSignal npx hardhat run --network arbitrum scripts/updateRoles.ts
// see utils/signer.ts for steps on how to sign the transactions
async function main() {
  // NOTE: the existing Timelock needs to be used to grant roles to new contracts including new Timelocks
  const timelock = await getTimelock();

  const config = {
    arbitrum: {
      rolesToAdd: [
        {
          role: "CONTROLLER",
          member: "0x9eb239edf4c6f4c4fc9d30ea2017f8716d049c8d",
          contractName: "GelatoRelayRouter",
        },
        {
          role: "CONTROLLER",
          member: "0x5f345b765d5856bc0843cee8be234b575ec77dbc",
          contractName: "SubaccountGelatoRelayRouter",
        },
        {
          role: "CONTROLLER",
          member: "0x65b46057c1948064a89aa56ba2bd1c411c007346",
          contractName: "Config",
        },
        {
          role: "ROUTER_PLUGIN",
          member: "0x9eb239edf4c6f4c4fc9d30ea2017f8716d049c8d",
          contractName: "GelatoRelayRouter",
        },
        {
          role: "ROUTER_PLUGIN",
          member: "0x5f345b765d5856bc0843cee8be234b575ec77dbc",
          contractName: "SubaccountGelatoRelayRouter",
        },
      ],
      rolesToRemove: [],
    },
    avalanche: {
      rolesToAdd: [
        {
          role: "CONTROLLER",
          member: "0x9eb239edf4c6f4c4fc9d30ea2017f8716d049c8d",
          contractName: "Config",
        },
        {
          role: "CONTROLLER",
          member: "0x035a9a047d20a486e14a613b04d5a95d7a617c5d",
          contractName: "GelatoRelayRouter",
        },
        {
          role: "CONTROLLER",
          member: "0x3b753c0d0ae55530f24532b8bb9d0bacd5b675c0",
          contractName: "SubaccountGelatoRelayRouter",
        },
        {
          role: "ROUTER_PLUGIN",
          member: "0x035a9a047d20a486e14a613b04d5a95d7a617c5d",
          contractName: "GelatoRelayRouter",
        },
        {
          role: "ROUTER_PLUGIN",
          member: "0x3b753c0d0ae55530f24532b8bb9d0bacd5b675c0",
          contractName: "SubaccountGelatoRelayRouter",
        },
      ],
      rolesToRemove: [],
    },
  };

  const multicallWriteParams = [];

  const timelockMethod = process.env.TIMELOCK_METHOD;
  if (!expectedTimelockMethods.includes(timelockMethod)) {
    throw new Error(`Unexpected TIMELOCK_METHOD: ${timelockMethod}`);
  }

  const networkConfig = config[hre.network.name];
<<<<<<< HEAD
  const provider = hre.ethers.provider;

  // Check that deployed contracts are matching with local sources
  for (const { member, role, contractName } of networkConfig.rolesToAdd) {
    const contractInfo = {
      address: member,
      name: contractName,
      isCodeValidated: false,
      signalledRoles: [role],
      unapprovedRoles: [],
    };

    await validateSourceCode(provider, contractInfo);
    if (!contractInfo.isCodeValidated) {
      console.log(`❌${contractInfo.name} is not valid. Sources do not match. See diff in validation folder`);
    } else {
      console.log(`✅${contractInfo.name} is valid`);
    }
  }

  // signalGrantRole and signalRevokeRole in case the granting / revocation of roles needs to be reverted
  if (timelockMethod === "signalGrantRole" || timelockMethod === "signalRevokeRole") {
    for (const { member, role, contractName } of networkConfig.rolesToRemove) {
      console.log("%s %s %s %s", timelockMethod, member, role, contractName);
      multicallWriteParams.push(timelock.interface.encodeFunctionData("signalRevokeRole", [member, hashString(role)]));
      multicallWriteParams.push(timelock.interface.encodeFunctionData("signalGrantRole", [member, hashString(role)]));
=======

  // signalGrantRole and signalRevokeRole in case the granting / revocation of roles needs to be reverted
  if (timelockMethod === "signalGrantRole" || timelockMethod === "signalRevokeRole") {
    const roles = timelockMethod === "signalGrantRole" ? networkConfig.rolesToAdd : networkConfig.rolesToRemove;
    for (const { member, role, contractName } of roles) {
      console.log("%s %s %s %s", timelockMethod, member, role, contractName);
      multicallWriteParams.push(timelock.interface.encodeFunctionData("signalRevokeRole", [member, hashString(role)]));
      multicallWriteParams.push(timelock.interface.encodeFunctionData("signalGrantRole", [member, hashString(role)]));
    }
  }

  if (timelockMethod === "grantRoleAfterSignal") {
    for (const { member, role, contractName } of networkConfig.rolesToAdd) {
      console.log("%s %s %s %s", timelockMethod, member, role, contractName);
      multicallWriteParams.push(timelock.interface.encodeFunctionData(timelockMethod, [member, hashString(role)]));
>>>>>>> f5f62a08
    }
  }

  if (timelockMethod === "grantRoleAfterSignal") {
    for (const { member, role } of networkConfig.rolesToAdd) {
      const { target, payload } = await getGrantRolePayload(member, hashString(role));
      multicallWriteParams.push(timelock.interface.encodeFunctionData("execute", [target, payload]));
    }
  }

  if (timelockMethod === "revokeRoleAfterSignal") {
    for (const { member, role, contractName } of networkConfig.rolesToRemove) {
      console.log("%s %s %s %s", timelockMethod, member, role, contractName);
      const { target, payload } = await getRevokeRolePayload(member, hashString(role));
      multicallWriteParams.push(timelock.interface.encodeFunctionData("execute", [target, payload]));
    }
  }

  if (timelockMethod === "cancelGrantRole") {
    const actionKeys = await getGrantRoleActionKeysToCancel({ timelock });
    for (const actionKey of actionKeys) {
      console.log("%s %s", timelockMethod, actionKey);
      multicallWriteParams.push(cancelActionById(timelock, actionKey));
    }
  }

  console.log(`updating ${multicallWriteParams.length} roles`);
  await timelockWriteMulticall({ timelock, multicallWriteParams });
}

main().catch((ex) => {
  console.error(ex);
  process.exit(1);
});<|MERGE_RESOLUTION|>--- conflicted
+++ resolved
@@ -149,7 +149,6 @@
   }
 
   const networkConfig = config[hre.network.name];
-<<<<<<< HEAD
   const provider = hre.ethers.provider;
 
   // Check that deployed contracts are matching with local sources
@@ -172,14 +171,6 @@
 
   // signalGrantRole and signalRevokeRole in case the granting / revocation of roles needs to be reverted
   if (timelockMethod === "signalGrantRole" || timelockMethod === "signalRevokeRole") {
-    for (const { member, role, contractName } of networkConfig.rolesToRemove) {
-      console.log("%s %s %s %s", timelockMethod, member, role, contractName);
-      multicallWriteParams.push(timelock.interface.encodeFunctionData("signalRevokeRole", [member, hashString(role)]));
-      multicallWriteParams.push(timelock.interface.encodeFunctionData("signalGrantRole", [member, hashString(role)]));
-=======
-
-  // signalGrantRole and signalRevokeRole in case the granting / revocation of roles needs to be reverted
-  if (timelockMethod === "signalGrantRole" || timelockMethod === "signalRevokeRole") {
     const roles = timelockMethod === "signalGrantRole" ? networkConfig.rolesToAdd : networkConfig.rolesToRemove;
     for (const { member, role, contractName } of roles) {
       console.log("%s %s %s %s", timelockMethod, member, role, contractName);
@@ -189,14 +180,6 @@
   }
 
   if (timelockMethod === "grantRoleAfterSignal") {
-    for (const { member, role, contractName } of networkConfig.rolesToAdd) {
-      console.log("%s %s %s %s", timelockMethod, member, role, contractName);
-      multicallWriteParams.push(timelock.interface.encodeFunctionData(timelockMethod, [member, hashString(role)]));
->>>>>>> f5f62a08
-    }
-  }
-
-  if (timelockMethod === "grantRoleAfterSignal") {
     for (const { member, role } of networkConfig.rolesToAdd) {
       const { target, payload } = await getGrantRolePayload(member, hashString(role));
       multicallWriteParams.push(timelock.interface.encodeFunctionData("execute", [target, payload]));
