import hre from "hardhat";
import { hashString } from "../utils/hash";
import { cancelActionById, getGrantRolePayload, getRevokeRolePayload, timelockWriteMulticall } from "../utils/timelock";
import { TimelockConfig } from "../typechain-types";
<<<<<<< HEAD
import { ContractInfo, validateSourceCode } from "./validateDeploymentUtils";
import Timelock from "../abis/Timelock.json";
=======
import { validateSourceCode } from "./validateDeploymentUtils";
>>>>>>> 67a99599

import * as _rolesToAdd from "./roles/rolesToAdd";
import * as _rolesToRemove from "./roles/rolesToRemove";

const expectedTimelockMethods = [
  "signalGrantRole",
  "grantRoleAfterSignal",
  "signalRevokeRole",
  "revokeRoleAfterSignal",
  "cancelGrantRole",
];

async function getTimelock(): Promise<TimelockConfig> {
  const network = hre.network.name;

  if (network === "arbitrum") {
    return await ethers.getContractAt("TimelockConfig", "0x625D4b5456f065756De8d618dE094bE7618e8A0d");
  }

  if (network === "avalanche") {
    return await ethers.getContractAt("TimelockConfig", "0x40794bcBCFb347689fa8c4da69f6405Cf0ECf2C5");
  }

  if (network === "botanix") {
    return await ethers.getContractAt("TimelockConfig", "0x8fB97fEfF5f7CfbE9c63D51F6CbBC914E425d965");
  }

  throw new Error("Unsupported network");
}

async function getGrantRoleActionKeysToCancel({ timelock }) {
  const txHash = process.env.TX;
  if (!txHash) {
    throw new Error(
      "Missing TX env var. Example of usage: `TX=0x123... npx hardhat run scripts/decodeTransactionEvents.ts`"
    );
  }

  console.log("Retrieving transaction %s", txHash);

  const receipt = await hre.ethers.provider.getTransactionReceipt(txHash);
  if (!receipt) {
    throw new Error("Transaction not found");
  }

  const artifact = await hre.deployments.getArtifact("EventEmitter");
  const eventEmitterInterface = new hre.ethers.utils.Interface(artifact.abi);

  const actionKeys = [];
  for (const [i, log] of receipt.logs.entries()) {
    try {
      const parsedLog = eventEmitterInterface.parseLog(log);
      const eventName = parsedLog.args[1];
      if (eventName === "SignalGrantRole") {
        const actionKey = log.topics[2];
        const timestamp = await timelock.pendingActions(actionKey);
        if (timestamp.gt(0)) {
          actionKeys.push(actionKey);
        } else {
          console.warn(`No pending action found for ${actionKey}`);
        }
      }
    } catch (ex) {
      console.info("Can't parse log %s", i, ex);
    }
  }
  console.log("actionKeys", actionKeys);

  return actionKeys;
}

// to update roles
// 1. update roles in config/roles.ts
// 2. then run scripts/validateRoles.ts, it should output the role changes
// 3. update rolesToAdd and rolesToRemove here
// 4. then run e.g. WRITE=true TIMELOCK_METHOD=signalGrantRole npx hardhat run --network arbitrum scripts/updateRoles.ts
// 5. after the timelock delay, run WRITE=true TIMELOCK_METHOD=grantRoleAfterSignal npx hardhat run --network arbitrum scripts/updateRoles.ts
// see utils/signer.ts for steps on how to sign the transactions
async function main() {
  // NOTE: the existing Timelock needs to be used to grant roles to new contracts including new Timelocks
  const timelock = await getTimelock();

  const multicallWriteParams = [];

  const timelockMethod = process.env.TIMELOCK_METHOD;
  if (!expectedTimelockMethods.includes(timelockMethod)) {
    throw new Error(`Unexpected TIMELOCK_METHOD: ${timelockMethod}`);
  }

  const rolesToAdd = _rolesToAdd[hre.network.name];
  const rolesToRemove = _rolesToRemove[hre.network.name];

  if (!rolesToAdd || !rolesToRemove) {
    throw new Error(`rolesToAdd || rolesToRemove not configured for network ${hre.network.name}`);
  }

  const provider = hre.ethers.provider;

<<<<<<< HEAD
  const contractInfos: Map<string, ContractInfo> = new Map();
=======
  const predecessor = ethers.constants.HashZero;
  const salt = ethers.constants.HashZero;

  // Check that deployed contracts are matching with local sources
>>>>>>> 67a99599
  for (const { member, role, contractName } of rolesToAdd) {
    if (contractInfos.has(contractName)) {
      contractInfos[contractName].signalledRoles.push(hashString(role));
    } else {
      contractInfos[contractName] = {
        address: member,
        name: contractName,
        isCodeValidated: false,
        signalledRoles: [hashString(role)],
        unapprovedRoles: [],
        approvedRoles: [],
      };
    }
  }

  // Check that deployed contracts are matching with local sources
  for (const contractInfo of Object.values(contractInfos)) {
    await validateSourceCode(provider, contractInfo);
    if (!contractInfo.isCodeValidated) {
      console.log(`❌${contractInfo.name} is not valid. Sources do not match. See diff in validation folder`);
    } else {
      console.log(`✅${contractInfo.name} is valid`);
    }
  }

  // signalGrantRole and signalRevokeRole in case the granting / revocation of roles needs to be reverted
  if (timelockMethod === "signalGrantRole" || timelockMethod === "signalRevokeRole") {
    const roles = timelockMethod === "signalGrantRole" ? rolesToAdd : rolesToRemove;
    for (const { member, role, contractName } of roles) {
      console.log("%s %s %s %s", timelockMethod, member, role, contractName);
      multicallWriteParams.push(
        timelock.interface.encodeFunctionData("signalRevokeRole", [member, hashString(role), predecessor, salt])
      );
      multicallWriteParams.push(
        timelock.interface.encodeFunctionData("signalGrantRole", [member, hashString(role), predecessor, salt])
      );
    }
  }

  if (timelockMethod === "grantRoleAfterSignal") {
    for (const { member, role } of rolesToAdd) {
      const { target, payload } = await getGrantRolePayload(member, hashString(role));
      multicallWriteParams.push(timelock.interface.encodeFunctionData("execute", [target, payload]));
    }
  }

  if (timelockMethod === "revokeRoleAfterSignal") {
    for (const { member, role, contractName } of rolesToRemove) {
      console.log("%s %s %s %s", timelockMethod, member, role, contractName);
      const { target, payload } = await getRevokeRolePayload(member, hashString(role));
      multicallWriteParams.push(timelock.interface.encodeFunctionData("execute", [target, payload]));
    }
  }

  if (timelockMethod === "cancelGrantRole") {
    const actionKeys = await getGrantRoleActionKeysToCancel({ timelock });
    for (const actionKey of actionKeys) {
      console.log("%s %s", timelockMethod, actionKey);
      multicallWriteParams.push(cancelActionById(timelock, actionKey));
    }
  }

  console.log(`updating ${multicallWriteParams.length} roles`);
  await timelockWriteMulticall({ timelock, multicallWriteParams });
}

main().catch((ex) => {
  console.error(ex);
  process.exit(1);
});<|MERGE_RESOLUTION|>--- conflicted
+++ resolved
@@ -2,12 +2,7 @@
 import { hashString } from "../utils/hash";
 import { cancelActionById, getGrantRolePayload, getRevokeRolePayload, timelockWriteMulticall } from "../utils/timelock";
 import { TimelockConfig } from "../typechain-types";
-<<<<<<< HEAD
 import { ContractInfo, validateSourceCode } from "./validateDeploymentUtils";
-import Timelock from "../abis/Timelock.json";
-=======
-import { validateSourceCode } from "./validateDeploymentUtils";
->>>>>>> 67a99599
 
 import * as _rolesToAdd from "./roles/rolesToAdd";
 import * as _rolesToRemove from "./roles/rolesToRemove";
@@ -106,14 +101,11 @@
 
   const provider = hre.ethers.provider;
 
-<<<<<<< HEAD
-  const contractInfos: Map<string, ContractInfo> = new Map();
-=======
   const predecessor = ethers.constants.HashZero;
   const salt = ethers.constants.HashZero;
 
   // Check that deployed contracts are matching with local sources
->>>>>>> 67a99599
+  const contractInfos: Map<string, ContractInfo> = new Map();
   for (const { member, role, contractName } of rolesToAdd) {
     if (contractInfos.has(contractName)) {
       contractInfos[contractName].signalledRoles.push(hashString(role));
