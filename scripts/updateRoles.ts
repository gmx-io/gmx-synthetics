import hre from "hardhat";
import { hashString } from "../utils/hash";
import { cancelActionById, getGrantRolePayload, getRevokeRolePayload, timelockWriteMulticall } from "../utils/timelock";
import { TimelockConfig } from "../typechain-types";

const expectedTimelockMethods = [
  "signalGrantRole",
  "grantRoleAfterSignal",
  "signalRevokeRole",
  "revokeRoleAfterSignal",
  "cancelGrantRole",
];

async function getTimelock(): Promise<TimelockConfig> {
  const network = hre.network.name;

  if (network === "arbitrum") {
    throw new Error("Contract not deployed yet");
    // return await ethers.getContractAt("TimelockConfig", "0x...");
  }

  if (network === "avalanche") {
    throw new Error("Contract not deployed yet");
    // return await ethers.getContractAt("TimelockConfig", "0x...");
  }

  throw new Error("Unsupported network");
}

async function getGrantRoleActionKeysToCancel({ timelock }) {
  const txHash = process.env.TX;
  if (!txHash) {
    throw new Error(
      "Missing TX env var. Example of usage: `TX=0x123... npx hardhat run scripts/decodeTransactionEvents.ts`"
    );
  }

  console.log("Retrieving transaction %s", txHash);

  const receipt = await hre.ethers.provider.getTransactionReceipt(txHash);
  if (!receipt) {
    throw new Error("Transaction not found");
  }

  const artifact = await hre.deployments.getArtifact("EventEmitter");
  const eventEmitterInterface = new hre.ethers.utils.Interface(artifact.abi);

  const actionKeys = [];
  for (const [i, log] of receipt.logs.entries()) {
    try {
      const parsedLog = eventEmitterInterface.parseLog(log);
      const eventName = parsedLog.args[1];
      if (eventName === "SignalGrantRole") {
        const actionKey = log.topics[2];
        const timestamp = await timelock.pendingActions(actionKey);
        if (timestamp.gt(0)) {
          actionKeys.push(actionKey);
        } else {
          console.warn(`No pending action found for ${actionKey}`);
        }
      }
    } catch (ex) {
      console.info("Can't parse log %s", i, ex);
    }
  }
  console.log("actionKeys", actionKeys);

  return actionKeys;
}

// to update roles
// 1. update roles in config/roles.ts
// 2. then run scripts/validateRoles.ts, it should output the role changes
// 3. update rolesToAdd and rolesToRemove here
// 4. then run e.g. WRITE=true TIMELOCK_METHOD=signalGrantRole npx hardhat run --network arbitrum scripts/updateRoles.ts
// 5. after the timelock delay, run WRITE=true TIMELOCK_METHOD=grantRoleAfterSignal npx hardhat run --network arbitrum scripts/updateRoles.ts
// see utils/signer.ts for steps on how to sign the transactions
async function main() {
  // NOTE: the existing Timelock needs to be used to grant roles to new contracts including new Timelocks
  const timelock = await getTimelock();

  const config = {
    arbitrum: {
      rolesToAdd: [
        {
          role: "CONTROLLER",
          member: "0x602b805eedddbbd9ddff44a7dcbd46cb07849685",
          contractName: "ExchangeRouter",
        },
        {
          role: "CONTROLLER",
          member: "0x089f51aab35e854d2b65c9396622361a1854bc3d",
          contractName: "DepositHandler",
        },
        {
          role: "CONTROLLER",
          member: "0x94889b5d664eaff4c249d43206705a70a22e37b4",
          contractName: "ShiftHandler",
        },
        {
          role: "ROUTER_PLUGIN",
          member: "0x602b805eedddbbd9ddff44a7dcbd46cb07849685",
          contractName: "ExchangeRouter",
        },
      ],
      rolesToRemove: [],
    },
    avalanche: {
      rolesToAdd: [
        {
          role: "CONTROLLER",
          member: "0xc2d6cc2b5444b2d3611d812a9ea47648cffc05c1",
          contractName: "Config",
        },
        {
          role: "CONTROLLER",
          member: "0x13c986424ded8d78d9313dd90cd847e4deba5cb3",
          contractName: "Oracle",
        },
        {
          role: "CONTROLLER",
          member: "0xfa843af557824be5127eacb3c4b5d86eadeb73a1",
          contractName: "ExchangeRouter",
        },
        {
          role: "CONTROLLER",
          member: "0x233397357bb4cc6b951aa423d7ceadbc610499e2",
          contractName: "SubaccountRouter",
        },
        {
          role: "CONTROLLER",
          member: "0xb33d87b6be2a6772eebd38c3222f5872a62cca2a",
          contractName: "GelatoRelayRouter",
        },
        {
          role: "CONTROLLER",
          member: "0xe26052e5676e636230a9b05652acd3aca23fc35f",
          contractName: "SubaccountGelatoRelayRouter",
        },
        {
          role: "CONTROLLER",
          member: "0x00db21077c63fff542c017cc4cdcc84229bfb373",
          contractName: "OrderHandler",
        },
        {
          role: "CONTROLLER",
          member: "0xe78c15c818ebaad31bac58167157522b4d01ee2f",
          contractName: "DepositHandler",
        },
        {
          role: "CONTROLLER",
          member: "0x6fa5d5a3377790cf646efdb67fc53d3ce5b345bc",
          contractName: "WithdrawalHandler",
        },
        {
          role: "CONTROLLER",
          member: "0xe270e904b3b52fe952f00e797f5dac4a1e058dda",
          contractName: "ShiftHandler",
        },
        {
          role: "CONTROLLER",
          member: "0x1b31d1774270c46dfc3e1e0d2459a1b94cf9373f",
          contractName: "SwapHandler",
        },
        {
          role: "ROUTER_PLUGIN",
          member: "0xfa843af557824be5127eacb3c4b5d86eadeb73a1",
          contractName: "ExchangeRouter",
        },
        {
          role: "ROUTER_PLUGIN",
          member: "0x233397357bb4cc6b951aa423d7ceadbc610499e2",
          contractName: "SubaccountRouter",
        },
        {
          role: "ROUTER_PLUGIN",
          member: "0xb33d87b6be2a6772eebd38c3222f5872a62cca2a",
          contractName: "GelatoRelayRouter",
        },
        {
          role: "ROUTER_PLUGIN",
          member: "0xe26052e5676e636230a9b05652acd3aca23fc35f",
          contractName: "SubaccountGelatoRelayRouter",
        },
      ],
      rolesToRemove: [
        {
          role: "CONTROLLER",
          member: "0xBD219aADaFe3AD8c8F570b204B99cb4aDbe9983E",
          contractName: "GelatoRelayRouter",
        },
        {
          role: "CONTROLLER",
          member: "0xE971b9D5eA8Ab28bF3639069CF7a91E5dA7b7015",
          contractName: "SubaccountGelatoRelayRouter",
        },
        {
          role: "CONTROLLER",
          member: "0x7D9E403F82b59e7fF5F7A37a9bf4A8df914352A1",
          contractName: "SubaccountRouter",
        },
        {
          role: "ROUTER_PLUGIN",
          member: "0xBD219aADaFe3AD8c8F570b204B99cb4aDbe9983E",
          contractName: "GelatoRelayRouter",
        },
        {
          role: "ROUTER_PLUGIN",
          member: "0xE971b9D5eA8Ab28bF3639069CF7a91E5dA7b7015",
          contractName: "SubaccountGelatoRelayRouter",
        },
        {
          role: "ROUTER_PLUGIN",
          member: "0x7D9E403F82b59e7fF5F7A37a9bf4A8df914352A1",
          contractName: "SubaccountRouter",
        },
      ],
    },
  };

  const multicallWriteParams = [];

  const timelockMethod = process.env.TIMELOCK_METHOD;
  if (!expectedTimelockMethods.includes(timelockMethod)) {
    throw new Error(`Unexpected TIMELOCK_METHOD: ${timelockMethod}`);
  }

<<<<<<< HEAD
  if (timelockMethod === "signalGrantRole") {
    for (const { member, role } of rolesToAdd[hre.network.name]) {
=======
  const networkConfig = config[hre.network.name];

  if (["signalGrantRole", "grantRoleAfterSignal"].includes(timelockMethod)) {
    for (const { member, role } of networkConfig.rolesToAdd) {
>>>>>>> 4766aa92
      multicallWriteParams.push(timelock.interface.encodeFunctionData(timelockMethod, [member, hashString(role)]));
    }
  }

  if (timelockMethod === "grantRoleAfterSignal") {
    for (const { member, role } of rolesToAdd[hre.network.name]) {
      const { target, payload } = await getGrantRolePayload(member, hashString(role));
      multicallWriteParams.push(timelock.interface.encodeFunctionData("execute", [target, payload]));
    }
  }

  if (timelockMethod === "signalRevokeRole") {
    for (const { member, role } of networkConfig.rolesToRemove) {
      multicallWriteParams.push(timelock.interface.encodeFunctionData(timelockMethod, [member, hashString(role)]));
      // signalGrantRole in case the revocation of the role needs to be reverted
      multicallWriteParams.push(timelock.interface.encodeFunctionData("signalGrantRole", [member, hashString(role)]));
    }
  }

  if (timelockMethod === "revokeRoleAfterSignal") {
<<<<<<< HEAD
    for (const { member, role } of rolesToRemove[hre.network.name]) {
      const { target, payload } = await getRevokeRolePayload(member, hashString(role));
      multicallWriteParams.push(timelock.interface.encodeFunctionData("execute", [target, payload]));
=======
    for (const { member, role } of networkConfig.rolesToRemove) {
      multicallWriteParams.push(timelock.interface.encodeFunctionData(timelockMethod, [member, hashString(role)]));
>>>>>>> 4766aa92
    }
  }

  if (timelockMethod === "cancelGrantRole") {
    const actionKeys = await getGrantRoleActionKeysToCancel({ timelock });
    for (const actionKey of actionKeys) {
      multicallWriteParams.push(cancelActionById(timelock, actionKey));
    }
  }

  console.log(`updating ${multicallWriteParams.length} roles`);
  await timelockWriteMulticall({ timelock, multicallWriteParams });
}

main().catch((ex) => {
  console.error(ex);
  process.exit(1);
});<|MERGE_RESOLUTION|>--- conflicted
+++ resolved
@@ -225,21 +225,16 @@
     throw new Error(`Unexpected TIMELOCK_METHOD: ${timelockMethod}`);
   }
 
-<<<<<<< HEAD
+  const networkConfig = config[hre.network.name];
+
   if (timelockMethod === "signalGrantRole") {
-    for (const { member, role } of rolesToAdd[hre.network.name]) {
-=======
-  const networkConfig = config[hre.network.name];
-
-  if (["signalGrantRole", "grantRoleAfterSignal"].includes(timelockMethod)) {
     for (const { member, role } of networkConfig.rolesToAdd) {
->>>>>>> 4766aa92
       multicallWriteParams.push(timelock.interface.encodeFunctionData(timelockMethod, [member, hashString(role)]));
     }
   }
 
   if (timelockMethod === "grantRoleAfterSignal") {
-    for (const { member, role } of rolesToAdd[hre.network.name]) {
+    for (const { member, role } of networkConfig.rolesToAdd) {
       const { target, payload } = await getGrantRolePayload(member, hashString(role));
       multicallWriteParams.push(timelock.interface.encodeFunctionData("execute", [target, payload]));
     }
@@ -254,14 +249,9 @@
   }
 
   if (timelockMethod === "revokeRoleAfterSignal") {
-<<<<<<< HEAD
-    for (const { member, role } of rolesToRemove[hre.network.name]) {
+    for (const { member, role } of networkConfig.rolesToRemove) {
       const { target, payload } = await getRevokeRolePayload(member, hashString(role));
       multicallWriteParams.push(timelock.interface.encodeFunctionData("execute", [target, payload]));
-=======
-    for (const { member, role } of networkConfig.rolesToRemove) {
-      multicallWriteParams.push(timelock.interface.encodeFunctionData(timelockMethod, [member, hashString(role)]));
->>>>>>> 4766aa92
     }
   }
 
