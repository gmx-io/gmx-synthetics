--- conflicted
+++ resolved
@@ -16,13 +16,11 @@
   const network = hre.network.name;
 
   if (network === "arbitrum") {
-    throw new Error("Contract not deployed yet");
-    // return await ethers.getContractAt("TimelockConfig", "0x...");
+    return await ethers.getContractAt("Timelock", "0x7A967D114B8676874FA2cFC1C14F3095C88418Eb");
   }
 
   if (network === "avalanche") {
-    throw new Error("Contract not deployed yet");
-    // return await ethers.getContractAt("TimelockConfig", "0x...");
+    return await ethers.getContractAt("Timelock", "0xdF23692341538340db0ff04C65017F51b69a29f6");
   }
 
   throw new Error("Unsupported network");
@@ -153,7 +151,6 @@
   const networkConfig = config[hre.network.name];
   const provider = hre.ethers.provider;
 
-<<<<<<< HEAD
   // Check that deployed contracts are matching with local sources
   for (const { member, role, contractName } of networkConfig.rolesToAdd) {
     const contractInfo = {
@@ -173,12 +170,8 @@
   }
 
   if (timelockMethod === "signalGrantRole") {
-    for (const { member, role } of networkConfig.rolesToAdd) {
-=======
-  if (["signalGrantRole", "grantRoleAfterSignal"].includes(timelockMethod)) {
     for (const { member, role, contractName } of networkConfig.rolesToAdd) {
       console.log("%s %s %s %s", timelockMethod, member, role, contractName);
->>>>>>> 631d6b70
       multicallWriteParams.push(timelock.interface.encodeFunctionData(timelockMethod, [member, hashString(role)]));
     }
   }
@@ -200,27 +193,18 @@
   }
 
   if (timelockMethod === "revokeRoleAfterSignal") {
-<<<<<<< HEAD
-    for (const { member, role } of networkConfig.rolesToRemove) {
+    for (const { member, role, contractName } of networkConfig.rolesToRemove) {
+      console.log("%s %s %s %s", timelockMethod, member, role, contractName);
       const { target, payload } = await getRevokeRolePayload(member, hashString(role));
       multicallWriteParams.push(timelock.interface.encodeFunctionData("execute", [target, payload]));
-=======
-    for (const { member, role, contractName } of networkConfig.rolesToRemove) {
-      console.log("%s %s %s %s", timelockMethod, member, role, contractName);
-      multicallWriteParams.push(timelock.interface.encodeFunctionData(timelockMethod, [member, hashString(role)]));
->>>>>>> 631d6b70
     }
   }
 
   if (timelockMethod === "cancelGrantRole") {
     const actionKeys = await getGrantRoleActionKeysToCancel({ timelock });
     for (const actionKey of actionKeys) {
-<<<<<<< HEAD
+      console.log("%s %s", timelockMethod, actionKey);
       multicallWriteParams.push(cancelActionById(timelock, actionKey));
-=======
-      console.log("%s %s", timelockMethod, actionKey);
-      multicallWriteParams.push(timelock.interface.encodeFunctionData("cancelAction", [actionKey]));
->>>>>>> 631d6b70
     }
   }
 
