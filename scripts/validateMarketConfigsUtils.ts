import { decimalToFloat, exponentToFloat, bigNumberify, formatAmount, pow, FLOAT_PRECISION } from "../utils/math";
import { createMarketConfigByKey, getMarketKey } from "../utils/market";
import { performMulticall } from "../utils/multicall";
import { SECONDS_PER_YEAR } from "../utils/constants";
import * as keys from "../utils/keys";

const priceImpactBpsList = [1, 5, 10, 40];

const stablecoinSymbols = {
  USDC: true,
  "USDC.e": true,
  USDT: true,
  "USDT.e": true,
  DAI: true,
  "DAI.e": true,
  USDe: true,
};

const BASIS_POINTS_DIVISOR = 10_000;

const recommendedStablecoinSwapConfig = {
  negativeSwapImpactFactor: decimalToFloat(1, 9).div(2),
  negativePositionImpactFactor: decimalToFloat(1, 9).div(2),
  expectedSwapImpactRatio: 10_000,
};

// negativePositionImpactFactor: the recommended negative position impact factor
// negativeSwapImpactFactor: the recommended negative swap impact factor
// the market config should be validated to have a higher or equal value to the recommended value
//
// expectedSwapImpactRatio: expected ratio of negative to positive swap price impact
// a ratio of 20_000 means that the negative swap price price impact is twice the positive swap price impact
//
// expectedPositionImpactRatio: expected ratio of negative to positive position price impact
// a ratio of 20_000 means that the negative position price price impact is twice the positive position price impact
const recommendedMarketConfig = {
  arbitrum: {
    APE: {
      negativePositionImpactFactor: exponentToFloat("5e-10"),
      negativeSwapImpactFactor: exponentToFloat("3e-8"),
      expectedSwapImpactRatio: 20_000,
      expectedPositionImpactRatio: 20_000,
    },
    BTC: {
      negativePositionImpactFactor: exponentToFloat("5e-11"),
      negativeSwapImpactFactor: exponentToFloat("5e-11"),
      expectedSwapImpactRatio: 10_000,
      expectedPositionImpactRatio: 20_000,
    },
    "BTC:WBTC.e:WBTC.e": {
      negativePositionImpactFactor: 0,
      negativeSwapImpactFactor: 0,
      expectedSwapImpactRatio: 10_000,
      expectedPositionImpactRatio: 20_000,
    },
    WETH: {
      negativePositionImpactFactor: exponentToFloat("5e-11"),
      negativeSwapImpactFactor: exponentToFloat("5e-11"),
      expectedSwapImpactRatio: 10_000,
      expectedPositionImpactRatio: 20_000,
    },
    "WETH:WETH:WETH": {
      negativePositionImpactFactor: 0,
      negativeSwapImpactFactor: 0,
      expectedSwapImpactRatio: 10_000,
      expectedPositionImpactRatio: 20_000,
    },
    BNB: {
      negativePositionImpactFactor: exponentToFloat("3.8e-11"),
      negativeSwapImpactFactor: exponentToFloat("3.8e-11"),
      expectedSwapImpactRatio: 20_000,
      expectedPositionImpactRatio: 20_000,
    },
    LINK: {
      negativePositionImpactFactor: exponentToFloat("3e-10"),
      negativeSwapImpactFactor: exponentToFloat("5e-10"),
      expectedSwapImpactRatio: 20_000,
      expectedPositionImpactRatio: 20_000,
    },
    ARB: {
      negativePositionImpactFactor: exponentToFloat("3.75e-10"),
      negativeSwapImpactFactor: exponentToFloat("5e-10"),
      expectedSwapImpactRatio: 20_000,
      expectedPositionImpactRatio: 20_000,
    },
    UNI: {
      negativePositionImpactFactor: exponentToFloat("3.15e-8"),
      negativeSwapImpactFactor: exponentToFloat("3e-8"),
      expectedSwapImpactRatio: 20_000,
      expectedPositionImpactRatio: 20_000,
    },
    LTC: {
      negativePositionImpactFactor: exponentToFloat("8e-9"),
      negativeSwapImpactFactor: exponentToFloat("8e-9"),
      expectedSwapImpactRatio: 20_000,
      expectedPositionImpactRatio: 20_000,
    },
    DOGE: {
      negativePositionImpactFactor: exponentToFloat("8e-9"),
      negativeSwapImpactFactor: exponentToFloat("8e-9"),
      expectedSwapImpactRatio: 20_000,
      expectedPositionImpactRatio: 20_000,
    },
    EIGEN: {
      negativePositionImpactFactor: exponentToFloat("5e-10"),
      negativeSwapImpactFactor: exponentToFloat("5e-9"),
      expectedSwapImpactRatio: 20_000,
      expectedPositionImpactRatio: 20_000,
    },
    SHIB: {
      negativePositionImpactFactor: exponentToFloat("5e-10"),
      negativeSwapImpactFactor: exponentToFloat("5e-9"),
      expectedSwapImpactRatio: 20_000,
      expectedPositionImpactRatio: 20_000,
    },
    SOL: {
      negativePositionImpactFactor: decimalToFloat(65, 12),
      negativeSwapImpactFactor: decimalToFloat(65, 12),
      expectedSwapImpactRatio: 20_000,
      expectedPositionImpactRatio: 20_000,
    },
    "SOL:SOL:SOL": {
      negativePositionImpactFactor: exponentToFloat("1.35e-09"),
      negativeSwapImpactFactor: 0,
      expectedSwapImpactRatio: 10_000,
      expectedPositionImpactRatio: 20_000,
    },
    STX: {
      negativePositionImpactFactor: exponentToFloat("5e-10"),
      negativeSwapImpactFactor: exponentToFloat("5e-9"),
      expectedSwapImpactRatio: 20_000,
      expectedPositionImpactRatio: 20_000,
    },
    SATS: {
      negativePositionImpactFactor: exponentToFloat("5e-10"),
      negativeSwapImpactFactor: exponentToFloat("5e-9"),
      expectedSwapImpactRatio: 20_000,
      expectedPositionImpactRatio: 20_000,
    },
    XRP: {
      negativePositionImpactFactor: exponentToFloat("5e-9"),
      negativeSwapImpactFactor: exponentToFloat("5e-9"),
      expectedSwapImpactRatio: 20_000,
      expectedPositionImpactRatio: 20_000,
    },
    AAVE: {
      negativePositionImpactFactor: exponentToFloat("5e-10"),
      negativeSwapImpactFactor: exponentToFloat("5e-10"),
      expectedSwapImpactRatio: 20_000,
      expectedPositionImpactRatio: 20_000,
    },
    AVAX: {
      negativePositionImpactFactor: exponentToFloat("5e-9"),
      negativeSwapImpactFactor: exponentToFloat("5e-9"),
      expectedSwapImpactRatio: 20_000,
      expectedPositionImpactRatio: 20_000,
    },
    ATOM: {
      negativePositionImpactFactor: exponentToFloat("2.6e-8"),
      negativeSwapImpactFactor: exponentToFloat("2.6e-8"),
      expectedSwapImpactRatio: 20_000,
      expectedPositionImpactRatio: 20_000,
    },
    NEAR: {
      negativePositionImpactFactor: exponentToFloat("1.95e-8"),
      negativeSwapImpactFactor: exponentToFloat("2.6e-8"),
      expectedSwapImpactRatio: 20_000,
      expectedPositionImpactRatio: 20_000,
    },
    OP: {
      negativePositionImpactFactor: exponentToFloat("5e-10"),
      negativeSwapImpactFactor: exponentToFloat("5e-10"),
      expectedSwapImpactRatio: 20_000,
      expectedPositionImpactRatio: 20_000,
    },
    ORDI: {
      negativePositionImpactFactor: exponentToFloat("5e-10"),
      negativeSwapImpactFactor: exponentToFloat("5e-9"),
      expectedSwapImpactRatio: 20_000,
      expectedPositionImpactRatio: 20_000,
    },
    GMX: {
      negativePositionImpactFactor: exponentToFloat("5e-10"),
      negativeSwapImpactFactor: exponentToFloat("8e-9"),
      expectedSwapImpactRatio: 20_000,
      expectedPositionImpactRatio: 20_000,
    },
    "GMX:GMX:GMX": {
      negativePositionImpactFactor: exponentToFloat("5e-10"),
      negativeSwapImpactFactor: 0,
      expectedSwapImpactRatio: 10_000,
      expectedPositionImpactRatio: 20_000,
    },
    PEPE: {
      negativePositionImpactFactor: exponentToFloat("5e-10"),
      negativeSwapImpactFactor: exponentToFloat("3e-8"),
      expectedSwapImpactRatio: 20_000,
      expectedPositionImpactRatio: 20_000,
    },
    WIF: {
      negativePositionImpactFactor: exponentToFloat("5e-10"),
      negativeSwapImpactFactor: exponentToFloat("3e-8"),
      expectedSwapImpactRatio: 20_000,
      expectedPositionImpactRatio: 20_000,
    },
    POL: {
      negativePositionImpactFactor: exponentToFloat("5e-10"),
      expectedSwapImpactRatio: 20_000,
      expectedPositionImpactRatio: 20_000,
    },
    SUI: {
      negativePositionImpactFactor: exponentToFloat("5e-10"),
      expectedSwapImpactRatio: 20_000,
      expectedPositionImpactRatio: 20_000,
    },
    SEI: {
      negativePositionImpactFactor: exponentToFloat("5e-10"),
      expectedSwapImpactRatio: 20_000,
      expectedPositionImpactRatio: 20_000,
    },
    APT: {
      negativePositionImpactFactor: exponentToFloat("5e-10"),
      expectedSwapImpactRatio: 20_000,
      expectedPositionImpactRatio: 20_000,
    },
    TIA: {
      negativePositionImpactFactor: exponentToFloat("5e-10"),
      expectedSwapImpactRatio: 20_000,
      expectedPositionImpactRatio: 20_000,
    },
    TRX: {
      negativePositionImpactFactor: exponentToFloat("5e-10"),
      expectedSwapImpactRatio: 20_000,
      expectedPositionImpactRatio: 20_000,
    },
    TAO: {
      negativePositionImpactFactor: exponentToFloat("5e-10"),
      expectedSwapImpactRatio: 20_000,
      expectedPositionImpactRatio: 20_000,
    },
    BONK: {
      negativePositionImpactFactor: exponentToFloat("5e-10"),
      expectedSwapImpactRatio: 20_000,
      expectedPositionImpactRatio: 20_000,
    },
    WLD: {
      negativePositionImpactFactor: exponentToFloat("5e-10"),
      expectedSwapImpactRatio: 20_000,
      expectedPositionImpactRatio: 20_000,
    },
    TON: {
      negativePositionImpactFactor: exponentToFloat("5e-10"),
      expectedSwapImpactRatio: 20_000,
      expectedPositionImpactRatio: 20_000,
    },
    PENDLE: {
      negativePositionImpactFactor: exponentToFloat("5e-10"),
      negativeSwapImpactFactor: exponentToFloat("5e-9"),
      expectedSwapImpactRatio: 20_000,
      expectedPositionImpactRatio: 20_000,
    },
    BOME: {
      negativePositionImpactFactor: exponentToFloat("5e-10"),
      expectedSwapImpactRatio: 20_000,
      expectedPositionImpactRatio: 20_000,
    },
    MEME: {
      negativePositionImpactFactor: exponentToFloat("5e-10"),
      expectedSwapImpactRatio: 20_000,
      expectedPositionImpactRatio: 20_000,
    },
    FLOKI: {
      negativePositionImpactFactor: exponentToFloat("5e-10"),
      expectedSwapImpactRatio: 20_000,
      expectedPositionImpactRatio: 20_000,
    },
    MEW: {
      negativePositionImpactFactor: exponentToFloat("5e-10"),
      expectedSwapImpactRatio: 20_000,
      expectedPositionImpactRatio: 20_000,
    },
    ADA: {
      negativePositionImpactFactor: exponentToFloat("5e-10"),
      expectedSwapImpactRatio: 20_000,
      expectedPositionImpactRatio: 20_000,
    },
    XLM: {
      negativePositionImpactFactor: exponentToFloat("5e-10"),
      expectedSwapImpactRatio: 20_000,
      expectedPositionImpactRatio: 20_000,
    },
    BCH: {
      negativePositionImpactFactor: exponentToFloat("2.5e-9"),
      expectedSwapImpactRatio: 20_000,
      expectedPositionImpactRatio: 20_000,
    },
    DOT: {
      negativePositionImpactFactor: exponentToFloat("2.5e-9"),
      expectedSwapImpactRatio: 20_000,
      expectedPositionImpactRatio: 20_000,
    },
    ICP: {
      negativePositionImpactFactor: exponentToFloat("2.5e-9"),
      expectedSwapImpactRatio: 20_000,
      expectedPositionImpactRatio: 20_000,
    },
    RENDER: {
      negativePositionImpactFactor: exponentToFloat("2.5e-9"),
      expectedSwapImpactRatio: 20_000,
      expectedPositionImpactRatio: 20_000,
    },
    FIL: {
      negativePositionImpactFactor: exponentToFloat("5e-10"),
      expectedSwapImpactRatio: 20_000,
      expectedPositionImpactRatio: 20_000,
    },
    INJ: {
      negativePositionImpactFactor: exponentToFloat("9e-9"),
      expectedSwapImpactRatio: 20_000,
      expectedPositionImpactRatio: 20_000,
    },
    DYDX: {
      negativePositionImpactFactor: exponentToFloat("9e-9"),
      expectedSwapImpactRatio: 20_000,
      expectedPositionImpactRatio: 20_000,
    },
    TRUMP: {
      negativePositionImpactFactor: exponentToFloat("5e-7"),
      expectedSwapImpactRatio: 20_000,
      expectedPositionImpactRatio: 15_000,
    },
    MELANIA: {
      negativePositionImpactFactor: exponentToFloat("5e-7"),
      expectedSwapImpactRatio: 20_000,
      expectedPositionImpactRatio: 15_000,
    },
    ENA: {
      negativePositionImpactFactor: exponentToFloat("8e-7"),
      expectedSwapImpactRatio: 20_000,
      expectedPositionImpactRatio: 20_000,
    },
    FARTCOIN: {
      negativePositionImpactFactor: exponentToFloat("5e-7"),
      expectedSwapImpactRatio: 20_000,
      expectedPositionImpactRatio: 20_000,
    },
    AI16Z: {
      negativePositionImpactFactor: exponentToFloat("5e-7"),
      expectedSwapImpactRatio: 20_000,
      expectedPositionImpactRatio: 20_000,
    },
    ANIME: {
      negativePositionImpactFactor: exponentToFloat("5e-7"),
      negativeSwapImpactFactor: exponentToFloat("3e-8"),
      expectedSwapImpactRatio: 20_000,
      expectedPositionImpactRatio: 20_000,
    },
    LDO: {
      negativePositionImpactFactor: exponentToFloat("1.4e-8"),
      expectedSwapImpactRatio: 20_000,
      expectedPositionImpactRatio: 20_000,
    },
    BERA: {
      negativePositionImpactFactor: exponentToFloat("1e-7"),
      expectedSwapImpactRatio: 20_000,
      expectedPositionImpactRatio: 20_000,
    },
    VIRTUAL: {
      negativePositionImpactFactor: exponentToFloat("2e-8"),
      expectedSwapImpactRatio: 20_000,
      expectedPositionImpactRatio: 20_000,
    },
    PENGU: {
      negativePositionImpactFactor: exponentToFloat("1.6e-8"),
      expectedSwapImpactRatio: 20_000,
      expectedPositionImpactRatio: 20_000,
    },
    ONDO: {
      negativePositionImpactFactor: exponentToFloat("8e-9"),
      expectedSwapImpactRatio: 20_000,
      expectedPositionImpactRatio: 20_000,
    },
    FET: {
      negativePositionImpactFactor: exponentToFloat("1e-8"),
      expectedSwapImpactRatio: 20_000,
      expectedPositionImpactRatio: 20_000,
    },
    S: {
      negativePositionImpactFactor: exponentToFloat("1.2e-8"),
      expectedSwapImpactRatio: 20_000,
      expectedPositionImpactRatio: 20_000,
    },
    CAKE: {
      negativePositionImpactFactor: exponentToFloat("1.8e-8"),
      expectedSwapImpactRatio: 20_000,
      expectedPositionImpactRatio: 20_000,
    },
    AIXBT: {
      negativePositionImpactFactor: exponentToFloat("2e-8"),
      expectedSwapImpactRatio: 20_000,
      expectedPositionImpactRatio: 20_000,
    },
    HYPE: {
      negativePositionImpactFactor: exponentToFloat("2e-8"),
      expectedSwapImpactRatio: 20_000,
      expectedPositionImpactRatio: 20_000,
    },
    JUP: {
      negativePositionImpactFactor: exponentToFloat("1.5e-8"),
      expectedSwapImpactRatio: 20_000,
      expectedPositionImpactRatio: 20_000,
    },
    MKR: {
      negativePositionImpactFactor: exponentToFloat("1.6e-8"),
      expectedSwapImpactRatio: 20_000,
      expectedPositionImpactRatio: 20_000,
    },
    OM: {
      negativePositionImpactFactor: exponentToFloat("5e-8"),
      expectedSwapImpactRatio: 20_000,
      expectedPositionImpactRatio: 20_000,
    },
    DOLO: {
      negativePositionImpactFactor: exponentToFloat("1e-7"),
      expectedSwapImpactRatio: 20_000,
      expectedPositionImpactRatio: 12_000,
    },
    ZRO: {
      negativePositionImpactFactor: exponentToFloat("5e-8"),
      expectedSwapImpactRatio: 20_000,
      expectedPositionImpactRatio: 11_900,
    },
    CRV: {
      negativePositionImpactFactor: exponentToFloat("1.4e-8"),
      expectedSwapImpactRatio: 20_000,
      expectedPositionImpactRatio: 11_600,
    },
    MOODENG: {
      negativePositionImpactFactor: exponentToFloat("1.2e-8"),
      expectedSwapImpactRatio: 20_000,
      expectedPositionImpactRatio: 12_000,
    },
    XMR: {
      negativePositionImpactFactor: exponentToFloat("1.8e-8"),
      expectedSwapImpactRatio: 20_000,
      expectedPositionImpactRatio: 12_000,
    },
    PI: {
      negativePositionImpactFactor: exponentToFloat("2.54e-8"),
      expectedSwapImpactRatio: 20_000,
      expectedPositionImpactRatio: 12_000,
    },
    wstETH: {
      negativeSwapImpactFactor: exponentToFloat("1e-8"),
      expectedSwapImpactRatio: 20_000,
      expectedPositionImpactRatio: 20_000,
    },
    "wstETH-WETH": {
      negativeSwapImpactFactor: exponentToFloat("5e-9"),
      expectedSwapImpactRatio: 10_000,
    },
  },
  avalanche: {
    "BTC.b": {
      negativePositionImpactFactor: exponentToFloat("5e-11").div(2),
      negativeSwapImpactFactor: exponentToFloat("5e-11").div(2),
      expectedSwapImpactRatio: 20_000,
      expectedPositionImpactRatio: 16_666,
    },
    "WETH.e": {
      negativePositionImpactFactor: exponentToFloat("5e-11").div(2),
      negativeSwapImpactFactor: exponentToFloat("5e-11").div(2),
      expectedSwapImpactRatio: 20_000,
      expectedPositionImpactRatio: 16_666,
    },
    WAVAX: {
      negativePositionImpactFactor: exponentToFloat("1e-8").div(2),
      negativeSwapImpactFactor: exponentToFloat("5e-9").div(2),
      expectedSwapImpactRatio: 20_000,
      expectedPositionImpactRatio: 20_000,
    },
    LTC: {
      negativePositionImpactFactor: exponentToFloat("8e-9").div(2),
      negativeSwapImpactFactor: exponentToFloat("8e-9").div(2),
      expectedSwapImpactRatio: 20_000,
      expectedPositionImpactRatio: 20_000,
    },
    DOGE: {
      negativePositionImpactFactor: exponentToFloat("8e-9").div(2),
      negativeSwapImpactFactor: exponentToFloat("8e-9").div(2),
      expectedSwapImpactRatio: 20_000,
      expectedPositionImpactRatio: 20_000,
    },
    SOL: {
      negativePositionImpactFactor: exponentToFloat("5e-9").div(2),
      negativeSwapImpactFactor: exponentToFloat("5e-9").div(2),
      expectedSwapImpactRatio: 20_000,
      expectedPositionImpactRatio: 20_000,
    },
    XRP: {
      negativePositionImpactFactor: exponentToFloat("5e-9").div(2),
      negativeSwapImpactFactor: exponentToFloat("5e-9").div(2),
      expectedSwapImpactRatio: 20_000,
      expectedPositionImpactRatio: 20_000,
    },
    TRUMP: {
      negativePositionImpactFactor: exponentToFloat("5e-7"),
      expectedSwapImpactRatio: 20_000,
      expectedPositionImpactRatio: 20_000,
    },
    MELANIA: {
      negativePositionImpactFactor: exponentToFloat("5e-7"),
      expectedSwapImpactRatio: 20_000,
      expectedPositionImpactRatio: 20_000,
    },
  },
<<<<<<< HEAD
  arbitrumSepolia: {
    BTC: {
      negativePositionImpactFactor: exponentToFloat("5e-11"),
      negativeSwapImpactFactor: exponentToFloat("5e-11"),
      expectedSwapImpactRatio: 10_000,
      expectedPositionImpactRatio: 20_000,
    },
    WETH: {
      negativePositionImpactFactor: exponentToFloat("5e-11"),
      negativeSwapImpactFactor: exponentToFloat("5e-11"),
=======
  botanix: {
    "BTC:pBTC:pBTC": {
      negativePositionImpactFactor: 0,
      negativeSwapImpactFactor: 0,
>>>>>>> 9e5a38f9
      expectedSwapImpactRatio: 10_000,
      expectedPositionImpactRatio: 20_000,
    },
  },
};

const configTokenMapping = {
  arbitrum: {
    "WBTC.e": "BTC",
  },
};

function getTradeSizeForImpact({ priceImpactBps, impactExponentFactor, impactFactor }) {
  if (bigNumberify(0).eq(impactFactor)) {
    return bigNumberify(0);
  }
  const exponent = 1 / (impactExponentFactor.div(decimalToFloat(1, 2)).toNumber() / 100 - 1);
  const base = bigNumberify(priceImpactBps).mul(decimalToFloat(1)).div(10_000).div(impactFactor).toNumber();

  const tradeSize = Math.pow(base, exponent);

  if (tradeSize === Infinity) {
    return 0;
  }

  return tradeSize.toFixed(0);
}

async function validatePerpConfig({
  market = undefined,
  marketConfig,
  longTokenSymbol,
  shortTokenSymbol,
  indexTokenSymbol,
  dataStore,
  errors,
}) {
  if (!marketConfig.tokens.indexToken) {
    return;
  }

  const marketLabel = `${indexTokenSymbol} [${longTokenSymbol}-${shortTokenSymbol}]`;

  console.log("validatePerpConfig", indexTokenSymbol);
  const recommendedPerpConfig =
    recommendedMarketConfig[hre.network.name][`${indexTokenSymbol}:${longTokenSymbol}:${shortTokenSymbol}`] ??
    recommendedMarketConfig[hre.network.name][indexTokenSymbol];

  if (!recommendedPerpConfig || recommendedPerpConfig.negativePositionImpactFactor === undefined) {
    throw new Error(`Empty recommendedPerpConfig for ${indexTokenSymbol}`);
  }

  let negativePositionImpactFactor = bigNumberify(marketConfig.negativePositionImpactFactor);
  let positivePositionImpactFactor = bigNumberify(marketConfig.positivePositionImpactFactor);
  let positionImpactExponentFactor = bigNumberify(marketConfig.positionImpactExponentFactor);
  let openInterestReserveFactorLongs = bigNumberify(marketConfig.openInterestReserveFactorLongs);
  let openInterestReserveFactorShorts = bigNumberify(marketConfig.openInterestReserveFactorShorts);
  let borrowingFactorForLongs = bigNumberify(marketConfig.borrowingFactorForLongs);
  let borrowingExponentFactorForLongs = bigNumberify(marketConfig.borrowingExponentFactorForLongs);
  let borrowingFactorForShorts = bigNumberify(marketConfig.borrowingFactorForShorts);
  let borrowingExponentFactorForShorts = bigNumberify(marketConfig.borrowingExponentFactorForShorts);
  const optimalUsageFactorForLongs = bigNumberify(marketConfig.optimalUsageFactorForLongs);
  const optimalUsageFactorForShorts = bigNumberify(marketConfig.optimalUsageFactorForShorts);
  const baseBorrowingFactorForLongs = bigNumberify(marketConfig.baseBorrowingFactorForLongs);
  const baseBorrowingFactorForShorts = bigNumberify(marketConfig.baseBorrowingFactorForShorts);
  const aboveOptimalUsageBorrowingFactorForLongs = bigNumberify(marketConfig.aboveOptimalUsageBorrowingFactorForLongs);
  const aboveOptimalUsageBorrowingFactorForShorts = bigNumberify(
    marketConfig.aboveOptimalUsageBorrowingFactorForShorts
  );
  let fundingFactor = bigNumberify(marketConfig.fundingFactor);
  let fundingExponentFactor = bigNumberify(marketConfig.fundingExponentFactor);
  const maxOpenInterestForLongs = bigNumberify(marketConfig.maxOpenInterestForLongs);
  const maxOpenInterestForShorts = bigNumberify(marketConfig.maxOpenInterestForShorts);

  if (maxOpenInterestForLongs === undefined) {
    throw new Error(`Empty maxOpenInterestForLongs for ${marketLabel}`);
  }

  if (maxOpenInterestForShorts === undefined) {
    throw new Error(`Empty maxOpenInterestForShorts for ${marketLabel}`);
  }

  if (process.env.READ_FROM_CHAIN === "true") {
    const multicallReadParams = [];

    multicallReadParams.push({
      target: dataStore.address,
      allowFailure: false,
      callData: dataStore.interface.encodeFunctionData("getUint", [
        keys.positionImpactFactorKey(market.marketToken, false),
      ]),
      label: "negativePositionImpactFactor",
    });

    multicallReadParams.push({
      target: dataStore.address,
      allowFailure: false,
      callData: dataStore.interface.encodeFunctionData("getUint", [
        keys.positionImpactFactorKey(market.marketToken, true),
      ]),
      label: "positivePositionImpactFactor",
    });

    multicallReadParams.push({
      target: dataStore.address,
      allowFailure: false,
      callData: dataStore.interface.encodeFunctionData("getUint", [
        keys.positionImpactExponentFactorKey(market.marketToken),
      ]),
      label: "positionImpactExponentFactor",
    });

    multicallReadParams.push({
      target: dataStore.address,
      allowFailure: false,
      callData: dataStore.interface.encodeFunctionData("getUint", [
        keys.openInterestReserveFactorKey(market.marketToken, true),
      ]),
      label: "openInterestReserveFactorLongs",
    });

    multicallReadParams.push({
      target: dataStore.address,
      allowFailure: false,
      callData: dataStore.interface.encodeFunctionData("getUint", [
        keys.openInterestReserveFactorKey(market.marketToken, false),
      ]),
      label: "openInterestReserveFactorShorts",
    });

    multicallReadParams.push({
      target: dataStore.address,
      allowFailure: false,
      callData: dataStore.interface.encodeFunctionData("getUint", [keys.borrowingFactorKey(market.marketToken, true)]),
      label: "borrowingFactorForLongs",
    });

    multicallReadParams.push({
      target: dataStore.address,
      allowFailure: false,
      callData: dataStore.interface.encodeFunctionData("getUint", [
        keys.borrowingExponentFactorKey(market.marketToken, true),
      ]),
      label: "borrowingExponentFactorForLongs",
    });

    multicallReadParams.push({
      target: dataStore.address,
      allowFailure: false,
      callData: dataStore.interface.encodeFunctionData("getUint", [keys.borrowingFactorKey(market.marketToken, false)]),
      label: "borrowingFactorForShorts",
    });

    multicallReadParams.push({
      target: dataStore.address,
      allowFailure: false,
      callData: dataStore.interface.encodeFunctionData("getUint", [
        keys.borrowingExponentFactorKey(market.marketToken, false),
      ]),
      label: "borrowingExponentFactorForShorts",
    });

    multicallReadParams.push({
      target: dataStore.address,
      allowFailure: false,
      callData: dataStore.interface.encodeFunctionData("getUint", [keys.fundingFactorKey(market.marketToken)]),
      label: "fundingFactor",
    });

    multicallReadParams.push({
      target: dataStore.address,
      allowFailure: false,
      callData: dataStore.interface.encodeFunctionData("getUint", [keys.fundingExponentFactorKey(market.marketToken)]),
      label: "fundingExponentFactor",
    });

    const { bigNumberResults } = await performMulticall({ multicallReadParams });
    ({
      negativePositionImpactFactor,
      positivePositionImpactFactor,
      positionImpactExponentFactor,
      openInterestReserveFactorLongs,
      openInterestReserveFactorShorts,
      borrowingFactorForLongs,
      borrowingExponentFactorForLongs,
      borrowingFactorForShorts,
      borrowingExponentFactorForShorts,
      fundingFactor,
      fundingExponentFactor,
    } = bigNumberResults);
  }

  if (bigNumberify(recommendedPerpConfig.negativePositionImpactFactor).gt(0)) {
    const percentageOfPerpImpactRecommendation = bigNumberify(negativePositionImpactFactor)
      .mul(100)
      .div(recommendedPerpConfig.negativePositionImpactFactor);

    console.log(
      `    Position impact compared to recommendation: ${
        percentageOfPerpImpactRecommendation.toNumber() / 100
      }x smallest safe value`
    );
  }

  for (const priceImpactBps of priceImpactBpsList) {
    console.log(
      `    Negative (${formatAmount(priceImpactBps, 2, 2)}%): $${formatAmount(
        getTradeSizeForImpact({
          priceImpactBps,
          impactExponentFactor: positionImpactExponentFactor,
          impactFactor: negativePositionImpactFactor,
        }),
        0,
        0,
        true
      )}, Positive (${formatAmount(priceImpactBps, 2, 2)}%): $${formatAmount(
        getTradeSizeForImpact({
          priceImpactBps,
          impactExponentFactor: positionImpactExponentFactor,
          impactFactor: positivePositionImpactFactor,
        }),
        0,
        0,
        true
      )}`
    );
  }

  if (negativePositionImpactFactor.eq(0)) {
    console.warn(`Position price impact for ${marketLabel} is zero`);
  }

  if (negativePositionImpactFactor.gt(0) && positivePositionImpactFactor.gt(0)) {
    const impactRatio = negativePositionImpactFactor.mul(BASIS_POINTS_DIVISOR).div(positivePositionImpactFactor);
    if (impactRatio.lt(recommendedPerpConfig.expectedPositionImpactRatio)) {
      console.error(
        "invalid position impact factors ratio is %s expected ratio %s",
        impactRatio,
        recommendedPerpConfig.expectedPositionImpactRatio
      );
      throw new Error(`Invalid position impact factors for ${marketLabel}`);
    }
  }

  if (negativePositionImpactFactor.lt(recommendedPerpConfig.negativePositionImpactFactor)) {
    errors.push({
      message: `Invalid negativePositionImpactFactor for ${marketLabel}`,
      expected: recommendedPerpConfig.negativePositionImpactFactor,
      actual: negativePositionImpactFactor,
    });
  }

  if (
    borrowingExponentFactorForLongs.lt(decimalToFloat(1)) ||
    borrowingExponentFactorForLongs.gt(decimalToFloat(15, 1))
  ) {
    throw new Error(
      `borrowingExponentFactorForLongs should be in range 1 – 1.5, provided ${formatAmount(
        borrowingExponentFactorForLongs,
        30
      )}`
    );
  }

  if (
    borrowingExponentFactorForShorts.lt(decimalToFloat(1)) ||
    borrowingExponentFactorForShorts.gt(decimalToFloat(15, 1))
  ) {
    throw new Error(
      `borrowingExponentFactorForShorts should be in range 1 – 1.5, provided ${formatAmount(
        borrowingExponentFactorForShorts,
        30
      )}`
    );
  }

  const maxLongTokenPoolUsdBasedOnMaxOpenInterest = maxOpenInterestForLongs
    .mul(FLOAT_PRECISION)
    .div(openInterestReserveFactorLongs);
  const maxBorrowingFactorForLongsPerYear = pow(maxOpenInterestForLongs, borrowingExponentFactorForLongs)
    .mul(borrowingFactorForLongs)
    .div(maxLongTokenPoolUsdBasedOnMaxOpenInterest)
    .mul(SECONDS_PER_YEAR);

  if (maxBorrowingFactorForLongsPerYear.gt(decimalToFloat(15, 1))) {
    throw new Error("maxBorrowingFactorForLongsPerYear is more than 150%");
  }

  console.log(`    maxBorrowingFactorForLongsPerYear: ${formatAmount(maxBorrowingFactorForLongsPerYear, 28)}%`);

  const maxShortTokenPoolUsdBasedOnMaxOpenInterest = maxOpenInterestForShorts
    .mul(FLOAT_PRECISION)
    .div(openInterestReserveFactorShorts);
  const maxBorrowingFactorForShortsPerYear = pow(maxOpenInterestForShorts, borrowingExponentFactorForShorts)
    .mul(borrowingFactorForShorts)
    .div(maxShortTokenPoolUsdBasedOnMaxOpenInterest)
    .mul(SECONDS_PER_YEAR);

  if (maxBorrowingFactorForShortsPerYear.gt(decimalToFloat(15, 1))) {
    throw new Error("maxBorrowingFactorForShortsPerYear is more than 150%");
  }

  console.log(`    maxBorrowingFactorForShortsPerYear: ${formatAmount(maxBorrowingFactorForShortsPerYear, 28)}%`);

  for (const [key, value] of Object.entries({
    optimalUsageFactorForLongs,
    optimalUsageFactorForShorts,
  })) {
    if (value.gt(decimalToFloat(1))) {
      throw new Error(`${key} is more than 100% annualized`);
    }
  }

  for (const [key, value] of Object.entries({
    baseBorrowingFactorForLongs,
    baseBorrowingFactorForShorts,
  })) {
    if (value.mul(SECONDS_PER_YEAR).gt(decimalToFloat(1))) {
      throw new Error(`${key} is more than 100% annualized`);
    }
  }

  for (const [key, value] of Object.entries({
    aboveOptimalUsageBorrowingFactorForLongs,
    aboveOptimalUsageBorrowingFactorForShorts,
  })) {
    if (value.mul(SECONDS_PER_YEAR).gt(decimalToFloat(3))) {
      throw new Error(`${key} is more than 300% annualized`);
    }
  }

  if (!fundingExponentFactor.eq(decimalToFloat(1))) {
    throw new Error("fundingExponentFactor != 1");
  }

  const maxFundingFactorPerYear = fundingFactor.mul(SECONDS_PER_YEAR);

  if (maxFundingFactorPerYear.gt(decimalToFloat(1))) {
    throw new Error("maxFundingFactorPerYear is more than 100%");
  }

  console.log(`    maxFundingFactorPerYear: ${formatAmount(maxFundingFactorPerYear, 28)}%`);
}

async function validateSwapConfig({
  market = undefined,
  marketConfig,
  indexTokenSymbol,
  longTokenSymbol,
  shortTokenSymbol,
  dataStore,
  errors,
}) {
  const isStablecoinMarket = stablecoinSymbols[longTokenSymbol] && stablecoinSymbols[shortTokenSymbol];

  let recommendedSwapConfig;

  if (longTokenSymbol === shortTokenSymbol) {
    if (!marketConfig.negativeSwapImpactFactor.eq(0)) {
      throw new Error("negativeSwapImpactFactor should be zero");
    }

    if (!marketConfig.positiveSwapImpactFactor.eq(0)) {
      throw new Error("negativeSwapImpactFactor should be zero");
    }

    return;
  }

  if (isStablecoinMarket) {
    recommendedSwapConfig = recommendedStablecoinSwapConfig;
  } else {
    // first try to get config for longToken
    // if that is empty try to get config for longToken after re-mapping it using configTokenMapping
    recommendedSwapConfig =
      recommendedMarketConfig[hre.network.name][longTokenSymbol] ||
      recommendedMarketConfig[hre.network.name][configTokenMapping[hre.network.name][longTokenSymbol]];
  }

  const recommendedSwapConfigOverride =
    recommendedMarketConfig[hre.network.name][`${longTokenSymbol}-${shortTokenSymbol}`];
  if (recommendedSwapConfigOverride) {
    recommendedSwapConfig = recommendedSwapConfigOverride;
  }

  if (!recommendedSwapConfig) {
    throw new Error(`Empty recommendedSwapConfig for ${longTokenSymbol}`);
  }

  let negativeSwapImpactFactor = marketConfig.negativeSwapImpactFactor;
  let positiveSwapImpactFactor = marketConfig.positiveSwapImpactFactor;
  let swapImpactExponentFactor = marketConfig.swapImpactExponentFactor;

  if (process.env.READ_FROM_CHAIN === "true") {
    const multicallReadParams = [];

    multicallReadParams.push({
      target: dataStore.address,
      allowFailure: false,
      callData: dataStore.interface.encodeFunctionData("getUint", [
        keys.swapImpactFactorKey(market.marketToken, false),
      ]),
      label: "negativeSwapImpactFactor",
    });

    multicallReadParams.push({
      target: dataStore.address,
      allowFailure: false,
      callData: dataStore.interface.encodeFunctionData("getUint", [keys.swapImpactFactorKey(market.marketToken, true)]),
      label: "positiveSwapImpactFactor",
    });

    multicallReadParams.push({
      target: dataStore.address,
      allowFailure: false,
      callData: dataStore.interface.encodeFunctionData("getUint", [
        keys.swapImpactExponentFactorKey(market.marketToken),
      ]),
      label: "swapImpactExponentFactor",
    });

    const { bigNumberResults } = await performMulticall({ multicallReadParams });
    ({ negativeSwapImpactFactor, positiveSwapImpactFactor, swapImpactExponentFactor } = bigNumberResults);
  }

  const percentageOfSwapImpactRecommendation = negativeSwapImpactFactor
    .mul(100)
    .div(recommendedSwapConfig.negativeSwapImpactFactor);

  console.log(
    `    Swap impact compared to recommendation: ${
      parseFloat(percentageOfSwapImpactRecommendation.toNumber()) / 100
    }x smallest safe value`
  );

  for (const priceImpactBps of priceImpactBpsList) {
    console.log(
      `    Negative (${formatAmount(priceImpactBps, 2, 2)}%): $${formatAmount(
        getTradeSizeForImpact({
          priceImpactBps,
          impactExponentFactor: swapImpactExponentFactor,
          impactFactor: negativeSwapImpactFactor,
        }),
        0,
        0,
        true
      )}, Positive: (${formatAmount(priceImpactBps, 2, 2)}%): $${formatAmount(
        getTradeSizeForImpact({
          priceImpactBps,
          impactExponentFactor: swapImpactExponentFactor,
          impactFactor: positiveSwapImpactFactor,
        }),
        0,
        0,
        true
      )}`
    );
  }

  const impactRatio = negativeSwapImpactFactor.mul(BASIS_POINTS_DIVISOR).div(positiveSwapImpactFactor);
  if (impactRatio.lt(recommendedSwapConfig.expectedSwapImpactRatio)) {
    throw new Error(
      `Invalid swap impact factors for ${indexTokenSymbol}[${longTokenSymbol}-${shortTokenSymbol}]: ${impactRatio} expected ${recommendedSwapConfig.expectedSwapImpactRatio} negativeSwapImpactFactor ${negativeSwapImpactFactor} positiveSwapImpactFactor ${positiveSwapImpactFactor}`
    );
  }

  if (negativeSwapImpactFactor.lt(recommendedSwapConfig.negativeSwapImpactFactor)) {
    errors.push({
      message: `Invalid negativeSwapImpactFactor for ${indexTokenSymbol}[${longTokenSymbol}-${shortTokenSymbol}]`,
      expected: recommendedSwapConfig.negativeSwapImpactFactor,
      actual: negativeSwapImpactFactor,
    });
  }
}

export async function validateMarketConfigs() {
  const tokens = await hre.gmx.getTokens();
  const marketConfigs = await hre.gmx.getMarkets();
  const marketConfigByKey = createMarketConfigByKey({ marketConfigs, tokens });

  const addressToSymbol: { [address: string]: string } = {};
  for (const [tokenSymbol, tokenConfig] of Object.entries(tokens)) {
    let address = tokenConfig.address;
    if (!address) {
      address = (await hre.ethers.getContract(tokenSymbol)).address;
    }
    addressToSymbol[address] = tokenSymbol;
  }

  const reader = await hre.ethers.getContract("Reader");
  const dataStore = await hre.ethers.getContract("DataStore");
  console.log("reading data from DataStore %s Reader %s", dataStore.address, reader.address);
  const markets = [...(await reader.getMarkets(dataStore.address, 0, 100))];
  markets.sort((a, b) => a.indexToken.localeCompare(b.indexToken));

  const errors = [];

  // validate market configs as some markets may not be created on-chain yet
  for (const marketConfig of marketConfigs) {
    const indexTokenSymbol = marketConfig.tokens.indexToken;
    const longTokenSymbol = marketConfig.tokens.longToken;
    const shortTokenSymbol = marketConfig.tokens.shortToken;

    console.log(
      "index: %s long: %s short: %s",
      indexTokenSymbol?.padEnd(5) || "(swap only)",
      longTokenSymbol?.padEnd(5),
      shortTokenSymbol?.padEnd(5)
    );

    if (
      !marketConfig.maxLongTokenPoolAmount ||
      !marketConfig.maxShortTokenPoolAmount ||
      !marketConfig.maxLongTokenPoolUsdForDeposit ||
      !marketConfig.maxShortTokenPoolUsdForDeposit
    ) {
      throw new Error(`Missing configs for ${indexTokenSymbol}[${longTokenSymbol}-${shortTokenSymbol}]`);
    }

    await validatePerpConfig({ marketConfig, indexTokenSymbol, longTokenSymbol, shortTokenSymbol, dataStore, errors });
    await validateSwapConfig({ marketConfig, indexTokenSymbol, longTokenSymbol, shortTokenSymbol, dataStore, errors });
  }

  const marketKeysToSkip = {
    "0x74885b4D524d497261259B38900f54e6dbAd2210:0x74885b4D524d497261259B38900f54e6dbAd2210:0xaf88d065e77c8cC2239327C5EDb3A432268e5831":
      true, // old APE market
  };

  for (const market of markets) {
    const indexTokenSymbol = addressToSymbol[market.indexToken];
    const longTokenSymbol = addressToSymbol[market.longToken];
    const shortTokenSymbol = addressToSymbol[market.shortToken];
    const marketKey = getMarketKey(market.indexToken, market.longToken, market.shortToken);

    if (marketKeysToSkip[marketKey]) {
      continue;
    }

    const marketConfig = marketConfigByKey[marketKey];

    console.log(
      "%s index: %s long: %s short: %s",
      market.marketToken,
      indexTokenSymbol?.padEnd(5) || "(swap only)",
      longTokenSymbol?.padEnd(5),
      shortTokenSymbol?.padEnd(5)
    );

    await validatePerpConfig({
      market,
      marketConfig,
      longTokenSymbol,
      shortTokenSymbol,
      indexTokenSymbol,
      dataStore,
      errors,
    });
    await validateSwapConfig({
      market,
      marketConfig,
      longTokenSymbol,
      shortTokenSymbol,
      indexTokenSymbol,
      dataStore,
      errors,
    });
  }

  for (const error of errors) {
    console.log(`Error: ${error.message}, expected: ${error.expected.toString()}, actual: ${error.actual.toString()}`);
  }

  return { errors };
}<|MERGE_RESOLUTION|>--- conflicted
+++ resolved
@@ -514,7 +514,6 @@
       expectedPositionImpactRatio: 20_000,
     },
   },
-<<<<<<< HEAD
   arbitrumSepolia: {
     BTC: {
       negativePositionImpactFactor: exponentToFloat("5e-11"),
@@ -525,12 +524,14 @@
     WETH: {
       negativePositionImpactFactor: exponentToFloat("5e-11"),
       negativeSwapImpactFactor: exponentToFloat("5e-11"),
-=======
+      expectedSwapImpactRatio: 10_000,
+      expectedPositionImpactRatio: 20_000,
+    },
+  },
   botanix: {
     "BTC:pBTC:pBTC": {
       negativePositionImpactFactor: 0,
       negativeSwapImpactFactor: 0,
->>>>>>> 9e5a38f9
       expectedSwapImpactRatio: 10_000,
       expectedPositionImpactRatio: 20_000,
     },
