--- conflicted
+++ resolved
@@ -3,10 +3,7 @@
 import * as keys from "../utils/keys";
 import { toLoggableObject } from "../utils/print";
 import got from "got";
-<<<<<<< HEAD
-=======
 import { bigNumberify } from "../utils/math";
->>>>>>> 6e3639d6
 
 function getValues() {
   if (hre.network.name === "arbitrum") {
