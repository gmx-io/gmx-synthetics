import hre, { network } from "hardhat";

import prompts from "prompts";
import { bigNumberify } from "../utils/math";
import {
  getFullKey,
  appendUintConfigIfDifferent,
  appendAddressConfigIfDifferent,
  appendBoolConfigIfDifferent,
} from "../utils/config";
import * as keys from "../utils/keys";
import { encodeData } from "../utils/hash";

const processGeneralConfig = async ({ generalConfig, oracleConfig, handleConfig }) => {
  await handleConfig(
    "address",
    keys.CHAINLINK_PAYMENT_TOKEN,
    "0x",
    oracleConfig.chainlinkPaymentToken,
    `chainlinkPaymentToken`
  );

  if (network.name != "hardhat") {
    for (const [multichainProvider, enabled] of Object.entries(generalConfig.multichainProviders)) {
      await handleConfig(
        "bool",
        keys.IS_MULTICHAIN_PROVIDER_ENABLED,
        encodeData(["address"], [multichainProvider]),
        enabled,
        `multichainProvider ${multichainProvider}`
      );
    }
    for (const [multichainEndpoint, enabled] of Object.entries(generalConfig.multichainEndpoints)) {
      await handleConfig(
        "bool",
        keys.IS_MULTICHAIN_ENDPOINT_ENABLED,
        encodeData(["address"], [multichainEndpoint]),
        enabled,
        `multichainEndpoint ${multichainEndpoint}`
      );
    }
  }

  await handleConfig(
    "uint",
    keys.SEQUENCER_GRACE_DURATION,
    "0x",
    generalConfig.sequencerGraceDuration,
    `sequencerGraceDuration`
  );

  await handleConfig("uint", keys.MAX_UI_FEE_FACTOR, "0x", generalConfig.maxUiFeeFactor, `maxUiFeeFactor`);

  await handleConfig(
    "uint",
    keys.MAX_AUTO_CANCEL_ORDERS,
    "0x",
    generalConfig.maxAutoCancelOrders,
    `maxAutoCancelOrders`
  );

  await handleConfig(
    "uint",
    keys.MAX_TOTAL_CALLBACK_GAS_LIMIT_FOR_AUTO_CANCEL_ORDERS,
    "0x",
    generalConfig.maxTotalCallbackGasLimitForAutoCancelOrders,
    `maxTotalCallbackGasLimitForAutoCancelOrders`
  );

  await handleConfig(
    "uint",
    keys.MIN_HANDLE_EXECUTION_ERROR_GAS,
    "0x",
    generalConfig.minHandleExecutionErrorGas,
    `minHandleExecutionErrorGas`
  );

  await handleConfig(
    "uint",
    keys.MIN_HANDLE_EXECUTION_ERROR_GAS_TO_FORWARD,
    "0x",
    generalConfig.minHandleExecutionErrorGasToForward,
    `minHandleExecutionErrorGasToForward`
  );

  await handleConfig(
    "uint",
    keys.MIN_ADDITIONAL_GAS_FOR_EXECUTION,
    "0x",
    generalConfig.minAdditionalGasForExecution,
    `minAdditionalGasForExecution`
  );

  await handleConfig(
    "uint",
    keys.REFUND_EXECUTION_FEE_GAS_LIMIT,
    "0x",
    generalConfig.refundExecutionFeeGasLimit,
    `refundExecutionFeeGasLimit`
  );

  await handleConfig(
    "uint",
    keys.MAX_CALLBACK_GAS_LIMIT,
    "0x",
    generalConfig.maxCallbackGasLimit,
    `maxCallbackGasLimit`
  );

  await handleConfig("uint", keys.MAX_SWAP_PATH_LENGTH, "0x", generalConfig.maxSwapPathLength, `maxSwapPathLength`);

  await handleConfig("uint", keys.MIN_COLLATERAL_USD, "0x", generalConfig.minCollateralUsd, `minCollateralUsd`);

  await handleConfig("uint", keys.MIN_POSITION_SIZE_USD, "0x", generalConfig.minPositionSizeUsd, `minCollateralUsd`);

  await handleConfig(
    "uint",
    keys.SWAP_FEE_RECEIVER_FACTOR,
    "0x",
    generalConfig.swapFeeReceiverFactor,
    `swapFeeReceiverFactor`
  );

  await handleConfig(
    "uint",
    keys.POSITION_FEE_RECEIVER_FACTOR,
    "0x",
    generalConfig.positionFeeReceiverFactor,
    `positionFeeReceiverFactor`
  );

  await handleConfig(
    "uint",
    keys.LIQUIDATION_FEE_RECEIVER_FACTOR,
    "0x",
    generalConfig.liquidationFeeReceiverFactor,
    `liquidationFeeReceiverFactor`
  );

  await handleConfig("uint", keys.DEPOSIT_GAS_LIMIT, "0x", generalConfig.depositGasLimit, `depositGasLimit`);

  await handleConfig("uint", keys.WITHDRAWAL_GAS_LIMIT, "0x", generalConfig.withdrawalGasLimit, `withdrawalGasLimit`);

  await handleConfig("uint", keys.shiftGasLimitKey(), "0x", generalConfig.shiftGasLimit, `shiftGasLimit`);

  await handleConfig(
    "uint",
    keys.singleSwapGasLimitKey(),
    "0x",
    generalConfig.singleSwapGasLimit,
    `singleSwapGasLimit`
  );

  await handleConfig(
    "uint",
    keys.increaseOrderGasLimitKey(),
    "0x",
    generalConfig.increaseOrderGasLimit,
    `increaseOrderGasLimit`
  );

  await handleConfig(
    "uint",
    keys.decreaseOrderGasLimitKey(),
    "0x",
    generalConfig.decreaseOrderGasLimit,
    `decreaseOrderGasLimit`
  );

  await handleConfig("uint", keys.swapOrderGasLimitKey(), "0x", generalConfig.swapOrderGasLimit, `swapOrderGasLimit`);

  if (hre.network.name !== "avalanche" || process.env.SKIP_GLV_LIMITS_AVALANCHE !== "true") {
    await handleConfig(
      "uint",
      keys.glvPerMarketGasLimitKey(),
      "0x",
      generalConfig.glvPerMarketGasLimit,
      `glvPerMarketGasLimit`
    );

    await handleConfig(
      "uint",
      keys.glvDepositGasLimitKey(),
      "0x",
      generalConfig.glvDepositGasLimit,
      `glvDepositGasLimit`
    );

    await handleConfig(
      "uint",
      keys.glvWithdrawalGasLimitKey(),
      "0x",
      generalConfig.glvWithdrawalGasLimit,
      `glvWithdrawalGasLimit`
    );

    await handleConfig("uint", keys.glvShiftGasLimitKey(), "0x", generalConfig.glvShiftGasLimit, `glvShiftGasLimit`);
  }

  await handleConfig(
    "uint",
    keys.NATIVE_TOKEN_TRANSFER_GAS_LIMIT,
    "0x",
    generalConfig.nativeTokenTransferGasLimit,
    `nativeTokenTransferGasLimit`
  );

  if (generalConfig.estimatedGasFeeBaseAmount) {
    await handleConfig(
      "uint",
      keys.ESTIMATED_GAS_FEE_BASE_AMOUNT_V2_1,
      "0x",
      generalConfig.estimatedGasFeeBaseAmount,
      `estimatedGasFeeBaseAmount`
    );

    if (network.name === "arbitrum") {
      throw new Error("estimatedGasFeeBaseAmount should be updated in a separate keeper");
    }
  }

  if (generalConfig.estimatedGasPerOraclePrice) {
    await handleConfig(
      "uint",
      keys.ESTIMATED_GAS_FEE_PER_ORACLE_PRICE,
      "0x",
      generalConfig.estimatedGasPerOraclePrice,
      `estimatedGasPerOraclePrice`
    );

    if (network.name === "arbitrum") {
      throw new Error("estimatedGasPerOraclePrice should be updated in a separate keeper");
    }
  }

  await handleConfig(
    "uint",
    keys.ESTIMATED_GAS_FEE_MULTIPLIER_FACTOR,
    "0x",
    generalConfig.estimatedGasFeeMultiplierFactor,
    `estimatedGasFeeMultiplierFactor`
  );

  if (generalConfig.executionGasFeeBaseAmount) {
    await handleConfig(
      "uint",
      keys.EXECUTION_GAS_FEE_BASE_AMOUNT_V2_1,
      "0x",
      generalConfig.executionGasFeeBaseAmount,
      `executionGasFeeBaseAmount`
    );

    if (network.name === "arbitrum") {
      throw new Error("executionGasFeeBaseAmount should be updated in a separate keeper");
    }
  }

  if (generalConfig.executionGasPerOraclePrice) {
    await handleConfig(
      "uint",
      keys.EXECUTION_GAS_FEE_PER_ORACLE_PRICE,
      "0x",
      generalConfig.executionGasPerOraclePrice,
      `executionGasPerOraclePrice`
    );

    if (network.name === "arbitrum") {
      throw new Error("executionGasPerOraclePrice should be updated in a separate keeper");
    }
  }

  await handleConfig(
    "uint",
    keys.EXECUTION_GAS_FEE_MULTIPLIER_FACTOR,
    "0x",
    generalConfig.executionGasFeeMultiplierFactor,
    `executionGasFeeMultiplierFactor`
  );

  if (generalConfig.requestExpirationTime !== undefined) {
    await handleConfig(
      "uint",
      keys.REQUEST_EXPIRATION_TIME,
      "0x",
      generalConfig.requestExpirationTime,
      `requestExpirationTime`
    );
  }

  if (generalConfig.requestExpirationTime !== undefined) {
    await handleConfig(
      "uint",
      keys.REQUEST_EXPIRATION_TIME,
      "0x",
      generalConfig.requestExpirationTime,
      `requestExpirationTime`
    );
  }

  await handleConfig(
    "uint",
    keys.MAX_EXECUTION_FEE_MULTIPLIER_FACTOR,
    "0x",
    generalConfig.maxExecutionFeeMultiplierFactor,
    `maxExecutionFeeMultiplierFactor`
  );

<<<<<<< HEAD
  // await handleConfig(
  //   "uint",
  //   keys.ORACLE_PROVIDER_MIN_CHANGE_DELAY,
  //   "0x",
  //   generalConfig.oracleProviderMinChangeDelay,
  //   `oracleProviderMinChangeDelay`
=======
>>>>>>> fa59741f
  await handleConfig("uint", keys.GELATO_RELAY_FEE_BASE_AMOUNT, "0x", generalConfig.gelatoRelayFeeBaseAmount);

  await handleConfig(
    "uint",
    keys.GELATO_RELAY_FEE_MULTIPLIER_FACTOR,
    "0x",
    generalConfig.gelatoRelayFeeMultiplierFactor
  );

  await handleConfig("address", keys.RELAY_FEE_ADDRESS, "0x", generalConfig.relayFeeAddress, `relayFeeAddress`);

  await handleConfig(
    "uint",
    keys.MAX_RELAY_FEE_SWAP_USD_FOR_SUBACCOUNT,
    "0x",
    generalConfig.maxRelayFeeUsdForSubaccount,
    `maxRelayFeeUsdForSubaccount`
  );
};

export async function updateGeneralConfig({ write }) {
  const generalConfig = await hre.gmx.getGeneral();
  const oracleConfig = await hre.gmx.getOracle();

  const dataStore = await hre.ethers.getContract("DataStore");
  const multicall = await hre.ethers.getContract("Multicall3");
  const config = await hre.ethers.getContract("Config");

  const configKeys = [];
  const multicallReadParams = [];
  const types = [];

  await processGeneralConfig({
    generalConfig,
    oracleConfig,
    handleConfig: async (type, baseKey, keyData) => {
      const key = getFullKey(baseKey, keyData);

      configKeys.push(key);
      types.push(type);

      if (type === "uint") {
        multicallReadParams.push({
          target: dataStore.address,
          allowFailure: false,
          callData: dataStore.interface.encodeFunctionData("getUint", [key]),
        });
      } else if (type === "address") {
        multicallReadParams.push({
          target: dataStore.address,
          allowFailure: false,
          callData: dataStore.interface.encodeFunctionData("getAddress", [key]),
        });
      } else if (type === "bool") {
        multicallReadParams.push({
          target: dataStore.address,
          allowFailure: false,
          callData: dataStore.interface.encodeFunctionData("getBool", [key]),
        });
      } else {
        throw new Error(`Unsupported type: ${type}`);
      }
    },
  });

  const result = await multicall.callStatic.aggregate3(multicallReadParams);
  const dataCache = {};
  for (let i = 0; i < configKeys.length; i++) {
    const type = types[i];
    const key = configKeys[i];
    const value = result[i].returnData;
    if (type === "uint") {
      dataCache[key] = bigNumberify(value);
    } else if (type === "address") {
      dataCache[key] = ethers.utils.defaultAbiCoder.decode(["address"], value)[0];
    } else if (type === "bool") {
      dataCache[key] = ethers.utils.defaultAbiCoder.decode(["bool"], value)[0];
    } else {
      throw new Error(`Unsupported type: ${type}`);
    }
  }

  const multicallWriteParams = [];

  await processGeneralConfig({
    generalConfig,
    oracleConfig,
    handleConfig: async (type, baseKey, keyData, value, label) => {
      if (type === "uint") {
        await appendUintConfigIfDifferent(multicallWriteParams, dataCache, baseKey, keyData, value, label);
      } else if (type === "address") {
        await appendAddressConfigIfDifferent(multicallWriteParams, dataCache, baseKey, keyData, value, label);
      } else if (type === "bool") {
        await appendBoolConfigIfDifferent(multicallWriteParams, dataCache, baseKey, keyData, value, label);
      } else {
        throw new Error(`Unsupported type: ${type}`);
      }
    },
  });

  console.log(`updating ${multicallWriteParams.length} params`);
  console.log("multicallWriteParams", multicallWriteParams);

  if (multicallWriteParams.length === 0) {
    console.log("no changes to apply");
    return;
  }

  try {
    if (!["hardhat"].includes(hre.network.name)) {
      const { roles } = await hre.gmx.getRoles();
      const configKeeper = Object.keys(roles.CONFIG_KEEPER)[0];
      if (!configKeeper) {
        throw new Error("No config keeper found");
      }
      await hre.deployments.read(
        "Config",
        {
          from: configKeeper,
        },
        "multicall",
        multicallWriteParams
      );
    }

    if (!write) {
      ({ write } = await prompts({
        type: "confirm",
        name: "write",
        message: "Do you want to execute the transactions?",
      }));
    }

    if (write) {
      const tx = await config.multicall(multicallWriteParams);
      console.log(`tx sent: ${tx.hash}`);
    } else {
      console.log("NOTE: executed in read-only mode, no transactions were sent");
    }
  } catch (ex) {
    if (
      ex.errorName === "InvalidBaseKey" &&
      hre.network.name === "avalanche" &&
      process.env.SKIP_GLV_LIMITS_AVALANCHE !== "true"
    ) {
      console.error(ex);
      console.log("Use SKIP_GLV_LIMITS_AVALANCHE=true to skip updating GLV gas limits on Avalanche");
      return;
    }

    throw ex;
  }
}<|MERGE_RESOLUTION|>--- conflicted
+++ resolved
@@ -305,15 +305,14 @@
     `maxExecutionFeeMultiplierFactor`
   );
 
-<<<<<<< HEAD
-  // await handleConfig(
-  //   "uint",
-  //   keys.ORACLE_PROVIDER_MIN_CHANGE_DELAY,
-  //   "0x",
-  //   generalConfig.oracleProviderMinChangeDelay,
-  //   `oracleProviderMinChangeDelay`
-=======
->>>>>>> fa59741f
+  await handleConfig(
+    "uint",
+    keys.ORACLE_PROVIDER_MIN_CHANGE_DELAY,
+    "0x",
+    generalConfig.oracleProviderMinChangeDelay,
+    `oracleProviderMinChangeDelay`
+  );
+
   await handleConfig("uint", keys.GELATO_RELAY_FEE_BASE_AMOUNT, "0x", generalConfig.gelatoRelayFeeBaseAmount);
 
   await handleConfig(
