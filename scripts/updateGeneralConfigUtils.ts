--- conflicted
+++ resolved
@@ -1,21 +1,9 @@
 import hre, { network } from "hardhat";
 
-<<<<<<< HEAD
 import { ConfigChangeItem, handleConfigChanges } from "./updateConfigUtils";
-=======
-import prompts from "prompts";
-import { bigNumberify } from "../utils/math";
-import {
-  appendAddressConfigIfDifferent,
-  appendBoolConfigIfDifferent,
-  appendUintConfigIfDifferent,
-  getFullKey,
-} from "../utils/config";
->>>>>>> 78e71dfb
 import * as keys from "../utils/keys";
 import { encodeData } from "../utils/hash";
 
-<<<<<<< HEAD
 const getConfigItems = (generalConfig, oracleConfig) => {
   const configItems: ConfigChangeItem[] = [
     {
@@ -205,174 +193,6 @@
       label: `maxRelayFeeUsdForSubaccount`,
     },
   ];
-=======
-const processGeneralConfig = async ({ generalConfig, oracleConfig, handleConfig }) => {
-  await handleConfig(
-    "address",
-    keys.CHAINLINK_PAYMENT_TOKEN,
-    "0x",
-    oracleConfig.chainlinkPaymentToken,
-    `chainlinkPaymentToken`
-  );
-
-  if (network.name != "hardhat") {
-    for (const [multichainProvider, enabled] of Object.entries(generalConfig.multichainProviders)) {
-      await handleConfig(
-        "bool",
-        keys.IS_MULTICHAIN_PROVIDER_ENABLED,
-        encodeData(["address"], [multichainProvider]),
-        enabled,
-        `multichainProvider ${multichainProvider}`
-      );
-    }
-    for (const [multichainEndpoint, enabled] of Object.entries(generalConfig.multichainEndpoints)) {
-      await handleConfig(
-        "bool",
-        keys.IS_MULTICHAIN_ENDPOINT_ENABLED,
-        encodeData(["address"], [multichainEndpoint]),
-        enabled,
-        `multichainEndpoint ${multichainEndpoint}`
-      );
-    }
-    for (const [srcChainId, enabled] of Object.entries(generalConfig.srcChainIds)) {
-      await handleConfig(
-        "bool",
-        keys.IS_SRC_CHAIN_ID_ENABLED,
-        encodeData(["uint"], [srcChainId]),
-        enabled,
-        `srcChainId ${srcChainId}`
-      );
-    }
-  }
-
-  await handleConfig(
-    "uint",
-    keys.SEQUENCER_GRACE_DURATION,
-    "0x",
-    generalConfig.sequencerGraceDuration,
-    `sequencerGraceDuration`
-  );
-
-  await handleConfig("uint", keys.MAX_UI_FEE_FACTOR, "0x", generalConfig.maxUiFeeFactor, `maxUiFeeFactor`);
-
-  await handleConfig(
-    "uint",
-    keys.MAX_AUTO_CANCEL_ORDERS,
-    "0x",
-    generalConfig.maxAutoCancelOrders,
-    `maxAutoCancelOrders`
-  );
-
-  await handleConfig(
-    "uint",
-    keys.MAX_TOTAL_CALLBACK_GAS_LIMIT_FOR_AUTO_CANCEL_ORDERS,
-    "0x",
-    generalConfig.maxTotalCallbackGasLimitForAutoCancelOrders,
-    `maxTotalCallbackGasLimitForAutoCancelOrders`
-  );
-
-  await handleConfig(
-    "uint",
-    keys.MIN_HANDLE_EXECUTION_ERROR_GAS,
-    "0x",
-    generalConfig.minHandleExecutionErrorGas,
-    `minHandleExecutionErrorGas`
-  );
-
-  await handleConfig(
-    "uint",
-    keys.MIN_HANDLE_EXECUTION_ERROR_GAS_TO_FORWARD,
-    "0x",
-    generalConfig.minHandleExecutionErrorGasToForward,
-    `minHandleExecutionErrorGasToForward`
-  );
-
-  await handleConfig(
-    "uint",
-    keys.MIN_ADDITIONAL_GAS_FOR_EXECUTION,
-    "0x",
-    generalConfig.minAdditionalGasForExecution,
-    `minAdditionalGasForExecution`
-  );
-
-  await handleConfig(
-    "uint",
-    keys.REFUND_EXECUTION_FEE_GAS_LIMIT,
-    "0x",
-    generalConfig.refundExecutionFeeGasLimit,
-    `refundExecutionFeeGasLimit`
-  );
-
-  await handleConfig(
-    "uint",
-    keys.MAX_CALLBACK_GAS_LIMIT,
-    "0x",
-    generalConfig.maxCallbackGasLimit,
-    `maxCallbackGasLimit`
-  );
-
-  await handleConfig("uint", keys.MAX_SWAP_PATH_LENGTH, "0x", generalConfig.maxSwapPathLength, `maxSwapPathLength`);
-
-  await handleConfig("uint", keys.MIN_COLLATERAL_USD, "0x", generalConfig.minCollateralUsd, `minCollateralUsd`);
-
-  await handleConfig("uint", keys.MIN_POSITION_SIZE_USD, "0x", generalConfig.minPositionSizeUsd, `minCollateralUsd`);
-
-  await handleConfig(
-    "uint",
-    keys.SWAP_FEE_RECEIVER_FACTOR,
-    "0x",
-    generalConfig.swapFeeReceiverFactor,
-    `swapFeeReceiverFactor`
-  );
-
-  await handleConfig(
-    "uint",
-    keys.POSITION_FEE_RECEIVER_FACTOR,
-    "0x",
-    generalConfig.positionFeeReceiverFactor,
-    `positionFeeReceiverFactor`
-  );
-
-  await handleConfig(
-    "uint",
-    keys.LIQUIDATION_FEE_RECEIVER_FACTOR,
-    "0x",
-    generalConfig.liquidationFeeReceiverFactor,
-    `liquidationFeeReceiverFactor`
-  );
-
-  await handleConfig("uint", keys.DEPOSIT_GAS_LIMIT, "0x", generalConfig.depositGasLimit, `depositGasLimit`);
-
-  await handleConfig("uint", keys.WITHDRAWAL_GAS_LIMIT, "0x", generalConfig.withdrawalGasLimit, `withdrawalGasLimit`);
-
-  await handleConfig("uint", keys.shiftGasLimitKey(), "0x", generalConfig.shiftGasLimit, `shiftGasLimit`);
-
-  await handleConfig(
-    "uint",
-    keys.singleSwapGasLimitKey(),
-    "0x",
-    generalConfig.singleSwapGasLimit,
-    `singleSwapGasLimit`
-  );
-
-  await handleConfig(
-    "uint",
-    keys.increaseOrderGasLimitKey(),
-    "0x",
-    generalConfig.increaseOrderGasLimit,
-    `increaseOrderGasLimit`
-  );
-
-  await handleConfig(
-    "uint",
-    keys.decreaseOrderGasLimitKey(),
-    "0x",
-    generalConfig.decreaseOrderGasLimit,
-    `decreaseOrderGasLimit`
-  );
-
-  await handleConfig("uint", keys.swapOrderGasLimitKey(), "0x", generalConfig.swapOrderGasLimit, `swapOrderGasLimit`);
->>>>>>> 78e71dfb
 
   if (hre.network.name !== "avalanche" || process.env.SKIP_GLV_LIMITS_AVALANCHE !== "true") {
     configItems.push({
@@ -480,52 +300,37 @@
     });
   }
 
-<<<<<<< HEAD
+  if (network.name != "hardhat") {
+    for (const [multichainProvider, enabled] of Object.entries(generalConfig.multichainProviders)) {
+      configItems.push({
+        type: "bool",
+        baseKey: keys.IS_MULTICHAIN_PROVIDER_ENABLED,
+        data: encodeData(["address"], [multichainProvider]),
+        value: enabled,
+        label: `multichainProvider ${multichainProvider}`,
+      });
+    }
+    for (const [multichainEndpoint, enabled] of Object.entries(generalConfig.multichainEndpoints)) {
+      configItems.push({
+        type: "bool",
+        baseKey: keys.IS_MULTICHAIN_ENDPOINT_ENABLED,
+        data: encodeData(["address"], [multichainEndpoint]),
+        value: enabled,
+        label: `multichainEndpoint ${multichainEndpoint}`,
+      });
+    }
+    for (const [srcChainId, enabled] of Object.entries(generalConfig.srcChainIds)) {
+      configItems.push({
+        type: "bool",
+        baseKey: keys.IS_SRC_CHAIN_ID_ENABLED,
+        data: encodeData(["uint"], [srcChainId]),
+        value: enabled,
+        label: `srcChainId ${srcChainId}`,
+      });
+    }
+  }
+
   return configItems;
-=======
-  await handleConfig(
-    "uint",
-    keys.MAX_EXECUTION_FEE_MULTIPLIER_FACTOR,
-    "0x",
-    generalConfig.maxExecutionFeeMultiplierFactor,
-    `maxExecutionFeeMultiplierFactor`
-  );
-
-  await handleConfig(
-    "uint",
-    keys.ORACLE_PROVIDER_MIN_CHANGE_DELAY,
-    "0x",
-    generalConfig.oracleProviderMinChangeDelay,
-    `oracleProviderMinChangeDelay`
-  );
-
-  await handleConfig("uint", keys.GELATO_RELAY_FEE_BASE_AMOUNT, "0x", generalConfig.gelatoRelayFeeBaseAmount);
-  await handleConfig(
-    "uint",
-    keys.GELATO_RELAY_FEE_BASE_AMOUNT,
-    "0x",
-    generalConfig.gelatoRelayFeeBaseAmount,
-    "gelatoRelayFeeBaseAmount"
-  );
-
-  await handleConfig(
-    "uint",
-    keys.GELATO_RELAY_FEE_MULTIPLIER_FACTOR,
-    "0x",
-    generalConfig.gelatoRelayFeeMultiplierFactor,
-    "gelatoRelayFeeMultiplierFactor"
-  );
-
-  await handleConfig("address", keys.RELAY_FEE_ADDRESS, "0x", generalConfig.relayFeeAddress, `relayFeeAddress`);
-
-  await handleConfig(
-    "uint",
-    keys.MAX_RELAY_FEE_SWAP_USD_FOR_SUBACCOUNT,
-    "0x",
-    generalConfig.maxRelayFeeUsdForSubaccount,
-    `maxRelayFeeUsdForSubaccount`
-  );
->>>>>>> 78e71dfb
 };
 
 export async function updateGeneralConfig({ write }) {
