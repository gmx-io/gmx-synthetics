import hre, { network } from "hardhat";

import { ConfigChangeItem, handleConfigChanges } from "../utils/config";
import * as keys from "../utils/keys";

const getConfigItems = (generalConfig, oracleConfig) => {
  const configItems: ConfigChangeItem[] = [
    {
      type: "address",
      baseKey: keys.CHAINLINK_PAYMENT_TOKEN,
      value: oracleConfig.chainlinkPaymentToken,
      label: `chainlinkPaymentToken`,
    },
    {
      type: "uint",
      baseKey: keys.SEQUENCER_GRACE_DURATION,
      value: generalConfig.sequencerGraceDuration,
      label: `sequencerGraceDuration`,
    },
    {
      type: "uint",
      baseKey: keys.MAX_UI_FEE_FACTOR,
      value: generalConfig.maxUiFeeFactor,
      label: `maxUiFeeFactor`,
    },
    {
      type: "uint",
      baseKey: keys.MAX_AUTO_CANCEL_ORDERS,
      value: generalConfig.maxAutoCancelOrders,
      label: `maxAutoCancelOrders`,
    },
    {
      type: "uint",
      baseKey: keys.MAX_TOTAL_CALLBACK_GAS_LIMIT_FOR_AUTO_CANCEL_ORDERS,
      value: generalConfig.maxTotalCallbackGasLimitForAutoCancelOrders,
      label: `maxTotalCallbackGasLimitForAutoCancelOrders`,
    },
    {
      type: "uint",
      baseKey: keys.MIN_HANDLE_EXECUTION_ERROR_GAS,
      value: generalConfig.minHandleExecutionErrorGas,
      label: `minHandleExecutionErrorGas`,
    },
    {
      type: "uint",
      baseKey: keys.MIN_HANDLE_EXECUTION_ERROR_GAS_TO_FORWARD,
      value: generalConfig.minHandleExecutionErrorGasToForward,
      label: `minHandleExecutionErrorGasToForward`,
    },
    {
      type: "uint",
      baseKey: keys.MIN_ADDITIONAL_GAS_FOR_EXECUTION,
      value: generalConfig.minAdditionalGasForExecution,
      label: `minAdditionalGasForExecution`,
    },
    {
      type: "uint",
      baseKey: keys.REFUND_EXECUTION_FEE_GAS_LIMIT,
      value: generalConfig.refundExecutionFeeGasLimit,
      label: `refundExecutionFeeGasLimit`,
    },
    {
      type: "uint",
      baseKey: keys.MAX_CALLBACK_GAS_LIMIT,
      value: generalConfig.maxCallbackGasLimit,
      label: `maxCallbackGasLimit`,
    },
    {
      type: "uint",
      baseKey: keys.MAX_SWAP_PATH_LENGTH,
      value: generalConfig.maxSwapPathLength,
      label: `maxSwapPathLength`,
    },
    {
      type: "uint",
      baseKey: keys.MIN_COLLATERAL_USD,
      value: generalConfig.minCollateralUsd,
      label: `minCollateralUsd`,
    },
    {
      type: "uint",
      baseKey: keys.MIN_POSITION_SIZE_USD,
      value: generalConfig.minPositionSizeUsd,
      label: `minPositionSizeUsd`,
    },
    {
      type: "uint",
      baseKey: keys.SWAP_FEE_RECEIVER_FACTOR,
      value: generalConfig.swapFeeReceiverFactor,
      label: `swapFeeReceiverFactor`,
    },
    {
      type: "uint",
      baseKey: keys.POSITION_FEE_RECEIVER_FACTOR,
      value: generalConfig.positionFeeReceiverFactor,
      label: `positionFeeReceiverFactor`,
    },
    {
      type: "uint",
      baseKey: keys.LIQUIDATION_FEE_RECEIVER_FACTOR,
      value: generalConfig.liquidationFeeReceiverFactor,
      label: `liquidationFeeReceiverFactor`,
    },
    {
      type: "uint",
      baseKey: keys.DEPOSIT_GAS_LIMIT,
      value: generalConfig.depositGasLimit,
      label: `depositGasLimit`,
    },
    {
      type: "uint",
      baseKey: keys.WITHDRAWAL_GAS_LIMIT,
      value: generalConfig.withdrawalGasLimit,
      label: `withdrawalGasLimit`,
    },
    {
      type: "uint",
      baseKey: keys.shiftGasLimitKey(),
      value: generalConfig.shiftGasLimit,
      label: `shiftGasLimit`,
    },
    {
      type: "uint",
      baseKey: keys.singleSwapGasLimitKey(),
      value: generalConfig.singleSwapGasLimit,
      label: `singleSwapGasLimit`,
    },
    {
      type: "uint",
      baseKey: keys.increaseOrderGasLimitKey(),
      value: generalConfig.increaseOrderGasLimit,
      label: `increaseOrderGasLimit`,
    },
    {
      type: "uint",
      baseKey: keys.decreaseOrderGasLimitKey(),
      value: generalConfig.decreaseOrderGasLimit,
      label: `decreaseOrderGasLimit`,
    },
    {
      type: "uint",
      baseKey: keys.swapOrderGasLimitKey(),
      value: generalConfig.swapOrderGasLimit,
      label: `swapOrderGasLimit`,
    },
    {
      type: "uint",
      baseKey: keys.NATIVE_TOKEN_TRANSFER_GAS_LIMIT,
      value: generalConfig.nativeTokenTransferGasLimit,
      label: `nativeTokenTransferGasLimit`,
    },
    {
      type: "uint",
      baseKey: keys.swapOrderGasLimitKey(),
      value: generalConfig.swapOrderGasLimit,
      label: `swapOrderGasLimit`,
    },
    {
      type: "uint",
      baseKey: keys.ESTIMATED_GAS_FEE_MULTIPLIER_FACTOR,
      value: generalConfig.estimatedGasFeeMultiplierFactor,
      label: `estimatedGasFeeMultiplierFactor`,
    },
    {
      type: "uint",
      baseKey: keys.EXECUTION_GAS_FEE_MULTIPLIER_FACTOR,
      value: generalConfig.executionGasFeeMultiplierFactor,
      label: `executionGasFeeMultiplierFactor`,
    },
    {
      type: "uint",
      baseKey: keys.IGNORE_OPEN_INTEREST_FOR_USAGE_FACTOR,
      value: generalConfig.ignoreOpenInterestForUsageFactor,
      label: `ignoreOpenInterestForUsageFactor`,
    },
    {
      type: "uint",
      baseKey: keys.MAX_EXECUTION_FEE_MULTIPLIER_FACTOR,
      value: generalConfig.maxExecutionFeeMultiplierFactor,
      label: `maxExecutionFeeMultiplierFactor`,
    },
    {
      type: "uint",
      baseKey: keys.GELATO_RELAY_FEE_BASE_AMOUNT,
      value: generalConfig.gelatoRelayFeeBaseAmount,
      label: `gelatoRelayFeeBaseAmount`,
    },
    {
      type: "uint",
      baseKey: keys.GELATO_RELAY_FEE_MULTIPLIER_FACTOR,
      value: generalConfig.gelatoRelayFeeMultiplierFactor,
      label: `gelatoRelayFeeMultiplierFactor`,
    },
    {
      type: "address",
      baseKey: keys.RELAY_FEE_ADDRESS,
      value: generalConfig.relayFeeAddress,
      label: `relayFeeAddress`,
    },
    {
      type: "uint",
      baseKey: keys.MAX_RELAY_FEE_SWAP_USD_FOR_SUBACCOUNT,
      value: generalConfig.maxRelayFeeUsdForSubaccount,
      label: `maxRelayFeeUsdForSubaccount`,
    },
  ];

  if (hre.network.name !== "avalanche" || process.env.SKIP_GLV_LIMITS_AVALANCHE !== "true") {
    configItems.push({
      type: "uint",
      baseKey: keys.glvPerMarketGasLimitKey(),
      value: generalConfig.glvPerMarketGasLimit,
      label: `glvPerMarketGasLimit`,
    });
    configItems.push({
      type: "uint",
      baseKey: keys.glvDepositGasLimitKey(),
      value: generalConfig.glvDepositGasLimit,
      label: `glvDepositGasLimit`,
    });
    configItems.push({
      type: "uint",
      baseKey: keys.glvWithdrawalGasLimitKey(),
      value: generalConfig.glvWithdrawalGasLimit,
      label: `glvWithdrawalGasLimit`,
    });
    configItems.push({
      type: "uint",
      baseKey: keys.glvShiftGasLimitKey(),
      value: generalConfig.glvShiftGasLimit,
      label: `glvShiftGasLimit`,
    });
  }

  if (generalConfig.estimatedGasFeeBaseAmount) {
    if (network.name === "arbitrum") {
      throw new Error("estimatedGasFeeBaseAmount should be updated in a separate keeper");
    }

    configItems.push({
      type: "uint",
      baseKey: keys.ESTIMATED_GAS_FEE_BASE_AMOUNT_V2_1,
      value: generalConfig.estimatedGasFeeBaseAmount,
      label: `estimatedGasFeeBaseAmount`,
    });
  }

  if (generalConfig.estimatedGasPerOraclePrice) {
    if (network.name === "arbitrum") {
      throw new Error("estimatedGasPerOraclePrice should be updated in a separate keeper");
    }

<<<<<<< HEAD
    configItems.push({
      type: "uint",
      baseKey: keys.ESTIMATED_GAS_FEE_PER_ORACLE_PRICE,
      value: generalConfig.estimatedGasPerOraclePrice,
      label: `estimatedGasPerOraclePrice`,
    });
=======
  if (generalConfig.estimatedGasFeeMultiplierFactor) {
    await handleConfig(
      "uint",
      keys.ESTIMATED_GAS_FEE_MULTIPLIER_FACTOR,
      "0x",
      generalConfig.estimatedGasFeeMultiplierFactor,
      `estimatedGasFeeMultiplierFactor`
    );
>>>>>>> 7a7f7cc3
  }

  if (generalConfig.executionGasFeeBaseAmount) {
    if (network.name === "arbitrum") {
      throw new Error("executionGasFeeBaseAmount should be updated in a separate keeper");
    }

    configItems.push({
      type: "uint",
      baseKey: keys.EXECUTION_GAS_FEE_BASE_AMOUNT_V2_1,
      value: generalConfig.executionGasFeeBaseAmount,
      label: `executionGasFeeBaseAmount`,
    });
  }

  if (generalConfig.executionGasPerOraclePrice) {
    if (network.name === "arbitrum") {
      throw new Error("executionGasPerOraclePrice should be updated in a separate keeper");
    }
<<<<<<< HEAD
=======
  }

  if (generalConfig.executionGasFeeMultiplierFactor) {
    await handleConfig(
      "uint",
      keys.EXECUTION_GAS_FEE_MULTIPLIER_FACTOR,
      "0x",
      generalConfig.executionGasFeeMultiplierFactor,
      `executionGasFeeMultiplierFactor`
    );
  }
>>>>>>> 7a7f7cc3

    configItems.push({
      type: "uint",
      baseKey: keys.EXECUTION_GAS_FEE_PER_ORACLE_PRICE,
      value: generalConfig.executionGasPerOraclePrice,
      label: `executionGasPerOraclePrice`,
    });
  }

  if (generalConfig.requestExpirationTime !== undefined) {
    configItems.push({
      type: "uint",
      baseKey: keys.REQUEST_EXPIRATION_TIME,
      value: generalConfig.requestExpirationTime,
      label: `requestExpirationTime`,
    });
  }

  return configItems;
};

export async function updateGeneralConfig({ write }) {
  const generalConfig = await hre.gmx.getGeneral();
  const oracleConfig = await hre.gmx.getOracle();

<<<<<<< HEAD
  const items = getConfigItems(generalConfig, oracleConfig);
  await handleConfigChanges(items, write);
=======
  const dataStore = await hre.ethers.getContract("DataStore");
  const multicall = await hre.ethers.getContract("Multicall3");
  const config = await hre.ethers.getContract("Config");

  const configKeys = [];
  const multicallReadParams = [];
  const types = [];

  await processGeneralConfig({
    generalConfig,
    oracleConfig,
    handleConfig: async (type, baseKey, keyData) => {
      const key = getFullKey(baseKey, keyData);

      configKeys.push(key);
      types.push(type);

      if (type === "uint") {
        multicallReadParams.push({
          target: dataStore.address,
          allowFailure: false,
          callData: dataStore.interface.encodeFunctionData("getUint", [key]),
        });
      } else if (type === "address") {
        multicallReadParams.push({
          target: dataStore.address,
          allowFailure: false,
          callData: dataStore.interface.encodeFunctionData("getAddress", [key]),
        });
      } else if (type === "bool") {
        multicallReadParams.push({
          target: dataStore.address,
          allowFailure: false,
          callData: dataStore.interface.encodeFunctionData("getBool", [key]),
        });
      } else {
        throw new Error(`Unsupported type: ${type}`);
      }
    },
  });

  const result = await multicall.callStatic.aggregate3(multicallReadParams);
  const dataCache = {};
  for (let i = 0; i < configKeys.length; i++) {
    const type = types[i];
    const key = configKeys[i];
    const value = result[i].returnData;
    if (type === "uint") {
      dataCache[key] = bigNumberify(value);
    } else if (type === "address") {
      dataCache[key] = ethers.utils.defaultAbiCoder.decode(["address"], value)[0];
    } else if (type === "bool") {
      dataCache[key] = ethers.utils.defaultAbiCoder.decode(["bool"], value)[0];
    } else {
      throw new Error(`Unsupported type: ${type}`);
    }
  }

  const multicallWriteParams = [];

  await processGeneralConfig({
    generalConfig,
    oracleConfig,
    handleConfig: async (type, baseKey, keyData, value, label) => {
      if (type === "uint") {
        await appendUintConfigIfDifferent(multicallWriteParams, dataCache, baseKey, keyData, value, label);
      } else if (type === "address") {
        await appendAddressConfigIfDifferent(multicallWriteParams, dataCache, baseKey, keyData, value, label);
      } else if (type === "bool") {
        await appendBoolConfigIfDifferent(multicallWriteParams, dataCache, baseKey, keyData, value, label);
      } else {
        throw new Error(`Unsupported type: ${type}`);
      }
    },
  });

  console.log(`updating ${multicallWriteParams.length} params`);
  console.log("multicallWriteParams", multicallWriteParams);

  if (multicallWriteParams.length === 0) {
    console.log("no changes to apply");
    return;
  }

  const { roles } = await hre.gmx.getRoles();
  const from = Object.keys(roles.CONFIG_KEEPER)[0];
  await config.connect(from).callStatic.multicall(multicallWriteParams);

  if (!write) {
    ({ write } = await prompts({
      type: "confirm",
      name: "write",
      message: "Do you want to execute the transactions?",
    }));
  }

  if (write) {
    const tx = await config.multicall(multicallWriteParams);
    console.log(`tx sent: ${tx.hash}`);
  } else {
    console.log("NOTE: executed in read-only mode, no transactions were sent");
  }
>>>>>>> 7a7f7cc3
}<|MERGE_RESOLUTION|>--- conflicted
+++ resolved
@@ -157,12 +157,6 @@
     },
     {
       type: "uint",
-      baseKey: keys.ESTIMATED_GAS_FEE_MULTIPLIER_FACTOR,
-      value: generalConfig.estimatedGasFeeMultiplierFactor,
-      label: `estimatedGasFeeMultiplierFactor`,
-    },
-    {
-      type: "uint",
       baseKey: keys.EXECUTION_GAS_FEE_MULTIPLIER_FACTOR,
       value: generalConfig.executionGasFeeMultiplierFactor,
       label: `executionGasFeeMultiplierFactor`,
@@ -250,23 +244,21 @@
       throw new Error("estimatedGasPerOraclePrice should be updated in a separate keeper");
     }
 
-<<<<<<< HEAD
     configItems.push({
       type: "uint",
       baseKey: keys.ESTIMATED_GAS_FEE_PER_ORACLE_PRICE,
       value: generalConfig.estimatedGasPerOraclePrice,
       label: `estimatedGasPerOraclePrice`,
     });
-=======
+  }
+
   if (generalConfig.estimatedGasFeeMultiplierFactor) {
-    await handleConfig(
-      "uint",
-      keys.ESTIMATED_GAS_FEE_MULTIPLIER_FACTOR,
-      "0x",
-      generalConfig.estimatedGasFeeMultiplierFactor,
-      `estimatedGasFeeMultiplierFactor`
-    );
->>>>>>> 7a7f7cc3
+    configItems.push({
+      type: "uint",
+      baseKey: keys.ESTIMATED_GAS_FEE_MULTIPLIER_FACTOR,
+      value: generalConfig.estimatedGasFeeMultiplierFactor,
+      label: `estimatedGasFeeMultiplierFactor`,
+    });
   }
 
   if (generalConfig.executionGasFeeBaseAmount) {
@@ -286,20 +278,6 @@
     if (network.name === "arbitrum") {
       throw new Error("executionGasPerOraclePrice should be updated in a separate keeper");
     }
-<<<<<<< HEAD
-=======
-  }
-
-  if (generalConfig.executionGasFeeMultiplierFactor) {
-    await handleConfig(
-      "uint",
-      keys.EXECUTION_GAS_FEE_MULTIPLIER_FACTOR,
-      "0x",
-      generalConfig.executionGasFeeMultiplierFactor,
-      `executionGasFeeMultiplierFactor`
-    );
-  }
->>>>>>> 7a7f7cc3
 
     configItems.push({
       type: "uint",
@@ -309,6 +287,15 @@
     });
   }
 
+  if (generalConfig.executionGasFeeMultiplierFactor) {
+    configItems.push({
+      type: "uint",
+      baseKey: keys.EXECUTION_GAS_FEE_MULTIPLIER_FACTOR,
+      value: generalConfig.executionGasFeeMultiplierFactor,
+      label: `executionGasFeeMultiplierFactor`,
+    });
+  }
+
   if (generalConfig.requestExpirationTime !== undefined) {
     configItems.push({
       type: "uint",
@@ -325,111 +312,6 @@
   const generalConfig = await hre.gmx.getGeneral();
   const oracleConfig = await hre.gmx.getOracle();
 
-<<<<<<< HEAD
   const items = getConfigItems(generalConfig, oracleConfig);
   await handleConfigChanges(items, write);
-=======
-  const dataStore = await hre.ethers.getContract("DataStore");
-  const multicall = await hre.ethers.getContract("Multicall3");
-  const config = await hre.ethers.getContract("Config");
-
-  const configKeys = [];
-  const multicallReadParams = [];
-  const types = [];
-
-  await processGeneralConfig({
-    generalConfig,
-    oracleConfig,
-    handleConfig: async (type, baseKey, keyData) => {
-      const key = getFullKey(baseKey, keyData);
-
-      configKeys.push(key);
-      types.push(type);
-
-      if (type === "uint") {
-        multicallReadParams.push({
-          target: dataStore.address,
-          allowFailure: false,
-          callData: dataStore.interface.encodeFunctionData("getUint", [key]),
-        });
-      } else if (type === "address") {
-        multicallReadParams.push({
-          target: dataStore.address,
-          allowFailure: false,
-          callData: dataStore.interface.encodeFunctionData("getAddress", [key]),
-        });
-      } else if (type === "bool") {
-        multicallReadParams.push({
-          target: dataStore.address,
-          allowFailure: false,
-          callData: dataStore.interface.encodeFunctionData("getBool", [key]),
-        });
-      } else {
-        throw new Error(`Unsupported type: ${type}`);
-      }
-    },
-  });
-
-  const result = await multicall.callStatic.aggregate3(multicallReadParams);
-  const dataCache = {};
-  for (let i = 0; i < configKeys.length; i++) {
-    const type = types[i];
-    const key = configKeys[i];
-    const value = result[i].returnData;
-    if (type === "uint") {
-      dataCache[key] = bigNumberify(value);
-    } else if (type === "address") {
-      dataCache[key] = ethers.utils.defaultAbiCoder.decode(["address"], value)[0];
-    } else if (type === "bool") {
-      dataCache[key] = ethers.utils.defaultAbiCoder.decode(["bool"], value)[0];
-    } else {
-      throw new Error(`Unsupported type: ${type}`);
-    }
-  }
-
-  const multicallWriteParams = [];
-
-  await processGeneralConfig({
-    generalConfig,
-    oracleConfig,
-    handleConfig: async (type, baseKey, keyData, value, label) => {
-      if (type === "uint") {
-        await appendUintConfigIfDifferent(multicallWriteParams, dataCache, baseKey, keyData, value, label);
-      } else if (type === "address") {
-        await appendAddressConfigIfDifferent(multicallWriteParams, dataCache, baseKey, keyData, value, label);
-      } else if (type === "bool") {
-        await appendBoolConfigIfDifferent(multicallWriteParams, dataCache, baseKey, keyData, value, label);
-      } else {
-        throw new Error(`Unsupported type: ${type}`);
-      }
-    },
-  });
-
-  console.log(`updating ${multicallWriteParams.length} params`);
-  console.log("multicallWriteParams", multicallWriteParams);
-
-  if (multicallWriteParams.length === 0) {
-    console.log("no changes to apply");
-    return;
-  }
-
-  const { roles } = await hre.gmx.getRoles();
-  const from = Object.keys(roles.CONFIG_KEEPER)[0];
-  await config.connect(from).callStatic.multicall(multicallWriteParams);
-
-  if (!write) {
-    ({ write } = await prompts({
-      type: "confirm",
-      name: "write",
-      message: "Do you want to execute the transactions?",
-    }));
-  }
-
-  if (write) {
-    const tx = await config.multicall(multicallWriteParams);
-    console.log(`tx sent: ${tx.hash}`);
-  } else {
-    console.log("NOTE: executed in read-only mode, no transactions were sent");
-  }
->>>>>>> 7a7f7cc3
 }