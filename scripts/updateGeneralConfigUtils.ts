import hre, { network } from "hardhat";

import prompts from "prompts";
import { bigNumberify } from "../utils/math";
import {
  getFullKey,
  appendUintConfigIfDifferent,
  appendAddressConfigIfDifferent,
  appendBoolConfigIfDifferent,
} from "../utils/config";
import * as keys from "../utils/keys";

const processGeneralConfig = async ({ generalConfig, oracleConfig, handleConfig }) => {
  await handleConfig(
    "address",
    keys.CHAINLINK_PAYMENT_TOKEN,
    "0x",
    oracleConfig.chainlinkPaymentToken,
    `chainlinkPaymentToken`
  );

  await handleConfig(
    "uint",
    keys.SEQUENCER_GRACE_DURATION,
    "0x",
    generalConfig.sequencerGraceDuration,
    `sequencerGraceDuration`
  );

  await handleConfig("uint", keys.MAX_UI_FEE_FACTOR, "0x", generalConfig.maxUiFeeFactor, `maxUiFeeFactor`);

  await handleConfig(
    "uint",
    keys.MAX_AUTO_CANCEL_ORDERS,
    "0x",
    generalConfig.maxAutoCancelOrders,
    `maxAutoCancelOrders`
  );

  await handleConfig(
    "uint",
    keys.MAX_TOTAL_CALLBACK_GAS_LIMIT_FOR_AUTO_CANCEL_ORDERS,
    "0x",
    generalConfig.maxTotalCallbackGasLimitForAutoCancelOrders,
    `maxTotalCallbackGasLimitForAutoCancelOrders`
  );

  await handleConfig(
    "uint",
    keys.MIN_HANDLE_EXECUTION_ERROR_GAS,
    "0x",
    generalConfig.minHandleExecutionErrorGas,
    `minHandleExecutionErrorGas`
  );

  await handleConfig(
    "uint",
    keys.MIN_HANDLE_EXECUTION_ERROR_GAS_TO_FORWARD,
    "0x",
    generalConfig.minHandleExecutionErrorGasToForward,
    `minHandleExecutionErrorGasToForward`
  );

  await handleConfig(
    "uint",
    keys.MIN_ADDITIONAL_GAS_FOR_EXECUTION,
    "0x",
    generalConfig.minAdditionalGasForExecution,
    `minAdditionalGasForExecution`
  );

  await handleConfig(
    "uint",
    keys.REFUND_EXECUTION_FEE_GAS_LIMIT,
    "0x",
    generalConfig.refundExecutionFeeGasLimit,
    `refundExecutionFeeGasLimit`
  );

  await handleConfig(
    "uint",
    keys.MAX_CALLBACK_GAS_LIMIT,
    "0x",
    generalConfig.maxCallbackGasLimit,
    `maxCallbackGasLimit`
  );

  await handleConfig("uint", keys.MAX_SWAP_PATH_LENGTH, "0x", generalConfig.maxSwapPathLength, `maxSwapPathLength`);

  await handleConfig("uint", keys.MIN_COLLATERAL_USD, "0x", generalConfig.minCollateralUsd, `minCollateralUsd`);

  await handleConfig("uint", keys.MIN_POSITION_SIZE_USD, "0x", generalConfig.minPositionSizeUsd, `minCollateralUsd`);

  await handleConfig(
    "uint",
    keys.SWAP_FEE_RECEIVER_FACTOR,
    "0x",
    generalConfig.swapFeeReceiverFactor,
    `swapFeeReceiverFactor`
  );

  await handleConfig(
    "uint",
    keys.POSITION_FEE_RECEIVER_FACTOR,
    "0x",
    generalConfig.positionFeeReceiverFactor,
    `positionFeeReceiverFactor`
  );

  await handleConfig(
    "uint",
    keys.LIQUIDATION_FEE_RECEIVER_FACTOR,
    "0x",
    generalConfig.liquidationFeeReceiverFactor,
    `liquidationFeeReceiverFactor`
  );

  await handleConfig("uint", keys.DEPOSIT_GAS_LIMIT, "0x", generalConfig.depositGasLimit, `depositGasLimit`);

  await handleConfig("uint", keys.WITHDRAWAL_GAS_LIMIT, "0x", generalConfig.withdrawalGasLimit, `withdrawalGasLimit`);

  await handleConfig("uint", keys.shiftGasLimitKey(), "0x", generalConfig.shiftGasLimit, `shiftGasLimit`);

  await handleConfig(
    "uint",
    keys.singleSwapGasLimitKey(),
    "0x",
    generalConfig.singleSwapGasLimit,
    `singleSwapGasLimit`
  );

  await handleConfig(
    "uint",
    keys.increaseOrderGasLimitKey(),
    "0x",
    generalConfig.increaseOrderGasLimit,
    `increaseOrderGasLimit`
  );

  await handleConfig(
    "uint",
    keys.decreaseOrderGasLimitKey(),
    "0x",
    generalConfig.decreaseOrderGasLimit,
    `decreaseOrderGasLimit`
  );

  await handleConfig("uint", keys.swapOrderGasLimitKey(), "0x", generalConfig.swapOrderGasLimit, `swapOrderGasLimit`);

  if (hre.network.name !== "avalanche" || process.env.SKIP_GLV_LIMITS_AVALANCHE !== "true") {
    await handleConfig(
      "uint",
      keys.glvPerMarketGasLimitKey(),
      "0x",
      generalConfig.glvPerMarketGasLimit,
      `glvPerMarketGasLimit`
    );

    await handleConfig(
      "uint",
      keys.glvDepositGasLimitKey(),
      "0x",
      generalConfig.glvDepositGasLimit,
      `glvDepositGasLimit`
    );

    await handleConfig(
      "uint",
      keys.glvWithdrawalGasLimitKey(),
      "0x",
      generalConfig.glvWithdrawalGasLimit,
      `glvWithdrawalGasLimit`
    );

    await handleConfig("uint", keys.glvShiftGasLimitKey(), "0x", generalConfig.glvShiftGasLimit, `glvShiftGasLimit`);
  }

  await handleConfig(
    "uint",
    keys.NATIVE_TOKEN_TRANSFER_GAS_LIMIT,
    "0x",
    generalConfig.nativeTokenTransferGasLimit,
    `nativeTokenTransferGasLimit`
  );

  if (generalConfig.estimatedGasFeeBaseAmount) {
    await handleConfig(
      "uint",
      keys.ESTIMATED_GAS_FEE_BASE_AMOUNT_V2_1,
      "0x",
      generalConfig.estimatedGasFeeBaseAmount,
      `estimatedGasFeeBaseAmount`
    );

    if (network.name === "arbitrum") {
      throw new Error("estimatedGasFeeBaseAmount should be updated in a separate keeper");
    }
  }

  if (generalConfig.estimatedGasPerOraclePrice) {
    await handleConfig(
      "uint",
      keys.ESTIMATED_GAS_FEE_PER_ORACLE_PRICE,
      "0x",
      generalConfig.estimatedGasPerOraclePrice,
      `estimatedGasPerOraclePrice`
    );

    if (network.name === "arbitrum") {
      throw new Error("estimatedGasPerOraclePrice should be updated in a separate keeper");
    }
  }

  await handleConfig(
    "uint",
    keys.ESTIMATED_GAS_FEE_MULTIPLIER_FACTOR,
    "0x",
    generalConfig.estimatedGasFeeMultiplierFactor,
    `estimatedGasFeeMultiplierFactor`
  );

  if (generalConfig.executionGasFeeBaseAmount) {
    await handleConfig(
      "uint",
      keys.EXECUTION_GAS_FEE_BASE_AMOUNT_V2_1,
      "0x",
      generalConfig.executionGasFeeBaseAmount,
      `executionGasFeeBaseAmount`
    );

    if (network.name === "arbitrum") {
      throw new Error("executionGasFeeBaseAmount should be updated in a separate keeper");
    }
  }

  if (generalConfig.executionGasPerOraclePrice) {
    await handleConfig(
      "uint",
      keys.EXECUTION_GAS_FEE_PER_ORACLE_PRICE,
      "0x",
      generalConfig.executionGasPerOraclePrice,
      `executionGasPerOraclePrice`
    );

    if (network.name === "arbitrum") {
      throw new Error("executionGasPerOraclePrice should be updated in a separate keeper");
    }
  }

  await handleConfig(
    "uint",
    keys.EXECUTION_GAS_FEE_MULTIPLIER_FACTOR,
    "0x",
    generalConfig.executionGasFeeMultiplierFactor,
    `executionGasFeeMultiplierFactor`
  );

  if (generalConfig.requestExpirationTime !== undefined) {
    await handleConfig(
      "uint",
      keys.REQUEST_EXPIRATION_TIME,
      "0x",
      generalConfig.requestExpirationTime,
      `requestExpirationTime`
    );
  }

  if (generalConfig.requestExpirationTime !== undefined) {
    await handleConfig(
      "uint",
      keys.REQUEST_EXPIRATION_TIME,
      "0x",
      generalConfig.requestExpirationTime,
      `requestExpirationTime`
    );
  }
<<<<<<< HEAD
=======

  await handleConfig(
    "bool",
    keys.IGNORE_OPEN_INTEREST_FOR_USAGE_FACTOR,
    "0x",
    generalConfig.ignoreOpenInterestForUsageFactor,
    `ignoreOpenInterestForUsageFactor`
  );

  await handleConfig(
    "uint",
    keys.MAX_EXECUTION_FEE_MULTIPLIER_FACTOR,
    "0x",
    generalConfig.maxExecutionFeeMultiplierFactor,
    `maxExecutionFeeMultiplierFactor`
  );
>>>>>>> a397c12e
};

export async function updateGeneralConfig({ write }) {
  const generalConfig = await hre.gmx.getGeneral();
  const oracleConfig = await hre.gmx.getOracle();

  const dataStore = await hre.ethers.getContract("DataStore");
  const multicall = await hre.ethers.getContract("Multicall3");
  const config = await hre.ethers.getContract("Config");

  const configKeys = [];
  const multicallReadParams = [];
  const types = [];

  await processGeneralConfig({
    generalConfig,
    oracleConfig,
    handleConfig: async (type, baseKey, keyData) => {
      const key = getFullKey(baseKey, keyData);

      configKeys.push(key);
      types.push(type);

      if (type === "uint") {
        multicallReadParams.push({
          target: dataStore.address,
          allowFailure: false,
          callData: dataStore.interface.encodeFunctionData("getUint", [key]),
        });
      } else if (type === "address") {
        multicallReadParams.push({
          target: dataStore.address,
          allowFailure: false,
          callData: dataStore.interface.encodeFunctionData("getAddress", [key]),
        });
      } else if (type === "bool") {
        multicallReadParams.push({
          target: dataStore.address,
          allowFailure: false,
          callData: dataStore.interface.encodeFunctionData("getBool", [key]),
        });
      } else {
        throw new Error(`Unsupported type: ${type}`);
      }
    },
  });

  const result = await multicall.callStatic.aggregate3(multicallReadParams);
  const dataCache = {};
  for (let i = 0; i < configKeys.length; i++) {
    const type = types[i];
    const key = configKeys[i];
    const value = result[i].returnData;
    if (type === "uint") {
      dataCache[key] = bigNumberify(value);
    } else if (type === "address") {
      dataCache[key] = ethers.utils.defaultAbiCoder.decode(["address"], value)[0];
    } else if (type === "bool") {
      dataCache[key] = ethers.utils.defaultAbiCoder.decode(["bool"], value)[0];
    } else {
      throw new Error(`Unsupported type: ${type}`);
    }
  }

  const multicallWriteParams = [];

  await processGeneralConfig({
    generalConfig,
    oracleConfig,
    handleConfig: async (type, baseKey, keyData, value, label) => {
      if (type === "uint") {
        await appendUintConfigIfDifferent(multicallWriteParams, dataCache, baseKey, keyData, value, label);
      } else if (type === "address") {
        await appendAddressConfigIfDifferent(multicallWriteParams, dataCache, baseKey, keyData, value, label);
      } else if (type === "bool") {
        await appendBoolConfigIfDifferent(multicallWriteParams, dataCache, baseKey, keyData, value, label);
      } else {
        throw new Error(`Unsupported type: ${type}`);
      }
    },
  });

  console.log(`updating ${multicallWriteParams.length} params`);
  console.log("multicallWriteParams", multicallWriteParams);

  if (multicallWriteParams.length === 0) {
    console.log("no changes to apply");
    return;
  }

  try {
    if (!write) {
      ({ write } = await prompts({
        type: "confirm",
        name: "write",
        message: "Do you want to execute the transactions?",
      }));
    }

    if (write) {
      const tx = await config.multicall(multicallWriteParams);
      console.log(`tx sent: ${tx.hash}`);
    } else {
      await config.callStatic.multicall(multicallWriteParams, {
        from: "0xF09d66CF7dEBcdEbf965F1Ac6527E1Aa5D47A745",
      });
      console.log("NOTE: executed in read-only mode, no transactions were sent");
    }
  } catch (ex) {
    if (
      ex.errorName === "InvalidBaseKey" &&
      hre.network.name === "avalanche" &&
      process.env.SKIP_GLV_LIMITS_AVALANCHE !== "true"
    ) {
      console.error(ex);
      console.log("Use SKIP_GLV_LIMITS_AVALANCHE=true to skip updating GLV gas limits on Avalanche");
      return;
    }

    throw ex;
  }
}<|MERGE_RESOLUTION|>--- conflicted
+++ resolved
@@ -274,16 +274,6 @@
       `requestExpirationTime`
     );
   }
-<<<<<<< HEAD
-=======
-
-  await handleConfig(
-    "bool",
-    keys.IGNORE_OPEN_INTEREST_FOR_USAGE_FACTOR,
-    "0x",
-    generalConfig.ignoreOpenInterestForUsageFactor,
-    `ignoreOpenInterestForUsageFactor`
-  );
 
   await handleConfig(
     "uint",
@@ -292,7 +282,6 @@
     generalConfig.maxExecutionFeeMultiplierFactor,
     `maxExecutionFeeMultiplierFactor`
   );
->>>>>>> a397c12e
 };
 
 export async function updateGeneralConfig({ write }) {
