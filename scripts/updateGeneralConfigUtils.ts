--- conflicted
+++ resolved
@@ -442,54 +442,22 @@
     return;
   }
 
-<<<<<<< HEAD
-  try {
-    if (!["hardhat"].includes(hre.network.name)) {
-      const { roles } = await hre.gmx.getRoles();
-      const configKeeper = Object.keys(roles.CONFIG_KEEPER)[0];
-      if (!configKeeper) {
-        throw new Error("No config keeper found");
-      }
-      await hre.deployments.read(
-        "Config",
-        {
-          from: configKeeper,
-        },
-        "multicall",
-        multicallWriteParams
-      );
-    }
-=======
   const { roles } = await hre.gmx.getRoles();
   const from = Object.keys(roles.CONFIG_KEEPER)[0];
   await config.connect(from).callStatic.multicall(multicallWriteParams);
->>>>>>> cb47fb78
-
-    if (!write) {
-      ({ write } = await prompts({
-        type: "confirm",
-        name: "write",
-        message: "Do you want to execute the transactions?",
-      }));
-    }
-
-    if (write) {
-      const tx = await config.multicall(multicallWriteParams);
-      console.log(`tx sent: ${tx.hash}`);
-    } else {
-      console.log("NOTE: executed in read-only mode, no transactions were sent");
-    }
-  } catch (ex) {
-    if (
-      ex.errorName === "InvalidBaseKey" &&
-      hre.network.name === "avalanche" &&
-      process.env.SKIP_GLV_LIMITS_AVALANCHE !== "true"
-    ) {
-      console.error(ex);
-      console.log("Use SKIP_GLV_LIMITS_AVALANCHE=true to skip updating GLV gas limits on Avalanche");
-      return;
-    }
-
-    throw ex;
+
+  if (!write) {
+    ({ write } = await prompts({
+      type: "confirm",
+      name: "write",
+      message: "Do you want to execute the transactions?",
+    }));
+  }
+
+  if (write) {
+    const tx = await config.multicall(multicallWriteParams);
+    console.log(`tx sent: ${tx.hash}`);
+  } else {
+    console.log("NOTE: executed in read-only mode, no transactions were sent");
   }
 }