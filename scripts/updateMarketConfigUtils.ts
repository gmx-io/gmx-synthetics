--- conflicted
+++ resolved
@@ -218,13 +218,12 @@
       `withdrawalFeeFactorForNegativeImpact ${marketLabel} (${marketToken})`
     );
 
-<<<<<<< HEAD
     addConfigItem(
       "uint",
       keys.ATOMIC_SWAP_FEE_FACTOR,
       encodeData(["address"], [marketToken]),
       marketConfig.atomicSwapFeeFactor,
-      `atomicSwapFeeFactor ${marketToken}`
+      `atomicSwapFeeFactor ${marketLabel} (${marketToken})`
     );
 
     addConfigItem(
@@ -232,29 +231,8 @@
       keys.ATOMIC_WITHDRAWAL_FEE_FACTOR,
       encodeData(["address"], [marketToken]),
       marketConfig.atomicWithdrawalFeeFactor,
-      `atomicWithdrawalFeeFactor ${marketToken}`
-    );
-=======
-    if (marketConfig.atomicSwapFeeFactor) {
-      await handleConfig(
-        "uint",
-        keys.ATOMIC_SWAP_FEE_FACTOR,
-        encodeData(["address"], [marketToken]),
-        marketConfig.atomicSwapFeeFactor,
-        `atomicSwapFeeFactor ${marketLabel} (${marketToken})`
-      );
-    }
-
-    if (marketConfig.atomicWithdrawalFeeFactor) {
-      await handleConfig(
-        "uint",
-        keys.ATOMIC_WITHDRAWAL_FEE_FACTOR,
-        encodeData(["address"], [marketToken]),
-        marketConfig.atomicWithdrawalFeeFactor,
-        `atomicWithdrawalFeeFactor ${marketLabel} (${marketToken})`
-      );
-    }
->>>>>>> 631d6b70
+      `atomicWithdrawalFeeFactor ${marketLabel} (${marketToken})`
+    );
 
     addConfigItem(
       "uint",
@@ -716,50 +694,7 @@
     console.info("Add INCLUDE_KEEPER_BASE_KEYS=true to include them\n");
   }
 
-<<<<<<< HEAD
   await handleConfigChanges(configItems, write);
-=======
-  if (multicallWriteParams.length === 0) {
-    console.log("no changes to apply");
-    return;
-  }
-
-  console.info(`updating ${multicallWriteParams.length} params`);
-  console.info("multicallWriteParams", multicallWriteParams);
-
-  console.log("running simulation");
-  const { roles } = await hre.gmx.getRoles();
-  const from = Object.keys(roles.CONFIG_KEEPER)[0];
-  if (!["hardhat"].includes(hre.network.name)) {
-    await handleInBatches(multicallWriteParams, 100, async (batch) => {
-      await read(
-        "Config",
-        {
-          from,
-        },
-        "multicall",
-        batch
-      );
-    });
-  }
-
-  if (!write) {
-    ({ write } = await prompts({
-      type: "confirm",
-      name: "write",
-      message: "Do you want to execute the transactions?",
-    }));
-  }
-
-  if (!write) {
-    console.info("NOTE: executed in read-only mode, no transactions were sent");
-  } else {
-    await handleInBatches(multicallWriteParams, 100, async (batch) => {
-      const tx = await config.multicall(batch);
-      console.info(`tx sent: ${tx.hash}`);
-    });
-  }
->>>>>>> 631d6b70
 }
 
 function getIgnoredParameterNames(ignoredParams) {
