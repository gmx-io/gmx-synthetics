// SPDX-License-Identifier: BUSL-1.1

pragma solidity ^0.8.0;

import "../data/Keys.sol";

import "../market/MarketStoreUtils.sol";

import "../deposit/DepositStoreUtils.sol";
import "../withdrawal/WithdrawalStoreUtils.sol";

import "../position/Position.sol";
import "../position/PositionUtils.sol";
import "../position/PositionStoreUtils.sol";

import "../order/OrderStoreUtils.sol";

import "../market/MarketUtils.sol";
import "../market/Market.sol";

// @title Reader
// @dev Library for read functions
contract Reader {
    using Position for Position.Props;

    struct PositionInfo {
        Position.Props position;
        uint256 pendingBorrowingFees;
        PositionPricingUtils.PositionFundingFees pendingFundingFees;
    }

    struct MarketInfo {
        Market.Props market;
        uint256 borrowingFactorPerSecondForLongs;
        uint256 borrowingFactorPerSecondForShorts;
        MarketUtils.GetNextFundingAmountPerSizeResult funding;
    }

    function getMarket(DataStore dataStore, address key) external view returns (Market.Props memory) {
        return MarketStoreUtils.get(dataStore, key);
    }

    function getDeposit(DataStore dataStore, bytes32 key) external view returns (Deposit.Props memory) {
        return DepositStoreUtils.get(dataStore, key);
    }

    function getWithdrawal(DataStore dataStore, bytes32 key) external view returns (Withdrawal.Props memory) {
        return WithdrawalStoreUtils.get(dataStore, key);
    }

    function getPosition(DataStore dataStore, bytes32 key) external view returns (Position.Props memory) {
        return PositionStoreUtils.get(dataStore, key);
    }

    function getOrder(DataStore dataStore, bytes32 key) external view returns (Order.Props memory) {
        return OrderStoreUtils.get(dataStore, key);
    }

    function getAccountPositions(
        DataStore dataStore,
        address account,
        uint256 start,
        uint256 end
    ) external view returns (Position.Props[] memory) {
        bytes32[] memory positionKeys = PositionStoreUtils.getAccountPositionKeys(dataStore, account, start, end);
        Position.Props[] memory positions = new Position.Props[](positionKeys.length);
        for (uint256 i = 0; i < positionKeys.length; i++) {
            bytes32 positionKey = positionKeys[i];
            positions[i] = PositionStoreUtils.get(dataStore, positionKey);
        }

        return positions;
    }

    function getAccountPositionInfoList(
        DataStore dataStore,
        address account,
        uint256 start,
        uint256 end
    ) external view returns (PositionInfo[] memory) {
        bytes32[] memory positionKeys = PositionStoreUtils.getAccountPositionKeys(dataStore, account, start, end);
        PositionInfo[] memory positionInfoList = new PositionInfo[](positionKeys.length);
        for (uint256 i = 0; i < positionKeys.length; i++) {
            bytes32 positionKey = positionKeys[i];
            positionInfoList[i] = getPositionInfo(dataStore, positionKey);
        }

        return positionInfoList;
    }

    function getPositionInfo(
        DataStore dataStore,
        bytes32 positionKey
    ) public view returns (PositionInfo memory) {
        Position.Props memory position = PositionStoreUtils.get(dataStore, positionKey);
        Market.Props memory market = MarketStoreUtils.get(dataStore, position.market());
        uint256 pendingBorrowingFees = MarketUtils.getBorrowingFees(dataStore, position);
        PositionPricingUtils.PositionFundingFees memory pendingFundingFees = PositionPricingUtils.getFundingFees(
            dataStore,
            position,
            market.longToken,
            market.shortToken
        );

        return PositionInfo(position, pendingBorrowingFees, pendingFundingFees);
    }

    function getPositionFees(
        DataStore dataStore,
        IReferralStorage referralStorage,
        Position.Props memory position,
        Price.Props memory collateralTokenPrice,
        address longToken,
        address shortToken,
        uint256 sizeDeltaUsd
    ) external view returns (PositionPricingUtils.PositionFees memory) {
        return
            PositionPricingUtils.getPositionFees(
                dataStore,
                referralStorage,
                position,
                collateralTokenPrice,
                longToken,
                shortToken,
                sizeDeltaUsd
            );
    }

    function getAccountOrders(
        DataStore dataStore,
        address account,
        uint256 start,
        uint256 end
    ) external view returns (Order.Props[] memory) {
        bytes32[] memory orderKeys = OrderStoreUtils.getAccountOrderKeys(dataStore, account, start, end);
        Order.Props[] memory orders = new Order.Props[](orderKeys.length);
        for (uint256 i = 0; i < orderKeys.length; i++) {
            bytes32 orderKey = orderKeys[i];
            orders[i] = OrderStoreUtils.get(dataStore, orderKey);
        }

        return orders;
    }

    function getMarkets(
        DataStore dataStore,
        uint256 start,
        uint256 end
    ) external view returns (Market.Props[] memory) {
        address[] memory marketKeys = MarketStoreUtils.getMarketKeys(dataStore, start, end);
        Market.Props[] memory markets = new Market.Props[](marketKeys.length);
        for (uint256 i = 0; i < marketKeys.length; i++) {
            address marketKey = marketKeys[i];
            Market.Props memory market = MarketStoreUtils.get(dataStore, marketKey);
            markets[i] = market;
        }

        return markets;
    }

    function getMarketInfoList(
        DataStore dataStore,
        MarketUtils.MarketPrices[] memory marketPricesList,
        uint256 start,
        uint256 end
    ) external view returns (MarketInfo[] memory) {
        address[] memory marketKeys = MarketStoreUtils.getMarketKeys(dataStore, start, end);
        MarketInfo[] memory marketInfoList = new MarketInfo[](marketKeys.length);
        for (uint256 i = 0; i < marketKeys.length; i++) {
            MarketUtils.MarketPrices memory prices = marketPricesList[i];
            address marketKey = marketKeys[i];
            marketInfoList[i] = getMarketInfo(dataStore, prices, marketKey);
        }

        return marketInfoList;
    }

    function getMarketInfo(
        DataStore dataStore,
        MarketUtils.MarketPrices memory prices,
        address marketKey
    ) public view returns (MarketInfo memory) {
        Market.Props memory market = MarketStoreUtils.get(dataStore, marketKey);

        uint256 borrowingFactorPerSecondForLongs = MarketUtils.getBorrowingFactorPerSecond(
            dataStore,
            prices,
            market.marketToken,
            market.longToken,
            market.shortToken,
            true
        );

        uint256 borrowingFactorPerSecondForShorts = MarketUtils.getBorrowingFactorPerSecond(
            dataStore,
            prices,
            market.marketToken,
            market.longToken,
            market.shortToken,
            false
        );

        MarketUtils.GetNextFundingAmountPerSizeResult memory funding = MarketUtils.getNextFundingAmountPerSize(
            dataStore,
            prices,
            market.marketToken,
            market.longToken,
            market.shortToken
        );

        return MarketInfo(market, borrowingFactorPerSecondForLongs, borrowingFactorPerSecondForShorts, funding);
    }

    function getMarketTokenPrice(
        DataStore dataStore,
        Market.Props memory market,
        Price.Props memory indexTokenPrice,
        Price.Props memory longTokenPrice,
        Price.Props memory shortTokenPrice,
        bool maximize
    ) external view returns (int256) {
        return
            MarketUtils.getMarketTokenPrice(
                dataStore,
                market,
                longTokenPrice,
                shortTokenPrice,
                indexTokenPrice,
                maximize
            );
    }

    function getNetPnl(
        DataStore dataStore,
        address market,
        address longToken,
        address shortToken,
        Price.Props memory indexTokenPrice,
        bool maximize
    ) external view returns (int256) {
        return MarketUtils.getNetPnl(dataStore, market, longToken, shortToken, indexTokenPrice, maximize);
    }

    function getPnl(
        DataStore dataStore,
        address market,
        address longToken,
        address shortToken,
        Price.Props memory indexTokenPrice,
        bool isLong,
        bool maximize
    ) external view returns (int256) {
        return MarketUtils.getPnl(dataStore, market, longToken, shortToken, indexTokenPrice, isLong, maximize);
    }

    function getOpenInterestWithPnl(
        DataStore dataStore,
        address market,
        address longToken,
        address shortToken,
        Price.Props memory indexTokenPrice,
        bool isLong,
        bool maximize
    ) external view returns (int256) {
        return
            MarketUtils.getOpenInterestWithPnl(
                dataStore,
                market,
                longToken,
                shortToken,
                indexTokenPrice,
                isLong,
                maximize
            );
    }

    function getPnlToPoolFactor(
        DataStore dataStore,
        address marketAddress,
        MarketUtils.MarketPrices memory prices,
        bool isLong,
        bool maximize
    ) external view returns (int256) {
        Market.Props memory market = MarketStoreUtils.get(dataStore, marketAddress);
        return MarketUtils.getPnlToPoolFactor(dataStore, market, prices, isLong, maximize);
    }
<<<<<<< HEAD

    function getAccountOrders(
        OrderStore orderStore,
        address account,
        uint256 start,
        uint256 end
    ) external view returns (Order.Props[] memory) {
        uint256 orderCount = orderStore.getAccountOrderCount(account);
        if (start >= orderCount) {
            return new Order.Props[](0);
        }
        if (end > orderCount) {
            end = orderCount;
        }
        bytes32[] memory orderKeys = orderStore.getAccountOrderKeys(account, start, end);
        Order.Props[] memory orders = new Order.Props[](orderKeys.length);
        for (uint256 i = 0; i < orderKeys.length; i++) {
            bytes32 orderKey = orderKeys[i];
            orders[i] = orderStore.get(orderKey);
        }

        return orders;
    }

    function getPositionFees(
        DataStore dataStore,
        PositionStore positionStore,
        IReferralStorage referralStorage,
        bytes32 positionKey,
        Price.Props memory collateralTokenPrice,
        address longToken,
        address shortToken,
        uint256 sizeDeltaUsd
    ) external view returns (PositionPricingUtils.PositionFees memory) {
        Position.Props memory position = positionStore.get(positionKey);
        return
            PositionPricingUtils.getPositionFees(
                dataStore,
                referralStorage,
                position,
                collateralTokenPrice,
                longToken,
                shortToken,
                sizeDeltaUsd
            );
    }
=======
>>>>>>> 0a09616c
}<|MERGE_RESOLUTION|>--- conflicted
+++ resolved
@@ -284,53 +284,4 @@
         Market.Props memory market = MarketStoreUtils.get(dataStore, marketAddress);
         return MarketUtils.getPnlToPoolFactor(dataStore, market, prices, isLong, maximize);
     }
-<<<<<<< HEAD
-
-    function getAccountOrders(
-        OrderStore orderStore,
-        address account,
-        uint256 start,
-        uint256 end
-    ) external view returns (Order.Props[] memory) {
-        uint256 orderCount = orderStore.getAccountOrderCount(account);
-        if (start >= orderCount) {
-            return new Order.Props[](0);
-        }
-        if (end > orderCount) {
-            end = orderCount;
-        }
-        bytes32[] memory orderKeys = orderStore.getAccountOrderKeys(account, start, end);
-        Order.Props[] memory orders = new Order.Props[](orderKeys.length);
-        for (uint256 i = 0; i < orderKeys.length; i++) {
-            bytes32 orderKey = orderKeys[i];
-            orders[i] = orderStore.get(orderKey);
-        }
-
-        return orders;
-    }
-
-    function getPositionFees(
-        DataStore dataStore,
-        PositionStore positionStore,
-        IReferralStorage referralStorage,
-        bytes32 positionKey,
-        Price.Props memory collateralTokenPrice,
-        address longToken,
-        address shortToken,
-        uint256 sizeDeltaUsd
-    ) external view returns (PositionPricingUtils.PositionFees memory) {
-        Position.Props memory position = positionStore.get(positionKey);
-        return
-            PositionPricingUtils.getPositionFees(
-                dataStore,
-                referralStorage,
-                position,
-                collateralTokenPrice,
-                longToken,
-                shortToken,
-                sizeDeltaUsd
-            );
-    }
-=======
->>>>>>> 0a09616c
 }