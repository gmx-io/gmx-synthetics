// SPDX-License-Identifier: BUSL-1.1

pragma solidity ^0.8.0;

import "../callback/CallbackUtils.sol";

import "../data/DataStore.sol";
import "../data/Keys.sol";
import "../utils/Precision.sol";

import "../deposit/Deposit.sol";
import "../withdrawal/Withdrawal.sol";
import "../shift/Shift.sol";
import "../order/Order.sol";
import "../order/BaseOrderUtils.sol";
import "../glv/glvWithdrawal/GlvWithdrawal.sol";

import "../bank/StrictBank.sol";

// @title GasUtils
// @dev Library for execution fee estimation and payments
library GasUtils {
    using Deposit for Deposit.Props;
    using Withdrawal for Withdrawal.Props;
    using Shift for Shift.Props;
    using Order for Order.Props;
    using GlvDeposit for GlvDeposit.Props;
    using GlvWithdrawal for GlvWithdrawal.Props;

    using EventUtils for EventUtils.AddressItems;
    using EventUtils for EventUtils.UintItems;
    using EventUtils for EventUtils.IntItems;
    using EventUtils for EventUtils.BoolItems;
    using EventUtils for EventUtils.Bytes32Items;
    using EventUtils for EventUtils.BytesItems;
    using EventUtils for EventUtils.StringItems;

    // @param keeper address of the keeper
    // @param amount the amount of execution fee received
    event KeeperExecutionFee(address keeper, uint256 amount);
    // @param user address of the user
    // @param amount the amount of execution fee refunded
    event UserRefundFee(address user, uint256 amount);

    function getMinHandleExecutionErrorGas(DataStore dataStore) internal view returns (uint256) {
        return dataStore.getUint(Keys.MIN_HANDLE_EXECUTION_ERROR_GAS);
    }

    function getMinHandleExecutionErrorGasToForward(DataStore dataStore) internal view returns (uint256) {
        return dataStore.getUint(Keys.MIN_HANDLE_EXECUTION_ERROR_GAS_TO_FORWARD);
    }

    function getMinAdditionalGasForExecution(DataStore dataStore) internal view returns (uint256) {
        return dataStore.getUint(Keys.MIN_ADDITIONAL_GAS_FOR_EXECUTION);
    }

    function getExecutionGas(DataStore dataStore, uint256 startingGas) external view returns (uint256) {
        uint256 minHandleExecutionErrorGasToForward = getMinHandleExecutionErrorGasToForward(dataStore);
        if (startingGas < minHandleExecutionErrorGasToForward) {
            revert Errors.InsufficientExecutionGasForErrorHandling(startingGas, minHandleExecutionErrorGasToForward);
        }

        return startingGas - minHandleExecutionErrorGasToForward;
    }

    function validateExecutionGas(DataStore dataStore, uint256 startingGas, uint256 estimatedGasLimit) external view {
        uint256 minAdditionalGasForExecution = getMinAdditionalGasForExecution(dataStore);
        if (startingGas < estimatedGasLimit + minAdditionalGasForExecution) {
            revert Errors.InsufficientExecutionGas(startingGas, estimatedGasLimit, minAdditionalGasForExecution);
        }
    }

    // a minimum amount of gas is required to be left for cancellation
    // to prevent potential blocking of cancellations by malicious contracts using e.g. large revert reasons
    //
    // during the estimateGas call by keepers, an insufficient amount of gas may be estimated
    // the amount estimated may be insufficient for execution but sufficient for cancellaton
    // this could lead to invalid cancellations due to insufficient gas used by keepers
    //
    // to help prevent this, out of gas errors are attempted to be caught and reverted for estimateGas calls
    //
    // a malicious user could cause the estimateGas call of a keeper to fail, in which case the keeper could
    // still attempt to execute the transaction with a reasonable gas limit
    function validateExecutionErrorGas(DataStore dataStore, bytes memory reasonBytes) external view {
        // skip the validation if the execution did not fail due to an out of gas error
        // also skip the validation if this is not invoked in an estimateGas call (tx.origin != address(0))
        if (reasonBytes.length != 0 || tx.origin != address(0)) {
            return;
        }

        uint256 gas = gasleft();
        uint256 minHandleExecutionErrorGas = getMinHandleExecutionErrorGas(dataStore);

        if (gas < minHandleExecutionErrorGas) {
            revert Errors.InsufficientHandleExecutionErrorGas(gas, minHandleExecutionErrorGas);
        }
    }

    struct PayExecutionFeeCache {
        uint256 refundFeeAmount;
        bool refundWasSent;
    }

    // @dev pay the keeper the execution fee and refund any excess amount
    //
    // @param dataStore DataStore
    // @param bank the StrictBank contract holding the execution fee
    // @param executionFee the executionFee amount
    // @param startingGas the starting gas
    // @param oraclePriceCount number of oracle prices
    // @param keeper the keeper to pay
    // @param refundReceiver the account that should receive any excess gas refunds
    // @param isSubaccount whether the order is a subaccount order
    function payExecutionFee(
        DataStore dataStore,
        EventEmitter eventEmitter,
        StrictBank bank,
        bytes32 key,
        address callbackContract,
        uint256 executionFee,
        uint256 startingGas,
        uint256 oraclePriceCount,
        address keeper,
        address refundReceiver
    ) external {
        if (executionFee == 0) {
            return;
        }

        // 63/64 gas is forwarded to external calls, reduce the startingGas to account for this
        startingGas -= gasleft() / 63;
        uint256 gasUsed = startingGas - gasleft();

        // each external call forwards 63/64 of the remaining gas
        uint256 executionFeeForKeeper = adjustGasUsage(dataStore, gasUsed, oraclePriceCount) * tx.gasprice;

        if (executionFeeForKeeper > executionFee) {
            executionFeeForKeeper = executionFee;
        }

        bank.transferOutNativeToken(keeper, executionFeeForKeeper);

        emitKeeperExecutionFee(eventEmitter, keeper, executionFeeForKeeper);

        PayExecutionFeeCache memory cache;

        cache.refundFeeAmount = executionFee - executionFeeForKeeper;
        if (cache.refundFeeAmount == 0) {
            return;
        }

        address _wnt = dataStore.getAddress(Keys.WNT);
        bank.transferOut(_wnt, address(this), cache.refundFeeAmount);

        IWNT(_wnt).withdraw(cache.refundFeeAmount);

        EventUtils.EventLogData memory eventData;

        cache.refundWasSent = CallbackUtils.refundExecutionFee(
            dataStore,
            key,
            callbackContract,
            cache.refundFeeAmount,
            eventData
        );

        if (cache.refundWasSent) {
            emitExecutionFeeRefundCallback(eventEmitter, callbackContract, cache.refundFeeAmount);
        } else {
            TokenUtils.sendNativeToken(dataStore, refundReceiver, cache.refundFeeAmount);
            emitExecutionFeeRefund(eventEmitter, refundReceiver, cache.refundFeeAmount);
        }
    }

    // @dev validate that the provided executionFee is sufficient based on the estimatedGasLimit
    // @param dataStore DataStore
    // @param estimatedGasLimit the estimated gas limit
    // @param executionFee the execution fee provided
    // @param oraclePriceCount
    function validateExecutionFee(
        DataStore dataStore,
        uint256 estimatedGasLimit,
        uint256 executionFee,
        uint256 oraclePriceCount
<<<<<<< HEAD
    ) external view {
        validateExecutionFee(dataStore, estimatedGasLimit, executionFee, oraclePriceCount, false);
=======
    ) internal view returns (uint256, uint256) {
        uint256 gasLimit = adjustGasLimitForEstimate(dataStore, estimatedGasLimit, oraclePriceCount);
        uint256 minExecutionFee = gasLimit * tx.gasprice;
        if (executionFee < minExecutionFee) {
            revert Errors.InsufficientExecutionFee(minExecutionFee, executionFee);
        }
        return (gasLimit, minExecutionFee);
>>>>>>> 087476a5
    }

    // @dev validate that the provided executionFee is sufficient based on the estimatedGasLimit
    // @param dataStore DataStore
    // @param estimatedGasLimit the estimated gas limit
    // @param executionFee the execution fee provided
    // @param oraclePriceCount
    // @param shouldCapMaxExecutionFee whether to cap the max execution fee
    function validateAndCapExecutionFee(
        DataStore dataStore,
        uint256 estimatedGasLimit,
        uint256 executionFee,
        uint256 oraclePriceCount,
        bool shouldCapMaxExecutionFee
    ) internal view returns (uint256, uint256) {
        (uint256 gasLimit, uint256 minExecutionFee) = validateExecutionFee(dataStore, estimatedGasLimit, executionFee, oraclePriceCount);

        if (!shouldCapMaxExecutionFee) {
            return (executionFee, 0);
        }
        // a malicious subaccount could provide a large executionFee
        // and receive most of it as a refund sent to a callbackContract
        // capping the max execution fee by multiplier * gasLimit * basefee should limit the potential loss

        // this capping should be applied for subaccount orders with a callbackContract if execution fee is increased
        // i.e. there is no need to cap the max execution fee for previously created orders even if it's high because it has already been capped

        // some blockchains may not support EIP-1559 and will return 0 for block.basefee
        // also block.basefee is 0 inside eth_call and eth_estimateGas
        uint256 basefee = block.basefee != 0 ? block.basefee : tx.gasprice;

        uint256 maxExecutionFeeMultiplierFactor = dataStore.getUint(Keys.MAX_EXECUTION_FEE_MULTIPLIER_FACTOR);
        uint256 maxExecutionFee = Precision.applyFactor(gasLimit * basefee, maxExecutionFeeMultiplierFactor);

        if (maxExecutionFee < minExecutionFee) {
            revert Errors.InvalidExecutionFee(executionFee, minExecutionFee, maxExecutionFee);
        }

        if (executionFee <= maxExecutionFee) {
            return (executionFee, 0);
        }

        uint256 executionFeeDiff = executionFee - maxExecutionFee;
        return (maxExecutionFee, executionFeeDiff);
    }

    function transferExcessiveExecutionFee(DataStore dataStore, EventEmitter eventEmitter, Bank bank, address account, uint256 executionFeeDiff) external {
        address wnt = TokenUtils.wnt(dataStore);
        address holdingAddress = dataStore.getAddress(Keys.HOLDING_ADDRESS);
        bank.transferOut(wnt, holdingAddress, executionFeeDiff);

        EventUtils.EventLogData memory eventData;

        eventData.addressItems.initItems(1);
        eventData.addressItems.setItem(0, "account", account);

        eventData.uintItems.initItems(1);
        eventData.uintItems.setItem(0, "executionFeeDiff", executionFeeDiff);

        eventEmitter.emitEventLog1("ExcessiveExecutionFee", Cast.toBytes32(account), eventData);
    }

    // @dev adjust the gas usage to pay a small amount to keepers
    // @param dataStore DataStore
    // @param gasUsed the amount of gas used
    // @param oraclePriceCount number of oracle prices
    function adjustGasUsage(
        DataStore dataStore,
        uint256 gasUsed,
        uint256 oraclePriceCount
    ) internal view returns (uint256) {
        // gas measurements are done after the call to withOraclePrices
        // withOraclePrices may consume a significant amount of gas
        // the baseGasLimit used to calculate the execution cost
        // should be adjusted to account for this
        // additionally, a transaction could fail midway through an execution transaction
        // before being cancelled, the possibility of this additional gas cost should
        // be considered when setting the baseGasLimit
        uint256 baseGasLimit = dataStore.getUint(Keys.EXECUTION_GAS_FEE_BASE_AMOUNT_V2_1);
        baseGasLimit += dataStore.getUint(Keys.EXECUTION_GAS_FEE_PER_ORACLE_PRICE) * oraclePriceCount;
        // the gas cost is estimated based on the gasprice of the request txn
        // the actual cost may be higher if the gasprice is higher in the execution txn
        // the multiplierFactor should be adjusted to account for this
        uint256 multiplierFactor = dataStore.getUint(Keys.EXECUTION_GAS_FEE_MULTIPLIER_FACTOR);
        uint256 gasLimit = baseGasLimit + Precision.applyFactor(gasUsed, multiplierFactor);
        return gasLimit;
    }

    // @dev adjust the estimated gas limit to help ensure the execution fee is sufficient during
    // the actual execution
    // @param dataStore DataStore
    // @param estimatedGasLimit the estimated gas limit
    function adjustGasLimitForEstimate(
        DataStore dataStore,
        uint256 estimatedGasLimit,
        uint256 oraclePriceCount
    ) internal view returns (uint256) {
        uint256 baseGasLimit = dataStore.getUint(Keys.ESTIMATED_GAS_FEE_BASE_AMOUNT_V2_1);
        baseGasLimit += dataStore.getUint(Keys.ESTIMATED_GAS_FEE_PER_ORACLE_PRICE) * oraclePriceCount;
        uint256 multiplierFactor = dataStore.getUint(Keys.ESTIMATED_GAS_FEE_MULTIPLIER_FACTOR);
        uint256 gasLimit = baseGasLimit + Precision.applyFactor(estimatedGasLimit, multiplierFactor);
        return gasLimit;
    }

    // @dev get estimated number of oracle prices for deposit
    // @param swapsCount number of swaps in the deposit
    function estimateDepositOraclePriceCount(uint256 swapsCount) internal pure returns (uint256) {
        return 3 + swapsCount;
    }

    // @dev get estimated number of oracle prices for withdrawal
    // @param swapsCount number of swaps in the withdrawal
    function estimateWithdrawalOraclePriceCount(uint256 swapsCount) external pure returns (uint256) {
        return 3 + swapsCount;
    }

    // @dev get estimated number of oracle prices for order
    // @param swapsCount number of swaps in the order
    function estimateOrderOraclePriceCount(uint256 swapsCount) external pure returns (uint256) {
        return 3 + swapsCount;
    }

    // @dev get estimated number of oracle prices for shift
    function estimateShiftOraclePriceCount() external pure returns (uint256) {
        // for single asset markets only 3 prices will be required
        // and keeper will slightly overpay
        // it should not be an issue because execution fee goes back to keeper
        return 4;
    }

    function estimateGlvDepositOraclePriceCount(
        uint256 marketCount,
        uint256 swapsCount
    ) external pure returns (uint256) {
        // for single asset markets oracle price count will be overestimated by 1
        // it should not be an issue for GLV with multiple markets
        // because relative difference would be insignificant
        return 2 + marketCount + swapsCount;
    }

    function estimateGlvWithdrawalOraclePriceCount(
        uint256 marketCount,
        uint256 swapsCount
    ) internal pure returns (uint256) {
        // for single asset markets oracle price count will be overestimated by 1
        // it should not be an issue for GLV with multiple markets
        // because relative difference would be insignificant
        return 2 + marketCount + swapsCount;
    }

    // @dev the estimated gas limit for deposits
    // @param dataStore DataStore
    // @param deposit the deposit to estimate the gas limit for
    function estimateExecuteDepositGasLimit(
        DataStore dataStore,
        Deposit.Props memory deposit
    ) internal view returns (uint256) {
        uint256 gasPerSwap = dataStore.getUint(Keys.singleSwapGasLimitKey());
        uint256 swapCount = deposit.longTokenSwapPath().length + deposit.shortTokenSwapPath().length;
        uint256 gasForSwaps = swapCount * gasPerSwap;

        return dataStore.getUint(Keys.depositGasLimitKey()) + deposit.callbackGasLimit() + gasForSwaps;
    }

    // @dev the estimated gas limit for withdrawals
    // @param dataStore DataStore
    // @param withdrawal the withdrawal to estimate the gas limit for
    function estimateExecuteWithdrawalGasLimit(
        DataStore dataStore,
        Withdrawal.Props memory withdrawal
    ) external view returns (uint256) {
        uint256 gasPerSwap = dataStore.getUint(Keys.singleSwapGasLimitKey());
        uint256 swapCount = withdrawal.longTokenSwapPath().length + withdrawal.shortTokenSwapPath().length;
        uint256 gasForSwaps = swapCount * gasPerSwap;

        return dataStore.getUint(Keys.withdrawalGasLimitKey()) + withdrawal.callbackGasLimit() + gasForSwaps;
    }

    // @dev the estimated gas limit for shifts
    // @param dataStore DataStore
    // @param shift the shift to estimate the gas limit for
    function estimateExecuteShiftGasLimit(
        DataStore dataStore,
        Shift.Props memory shift
    ) external view returns (uint256) {
        return dataStore.getUint(Keys.shiftGasLimitKey()) + shift.callbackGasLimit();
    }

    // @dev the estimated gas limit for orders
    // @param dataStore DataStore
    // @param order the order to estimate the gas limit for
    function estimateExecuteOrderGasLimit(
        DataStore dataStore,
        Order.Props memory order
    ) external view returns (uint256) {
        if (BaseOrderUtils.isIncreaseOrder(order.orderType())) {
            return estimateExecuteIncreaseOrderGasLimit(dataStore, order);
        }

        if (BaseOrderUtils.isDecreaseOrder(order.orderType())) {
            return estimateExecuteDecreaseOrderGasLimit(dataStore, order);
        }

        if (BaseOrderUtils.isSwapOrder(order.orderType())) {
            return estimateExecuteSwapOrderGasLimit(dataStore, order);
        }

        revert Errors.UnsupportedOrderType(uint256(order.orderType()));
    }

    // @dev the estimated gas limit for increase orders
    // @param dataStore DataStore
    // @param order the order to estimate the gas limit for
    function estimateExecuteIncreaseOrderGasLimit(
        DataStore dataStore,
        Order.Props memory order
    ) internal view returns (uint256) {
        uint256 gasPerSwap = dataStore.getUint(Keys.singleSwapGasLimitKey());
        return
            dataStore.getUint(Keys.increaseOrderGasLimitKey()) +
            gasPerSwap *
            order.swapPath().length +
            order.callbackGasLimit();
    }

    // @dev the estimated gas limit for decrease orders
    // @param dataStore DataStore
    // @param order the order to estimate the gas limit for
    function estimateExecuteDecreaseOrderGasLimit(
        DataStore dataStore,
        Order.Props memory order
    ) internal view returns (uint256) {
        uint256 gasPerSwap = dataStore.getUint(Keys.singleSwapGasLimitKey());
        uint256 swapCount = order.swapPath().length;
        if (order.decreasePositionSwapType() != Order.DecreasePositionSwapType.NoSwap) {
            swapCount += 1;
        }

        return dataStore.getUint(Keys.decreaseOrderGasLimitKey()) + gasPerSwap * swapCount + order.callbackGasLimit();
    }

    // @dev the estimated gas limit for swap orders
    // @param dataStore DataStore
    // @param order the order to estimate the gas limit for
    function estimateExecuteSwapOrderGasLimit(
        DataStore dataStore,
        Order.Props memory order
    ) internal view returns (uint256) {
        uint256 gasPerSwap = dataStore.getUint(Keys.singleSwapGasLimitKey());
        return
            dataStore.getUint(Keys.swapOrderGasLimitKey()) +
            gasPerSwap *
            order.swapPath().length +
            order.callbackGasLimit();
    }

    // @dev the estimated gas limit for glv deposits
    // @param dataStore DataStore
    // @param deposit the deposit to estimate the gas limit for
    function estimateExecuteGlvDepositGasLimit(
        DataStore dataStore,
        GlvDeposit.Props memory glvDeposit,
        uint256 marketCount
    ) external view returns (uint256) {
        // glv deposit execution gas consumption depends on the amount of markets
        uint256 gasPerGlvPerMarket = dataStore.getUint(Keys.glvPerMarketGasLimitKey());
        uint256 gasForGlvMarkets = gasPerGlvPerMarket * marketCount;
        uint256 glvDepositGasLimit = dataStore.getUint(Keys.glvDepositGasLimitKey());

        uint256 gasLimit = glvDepositGasLimit + glvDeposit.callbackGasLimit() + gasForGlvMarkets;

        if (glvDeposit.isMarketTokenDeposit()) {
            // user provided GM, no separate deposit will be created and executed in this case
            return gasLimit;
        }

        uint256 gasPerSwap = dataStore.getUint(Keys.singleSwapGasLimitKey());
        uint256 swapCount = glvDeposit.longTokenSwapPath().length + glvDeposit.shortTokenSwapPath().length;
        uint256 gasForSwaps = swapCount * gasPerSwap;

        return gasLimit + dataStore.getUint(Keys.depositGasLimitKey()) + gasForSwaps;
    }

    // @dev the estimated gas limit for glv withdrawals
    // @param dataStore DataStore
    // @param withdrawal the withdrawal to estimate the gas limit for
    function estimateExecuteGlvWithdrawalGasLimit(
        DataStore dataStore,
        GlvWithdrawal.Props memory glvWithdrawal,
        uint256 marketCount
    ) internal view returns (uint256) {
        // glv withdrawal execution gas consumption depends on the amount of markets
        uint256 gasPerGlvPerMarket = dataStore.getUint(Keys.glvPerMarketGasLimitKey());
        uint256 gasForGlvMarkets = gasPerGlvPerMarket * marketCount;
        uint256 glvWithdrawalGasLimit = dataStore.getUint(Keys.glvWithdrawalGasLimitKey());

        uint256 gasLimit = glvWithdrawalGasLimit + glvWithdrawal.callbackGasLimit() + gasForGlvMarkets;

        uint256 gasPerSwap = dataStore.getUint(Keys.singleSwapGasLimitKey());
        uint256 swapCount = glvWithdrawal.longTokenSwapPath().length + glvWithdrawal.shortTokenSwapPath().length;
        uint256 gasForSwaps = swapCount * gasPerSwap;

        return gasLimit + dataStore.getUint(Keys.withdrawalGasLimitKey()) + gasForSwaps;
    }

    function estimateExecuteGlvShiftGasLimit(DataStore dataStore) external view returns (uint256) {
        return dataStore.getUint(Keys.glvShiftGasLimitKey());
    }

    function emitKeeperExecutionFee(EventEmitter eventEmitter, address keeper, uint256 executionFeeAmount) internal {
        EventUtils.EventLogData memory eventData;

        eventData.addressItems.initItems(1);
        eventData.addressItems.setItem(0, "keeper", keeper);

        eventData.uintItems.initItems(1);
        eventData.uintItems.setItem(0, "executionFeeAmount", executionFeeAmount);

        eventEmitter.emitEventLog1("KeeperExecutionFee", Cast.toBytes32(keeper), eventData);
    }

    function emitExecutionFeeRefund(EventEmitter eventEmitter, address receiver, uint256 refundFeeAmount) internal {
        EventUtils.EventLogData memory eventData;

        eventData.addressItems.initItems(1);
        eventData.addressItems.setItem(0, "receiver", receiver);

        eventData.uintItems.initItems(1);
        eventData.uintItems.setItem(0, "refundFeeAmount", refundFeeAmount);

        eventEmitter.emitEventLog1("ExecutionFeeRefund", Cast.toBytes32(receiver), eventData);
    }

    function emitExecutionFeeRefundCallback(
        EventEmitter eventEmitter,
        address callbackContract,
        uint256 refundFeeAmount
    ) internal {
        EventUtils.EventLogData memory eventData;

        eventData.addressItems.initItems(1);
        eventData.addressItems.setItem(0, "callbackContract", callbackContract);

        eventData.uintItems.initItems(1);
        eventData.uintItems.setItem(0, "refundFeeAmount", refundFeeAmount);

        eventEmitter.emitEventLog1("ExecutionFeeRefundCallback", Cast.toBytes32(callbackContract), eventData);
    }
}<|MERGE_RESOLUTION|>--- conflicted
+++ resolved
@@ -182,10 +182,6 @@
         uint256 estimatedGasLimit,
         uint256 executionFee,
         uint256 oraclePriceCount
-<<<<<<< HEAD
-    ) external view {
-        validateExecutionFee(dataStore, estimatedGasLimit, executionFee, oraclePriceCount, false);
-=======
     ) internal view returns (uint256, uint256) {
         uint256 gasLimit = adjustGasLimitForEstimate(dataStore, estimatedGasLimit, oraclePriceCount);
         uint256 minExecutionFee = gasLimit * tx.gasprice;
@@ -193,7 +189,6 @@
             revert Errors.InsufficientExecutionFee(minExecutionFee, executionFee);
         }
         return (gasLimit, minExecutionFee);
->>>>>>> 087476a5
     }
 
     // @dev validate that the provided executionFee is sufficient based on the estimatedGasLimit
@@ -209,7 +204,7 @@
         uint256 oraclePriceCount,
         bool shouldCapMaxExecutionFee
     ) internal view returns (uint256, uint256) {
-        (uint256 gasLimit, uint256 minExecutionFee) = validateExecutionFee(dataStore, estimatedGasLimit, executionFee, oraclePriceCount);
+        (uint256 gasLimit, uint256 minExecutionFee) = GasUtils.validateExecutionFee(dataStore, estimatedGasLimit, executionFee, oraclePriceCount);
 
         if (!shouldCapMaxExecutionFee) {
             return (executionFee, 0);
