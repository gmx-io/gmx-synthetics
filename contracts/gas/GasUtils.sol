// SPDX-License-Identifier: BUSL-1.1

pragma solidity ^0.8.0;

import "../callback/CallbackUtils.sol";

import "../data/DataStore.sol";
import "../data/Keys.sol";
import "../utils/Precision.sol";

import "../deposit/Deposit.sol";
import "../withdrawal/Withdrawal.sol";
import "../shift/Shift.sol";
import "../order/Order.sol";
import "../order/BaseOrderUtils.sol";
import "../glv/glvWithdrawal/GlvWithdrawal.sol";

import "../bank/StrictBank.sol";

// @title GasUtils
// @dev Library for execution fee estimation and payments
library GasUtils {
    using SafeERC20 for IERC20;

    using Deposit for Deposit.Props;
    using Withdrawal for Withdrawal.Props;
    using Shift for Shift.Props;
    using Order for Order.Props;
    using GlvDeposit for GlvDeposit.Props;
    using GlvWithdrawal for GlvWithdrawal.Props;

    using EventUtils for EventUtils.AddressItems;
    using EventUtils for EventUtils.UintItems;
    using EventUtils for EventUtils.IntItems;
    using EventUtils for EventUtils.BoolItems;
    using EventUtils for EventUtils.Bytes32Items;
    using EventUtils for EventUtils.BytesItems;
    using EventUtils for EventUtils.StringItems;

    // @param keeper address of the keeper
    // @param amount the amount of execution fee received
    event KeeperExecutionFee(address keeper, uint256 amount);
    // @param user address of the user
    // @param amount the amount of execution fee refunded
    event UserRefundFee(address user, uint256 amount);

    function getMinHandleExecutionErrorGas(DataStore dataStore) internal view returns (uint256) {
        return dataStore.getUint(Keys.MIN_HANDLE_EXECUTION_ERROR_GAS);
    }

    function getMinHandleExecutionErrorGasToForward(DataStore dataStore) internal view returns (uint256) {
        return dataStore.getUint(Keys.MIN_HANDLE_EXECUTION_ERROR_GAS_TO_FORWARD);
    }

    function getMinAdditionalGasForExecution(DataStore dataStore) internal view returns (uint256) {
        return dataStore.getUint(Keys.MIN_ADDITIONAL_GAS_FOR_EXECUTION);
    }

    function getExecutionGas(DataStore dataStore, uint256 startingGas) external view returns (uint256) {
        uint256 minHandleExecutionErrorGasToForward = getMinHandleExecutionErrorGasToForward(dataStore);
        if (startingGas < minHandleExecutionErrorGasToForward) {
            revert Errors.InsufficientExecutionGasForErrorHandling(startingGas, minHandleExecutionErrorGasToForward);
        }

        return startingGas - minHandleExecutionErrorGasToForward;
    }

    function validateExecutionGas(DataStore dataStore, uint256 startingGas, uint256 estimatedGasLimit) external view {
        uint256 minAdditionalGasForExecution = getMinAdditionalGasForExecution(dataStore);
        if (startingGas < estimatedGasLimit + minAdditionalGasForExecution) {
            revert Errors.InsufficientExecutionGas(startingGas, estimatedGasLimit, minAdditionalGasForExecution);
        }
    }

    // a minimum amount of gas is required to be left for cancellation
    // to prevent potential blocking of cancellations by malicious contracts using e.g. large revert reasons
    //
    // during the estimateGas call by keepers, an insufficient amount of gas may be estimated
    // the amount estimated may be insufficient for execution but sufficient for cancellaton
    // this could lead to invalid cancellations due to insufficient gas used by keepers
    //
    // to help prevent this, out of gas errors are attempted to be caught and reverted for estimateGas calls
    //
    // a malicious user could cause the estimateGas call of a keeper to fail, in which case the keeper could
    // still attempt to execute the transaction with a reasonable gas limit
    function validateExecutionErrorGas(DataStore dataStore, bytes memory reasonBytes) external view {
        // skip the validation if the execution did not fail due to an out of gas error
        // also skip the validation if this is not invoked in an estimateGas call (tx.origin != address(0))
        if (reasonBytes.length != 0 || tx.origin != address(0)) {
            return;
        }

        uint256 gas = gasleft();
        uint256 minHandleExecutionErrorGas = getMinHandleExecutionErrorGas(dataStore);

        if (gas < minHandleExecutionErrorGas) {
            revert Errors.InsufficientHandleExecutionErrorGas(gas, minHandleExecutionErrorGas);
        }
    }

    struct PayExecutionFeeCache {
        uint256 refundFeeAmount;
        bool refundWasSent;
        address wnt;
    }

    // @dev pay the keeper the execution fee and refund any excess amount
    //
    // @param dataStore DataStore
    // @param bank the StrictBank contract holding the execution fee
    // @param executionFee the executionFee amount
    // @param startingGas the starting gas
    // @param oraclePriceCount number of oracle prices
    // @param keeper the keeper to pay
    // @param refundReceiver the account that should receive any excess gas refunds
    // @param isSubaccount whether the order is a subaccount order
    function payExecutionFee(
        DataStore dataStore,
        EventEmitter eventEmitter,
        StrictBank bank,
        bytes32 key,
        address callbackContract,
        uint256 executionFee,
        uint256 startingGas,
        uint256 oraclePriceCount,
        address keeper,
        address refundReceiver
    ) external returns (uint256) {
        if (executionFee == 0) {
            return 0;
        }

        // 63/64 gas is forwarded to external calls, reduce the startingGas to account for this
        startingGas -= gasleft() / 63;
        uint256 gasUsed = startingGas - gasleft();

        // each external call forwards 63/64 of the remaining gas
        uint256 executionFeeForKeeper = adjustGasUsage(dataStore, gasUsed, oraclePriceCount) * tx.gasprice;

        if (executionFeeForKeeper > executionFee) {
            executionFeeForKeeper = executionFee;
        }

        bank.transferOutNativeToken(keeper, executionFeeForKeeper);

        emitKeeperExecutionFee(eventEmitter, keeper, executionFeeForKeeper);

        PayExecutionFeeCache memory cache;

        cache.refundFeeAmount = executionFee - executionFeeForKeeper;
        if (cache.refundFeeAmount == 0) {
            return 0;
        }

        cache.wnt = dataStore.getAddress(Keys.WNT);
        bank.transferOut(cache.wnt, address(this), cache.refundFeeAmount);

        IWNT(cache.wnt).withdraw(cache.refundFeeAmount);

        EventUtils.EventLogData memory eventData;

        cache.refundWasSent = CallbackUtils.refundExecutionFee(
            dataStore,
            key,
            callbackContract,
            cache.refundFeeAmount,
            eventData
        );

        if (cache.refundWasSent) {
            emitExecutionFeeRefundCallback(eventEmitter, callbackContract, cache.refundFeeAmount);
            return 0;
        } else {
            TokenUtils.sendNativeToken(dataStore, refundReceiver, cache.refundFeeAmount);
            emitExecutionFeeRefund(eventEmitter, refundReceiver, cache.refundFeeAmount);
            return cache.refundFeeAmount;
        }
    }

    // @dev validate that the provided executionFee is sufficient based on the estimatedGasLimit
    // @param dataStore DataStore
    // @param estimatedGasLimit the estimated gas limit
    // @param executionFee the execution fee provided
    // @param oraclePriceCount
    function validateExecutionFee(
        DataStore dataStore,
        uint256 estimatedGasLimit,
        uint256 executionFee,
        uint256 oraclePriceCount
    ) internal view returns (uint256, uint256) {
        uint256 gasLimit = adjustGasLimitForEstimate(dataStore, estimatedGasLimit, oraclePriceCount);
        uint256 minExecutionFee = gasLimit * tx.gasprice;
        if (executionFee < minExecutionFee) {
            revert Errors.InsufficientExecutionFee(minExecutionFee, executionFee);
        }
        return (gasLimit, minExecutionFee);
    }

    // @dev validate that the provided executionFee is sufficient based on the estimatedGasLimit
    // @param dataStore DataStore
    // @param estimatedGasLimit the estimated gas limit
    // @param executionFee the execution fee provided
    // @param oraclePriceCount
    // @param shouldCapMaxExecutionFee whether to cap the max execution fee
    function validateAndCapExecutionFee(
        DataStore dataStore,
        uint256 estimatedGasLimit,
        uint256 executionFee,
        uint256 oraclePriceCount,
        bool shouldCapMaxExecutionFee
    ) internal view returns (uint256, uint256) {
<<<<<<< HEAD
        (uint256 gasLimit, uint256 minExecutionFee) = GasUtils.validateExecutionFee(dataStore, estimatedGasLimit, executionFee, oraclePriceCount);
=======
        (uint256 gasLimit, uint256 minExecutionFee) = validateExecutionFee(
            dataStore,
            estimatedGasLimit,
            executionFee,
            oraclePriceCount
        );
>>>>>>> 5ceb6fc2

        if (!shouldCapMaxExecutionFee) {
            return (executionFee, 0);
        }
        // a malicious subaccount could provide a large executionFee
        // and receive most of it as a refund sent to a callbackContract
        // capping the max execution fee by multiplier * gasLimit * basefee should limit the potential loss

        // this capping should be applied for subaccount orders with a callbackContract if execution fee is increased
        // i.e. there is no need to cap the max execution fee for previously created orders even if it's high because it has already been capped

        // some blockchains may not support EIP-1559 and will return 0 for block.basefee
        // also block.basefee is 0 inside eth_call and eth_estimateGas
        uint256 basefee = block.basefee != 0 ? block.basefee : tx.gasprice;

        uint256 maxExecutionFeeMultiplierFactor = dataStore.getUint(Keys.MAX_EXECUTION_FEE_MULTIPLIER_FACTOR);
        uint256 maxExecutionFee = Precision.applyFactor(gasLimit * basefee, maxExecutionFeeMultiplierFactor);

        if (maxExecutionFee < minExecutionFee) {
            revert Errors.InvalidExecutionFee(executionFee, minExecutionFee, maxExecutionFee);
        }

        if (executionFee <= maxExecutionFee) {
            return (executionFee, 0);
        }

        uint256 executionFeeDiff = executionFee - maxExecutionFee;
        return (maxExecutionFee, executionFeeDiff);
    }

    function transferExcessiveExecutionFee(
        DataStore dataStore,
        EventEmitter eventEmitter,
        Bank bank,
        address account,
        uint256 executionFeeDiff
    ) external {
        address wnt = TokenUtils.wnt(dataStore);
        address holdingAddress = dataStore.getAddress(Keys.HOLDING_ADDRESS);

        if (holdingAddress == address(0)) {
            revert Errors.EmptyHoldingAddress();
        }

        bank.transferOut(wnt, holdingAddress, executionFeeDiff);

        EventUtils.EventLogData memory eventData;

        eventData.addressItems.initItems(1);
        eventData.addressItems.setItem(0, "account", account);

        eventData.uintItems.initItems(1);
        eventData.uintItems.setItem(0, "executionFeeDiff", executionFeeDiff);

        eventEmitter.emitEventLog1("ExcessiveExecutionFee", Cast.toBytes32(account), eventData);
    }

    // @dev adjust the gas usage to pay a small amount to keepers
    // @param dataStore DataStore
    // @param gasUsed the amount of gas used
    // @param oraclePriceCount number of oracle prices
    function adjustGasUsage(
        DataStore dataStore,
        uint256 gasUsed,
        uint256 oraclePriceCount
    ) internal view returns (uint256) {
        // gas measurements are done after the call to withOraclePrices
        // withOraclePrices may consume a significant amount of gas
        // the baseGasLimit used to calculate the execution cost
        // should be adjusted to account for this
        // additionally, a transaction could fail midway through an execution transaction
        // before being cancelled, the possibility of this additional gas cost should
        // be considered when setting the baseGasLimit
        uint256 baseGasLimit = dataStore.getUint(Keys.EXECUTION_GAS_FEE_BASE_AMOUNT_V2_1);
        baseGasLimit += dataStore.getUint(Keys.EXECUTION_GAS_FEE_PER_ORACLE_PRICE) * oraclePriceCount;
        // the gas cost is estimated based on the gasprice of the request txn
        // the actual cost may be higher if the gasprice is higher in the execution txn
        // the multiplierFactor should be adjusted to account for this
        uint256 multiplierFactor = dataStore.getUint(Keys.EXECUTION_GAS_FEE_MULTIPLIER_FACTOR);
        uint256 gasLimit = baseGasLimit + Precision.applyFactor(gasUsed, multiplierFactor);
        return gasLimit;
    }

    // @dev adjust the estimated gas limit to help ensure the execution fee is sufficient during
    // the actual execution
    // @param dataStore DataStore
    // @param estimatedGasLimit the estimated gas limit
    function adjustGasLimitForEstimate(
        DataStore dataStore,
        uint256 estimatedGasLimit,
        uint256 oraclePriceCount
    ) internal view returns (uint256) {
        uint256 baseGasLimit = dataStore.getUint(Keys.ESTIMATED_GAS_FEE_BASE_AMOUNT_V2_1);
        baseGasLimit += dataStore.getUint(Keys.ESTIMATED_GAS_FEE_PER_ORACLE_PRICE) * oraclePriceCount;
        uint256 multiplierFactor = dataStore.getUint(Keys.ESTIMATED_GAS_FEE_MULTIPLIER_FACTOR);
        uint256 gasLimit = baseGasLimit + Precision.applyFactor(estimatedGasLimit, multiplierFactor);
        return gasLimit;
    }

    // @dev get estimated number of oracle prices for deposit
    // @param swapsCount number of swaps in the deposit
    function estimateDepositOraclePriceCount(uint256 swapsCount) internal pure returns (uint256) {
        return 3 + swapsCount;
    }

    // @dev get estimated number of oracle prices for withdrawal
    // @param swapsCount number of swaps in the withdrawal
    function estimateWithdrawalOraclePriceCount(uint256 swapsCount) external pure returns (uint256) {
        return 3 + swapsCount;
    }

    // @dev get estimated number of oracle prices for order
    // @param swapsCount number of swaps in the order
    function estimateOrderOraclePriceCount(uint256 swapsCount) external pure returns (uint256) {
        return 3 + swapsCount;
    }

    // @dev get estimated number of oracle prices for shift
    function estimateShiftOraclePriceCount() external pure returns (uint256) {
        // for single asset markets only 3 prices will be required
        // and keeper will slightly overpay
        // it should not be an issue because execution fee goes back to keeper
        return 4;
    }

    function estimateGlvDepositOraclePriceCount(
        uint256 marketCount,
        uint256 swapsCount
    ) external pure returns (uint256) {
        // for single asset markets oracle price count will be overestimated by 1
        // it should not be an issue for GLV with multiple markets
        // because relative difference would be insignificant
        return 2 + marketCount + swapsCount;
    }

    function estimateGlvWithdrawalOraclePriceCount(
        uint256 marketCount,
        uint256 swapsCount
    ) internal pure returns (uint256) {
        // for single asset markets oracle price count will be overestimated by 1
        // it should not be an issue for GLV with multiple markets
        // because relative difference would be insignificant
        return 2 + marketCount + swapsCount;
    }

    // @dev the estimated gas limit for deposits
    // @param dataStore DataStore
    // @param deposit the deposit to estimate the gas limit for
    function estimateExecuteDepositGasLimit(
        DataStore dataStore,
        Deposit.Props memory deposit
    ) internal view returns (uint256) {
        uint256 gasPerSwap = dataStore.getUint(Keys.singleSwapGasLimitKey());
        uint256 swapCount = deposit.longTokenSwapPath().length + deposit.shortTokenSwapPath().length;
        uint256 gasForSwaps = swapCount * gasPerSwap;

        return dataStore.getUint(Keys.depositGasLimitKey()) + deposit.callbackGasLimit() + gasForSwaps;
    }

    // @dev the estimated gas limit for withdrawals
    // @param dataStore DataStore
    // @param withdrawal the withdrawal to estimate the gas limit for
    function estimateExecuteWithdrawalGasLimit(
        DataStore dataStore,
        Withdrawal.Props memory withdrawal
    ) external view returns (uint256) {
        uint256 gasPerSwap = dataStore.getUint(Keys.singleSwapGasLimitKey());
        uint256 swapCount = withdrawal.longTokenSwapPath().length + withdrawal.shortTokenSwapPath().length;
        uint256 gasForSwaps = swapCount * gasPerSwap;

        return dataStore.getUint(Keys.withdrawalGasLimitKey()) + withdrawal.callbackGasLimit() + gasForSwaps;
    }

    // @dev the estimated gas limit for shifts
    // @param dataStore DataStore
    // @param shift the shift to estimate the gas limit for
    function estimateExecuteShiftGasLimit(
        DataStore dataStore,
        Shift.Props memory shift
    ) external view returns (uint256) {
        return dataStore.getUint(Keys.shiftGasLimitKey()) + shift.callbackGasLimit();
    }

    // @dev the estimated gas limit for orders
    // @param dataStore DataStore
    // @param order the order to estimate the gas limit for
    function estimateExecuteOrderGasLimit(
        DataStore dataStore,
        Order.Props memory order
    ) external view returns (uint256) {
        if (BaseOrderUtils.isIncreaseOrder(order.orderType())) {
            return estimateExecuteIncreaseOrderGasLimit(dataStore, order);
        }

        if (BaseOrderUtils.isDecreaseOrder(order.orderType())) {
            return estimateExecuteDecreaseOrderGasLimit(dataStore, order);
        }

        if (BaseOrderUtils.isSwapOrder(order.orderType())) {
            return estimateExecuteSwapOrderGasLimit(dataStore, order);
        }

        revert Errors.UnsupportedOrderType(uint256(order.orderType()));
    }

    // @dev the estimated gas limit for increase orders
    // @param dataStore DataStore
    // @param order the order to estimate the gas limit for
    function estimateExecuteIncreaseOrderGasLimit(
        DataStore dataStore,
        Order.Props memory order
    ) internal view returns (uint256) {
        uint256 gasPerSwap = dataStore.getUint(Keys.singleSwapGasLimitKey());
        return
            dataStore.getUint(Keys.increaseOrderGasLimitKey()) +
            gasPerSwap *
            order.swapPath().length +
            order.callbackGasLimit();
    }

    // @dev the estimated gas limit for decrease orders
    // @param dataStore DataStore
    // @param order the order to estimate the gas limit for
    function estimateExecuteDecreaseOrderGasLimit(
        DataStore dataStore,
        Order.Props memory order
    ) internal view returns (uint256) {
        uint256 gasPerSwap = dataStore.getUint(Keys.singleSwapGasLimitKey());
        uint256 swapCount = order.swapPath().length;
        if (order.decreasePositionSwapType() != Order.DecreasePositionSwapType.NoSwap) {
            swapCount += 1;
        }

        return dataStore.getUint(Keys.decreaseOrderGasLimitKey()) + gasPerSwap * swapCount + order.callbackGasLimit();
    }

    // @dev the estimated gas limit for swap orders
    // @param dataStore DataStore
    // @param order the order to estimate the gas limit for
    function estimateExecuteSwapOrderGasLimit(
        DataStore dataStore,
        Order.Props memory order
    ) internal view returns (uint256) {
        uint256 gasPerSwap = dataStore.getUint(Keys.singleSwapGasLimitKey());
        return
            dataStore.getUint(Keys.swapOrderGasLimitKey()) +
            gasPerSwap *
            order.swapPath().length +
            order.callbackGasLimit();
    }

    // @dev the estimated gas limit for glv deposits
    // @param dataStore DataStore
    // @param deposit the deposit to estimate the gas limit for
    function estimateExecuteGlvDepositGasLimit(
        DataStore dataStore,
        GlvDeposit.Props memory glvDeposit,
        uint256 marketCount
    ) external view returns (uint256) {
        // glv deposit execution gas consumption depends on the amount of markets
        uint256 gasPerGlvPerMarket = dataStore.getUint(Keys.glvPerMarketGasLimitKey());
        uint256 gasForGlvMarkets = gasPerGlvPerMarket * marketCount;
        uint256 glvDepositGasLimit = dataStore.getUint(Keys.glvDepositGasLimitKey());

        uint256 gasLimit = glvDepositGasLimit + glvDeposit.callbackGasLimit() + gasForGlvMarkets;

        if (glvDeposit.isMarketTokenDeposit()) {
            // user provided GM, no separate deposit will be created and executed in this case
            return gasLimit;
        }

        uint256 gasPerSwap = dataStore.getUint(Keys.singleSwapGasLimitKey());
        uint256 swapCount = glvDeposit.longTokenSwapPath().length + glvDeposit.shortTokenSwapPath().length;
        uint256 gasForSwaps = swapCount * gasPerSwap;

        return gasLimit + dataStore.getUint(Keys.depositGasLimitKey()) + gasForSwaps;
    }

    // @dev the estimated gas limit for glv withdrawals
    // @param dataStore DataStore
    // @param withdrawal the withdrawal to estimate the gas limit for
    function estimateExecuteGlvWithdrawalGasLimit(
        DataStore dataStore,
        GlvWithdrawal.Props memory glvWithdrawal,
        uint256 marketCount
    ) internal view returns (uint256) {
        // glv withdrawal execution gas consumption depends on the amount of markets
        uint256 gasPerGlvPerMarket = dataStore.getUint(Keys.glvPerMarketGasLimitKey());
        uint256 gasForGlvMarkets = gasPerGlvPerMarket * marketCount;
        uint256 glvWithdrawalGasLimit = dataStore.getUint(Keys.glvWithdrawalGasLimitKey());

        uint256 gasLimit = glvWithdrawalGasLimit + glvWithdrawal.callbackGasLimit() + gasForGlvMarkets;

        uint256 gasPerSwap = dataStore.getUint(Keys.singleSwapGasLimitKey());
        uint256 swapCount = glvWithdrawal.longTokenSwapPath().length + glvWithdrawal.shortTokenSwapPath().length;
        uint256 gasForSwaps = swapCount * gasPerSwap;

        return gasLimit + dataStore.getUint(Keys.withdrawalGasLimitKey()) + gasForSwaps;
    }

    function estimateExecuteGlvShiftGasLimit(DataStore dataStore) external view returns (uint256) {
        return dataStore.getUint(Keys.glvShiftGasLimitKey());
    }

    function emitKeeperExecutionFee(EventEmitter eventEmitter, address keeper, uint256 executionFeeAmount) internal {
        EventUtils.EventLogData memory eventData;

        eventData.addressItems.initItems(1);
        eventData.addressItems.setItem(0, "keeper", keeper);

        eventData.uintItems.initItems(1);
        eventData.uintItems.setItem(0, "executionFeeAmount", executionFeeAmount);

        eventEmitter.emitEventLog1("KeeperExecutionFee", Cast.toBytes32(keeper), eventData);
    }

    function emitExecutionFeeRefund(EventEmitter eventEmitter, address receiver, uint256 refundFeeAmount) internal {
        EventUtils.EventLogData memory eventData;

        eventData.addressItems.initItems(1);
        eventData.addressItems.setItem(0, "receiver", receiver);

        eventData.uintItems.initItems(1);
        eventData.uintItems.setItem(0, "refundFeeAmount", refundFeeAmount);

        eventEmitter.emitEventLog1("ExecutionFeeRefund", Cast.toBytes32(receiver), eventData);
    }

    function emitExecutionFeeRefundCallback(
        EventEmitter eventEmitter,
        address callbackContract,
        uint256 refundFeeAmount
    ) internal {
        EventUtils.EventLogData memory eventData;

        eventData.addressItems.initItems(1);
        eventData.addressItems.setItem(0, "callbackContract", callbackContract);

        eventData.uintItems.initItems(1);
        eventData.uintItems.setItem(0, "refundFeeAmount", refundFeeAmount);

        eventEmitter.emitEventLog1("ExecutionFeeRefundCallback", Cast.toBytes32(callbackContract), eventData);
    }

    function payGelatoRelayFee(
        DataStore dataStore,
        address wnt,
        uint256 startingGas,
        uint256 calldataLength,
        uint256 availableFeeAmount
    ) internal returns (uint256) {
        address relayFeeAddress = dataStore.getAddress(Keys.RELAY_FEE_ADDRESS);
        if (relayFeeAddress == address(0)) {
            revert Errors.EmptyRelayFeeAddress();
        }

        uint256 relayFeeMultiplierFactor = dataStore.getUint(Keys.GELATO_RELAY_FEE_MULTIPLIER_FACTOR);
        if (relayFeeMultiplierFactor == 0) {
            relayFeeMultiplierFactor = Precision.FLOAT_PRECISION;
        }

        // relayFeeBaseAmount should include:
        // - 21000 base gas
        // - GelatoRelay contract gas
        // - gas for 2 token transfers: to relay fee address and residual fee to the user
        // - any other fixed gas costs before gasleft() and after the relay fee is calculated
        uint256 relayFeeBaseAmount = dataStore.getUint(Keys.GELATO_RELAY_FEE_BASE_AMOUNT);

        // would be non-zero for Arbitrum only
        uint256 l1Fee = Chain.getCurrentTxL1GasFees();

        uint256 l2Fee = (relayFeeBaseAmount + _getCalldataGas(calldataLength) + startingGas - gasleft()) * tx.gasprice;

        uint256 relayFee = Precision.applyFactor(l1Fee + l2Fee, relayFeeMultiplierFactor);

        if (relayFee > availableFeeAmount) {
            revert Errors.InsufficientRelayFee(relayFee, availableFeeAmount);
        }

        IERC20(wnt).safeTransfer(relayFeeAddress, relayFee);

        return relayFee;
    }

    function _getCalldataGas(uint256 calldataLength) internal pure returns (uint256) {
        if (calldataLength > 50000) {
            // we use 10 gas cost per byte for simplicity
            // a malicious actor could send large calldata with non-zero bytes to force relay pay more
            // this is unlikely to happen because the malicious actor would have to pay for the rest and wouldn't extra any profit
            // but to reduce the risk we limit the calldata length
            revert Errors.RelayCalldataTooLong(calldataLength);
        }

        // zero byte in call data costs 4 gas, non-zero byte costs 16 gas
        // there are more zero bytes in transactions on average, we take 10 as a relatively safe estimate
        // GelatoRelay contract receives calldata with a Call with fields like to, gasLimit, data, etc.
        // the GMX contract receives only data.call
        // in practice call fields are small compared to the call.data, so we only use msg.data received by GMX contract for simplicity
        uint256 txCalldataGasUsed = calldataLength * 10;

        // calculate words, apply ceiling
        uint256 memoryWords = (calldataLength + 31) / 32;

        // GelatoRelay contract calls GMX contract, CALL's gas depends on the calldata length
        // approximate formula for CALL gas consumption (excluding fixed costs e.g. 700 gas for the CALL opcode):
        //     memory_cost(n) = (n_words^2) / 512 + (3 * n_words)
        //     memory_expansion_cost = memory_cost(new) - memory_cost(previous)
        // we assume that previous memory_cost is 0 for simplicity
        uint256 gmxCallGasUsed = memoryWords ** 2 / 512 + memoryWords * 3;

        return txCalldataGasUsed + gmxCallGasUsed;
    }
}<|MERGE_RESOLUTION|>--- conflicted
+++ resolved
@@ -209,16 +209,12 @@
         uint256 oraclePriceCount,
         bool shouldCapMaxExecutionFee
     ) internal view returns (uint256, uint256) {
-<<<<<<< HEAD
-        (uint256 gasLimit, uint256 minExecutionFee) = GasUtils.validateExecutionFee(dataStore, estimatedGasLimit, executionFee, oraclePriceCount);
-=======
         (uint256 gasLimit, uint256 minExecutionFee) = validateExecutionFee(
             dataStore,
             estimatedGasLimit,
             executionFee,
             oraclePriceCount
         );
->>>>>>> 5ceb6fc2
 
         if (!shouldCapMaxExecutionFee) {
             return (executionFee, 0);
