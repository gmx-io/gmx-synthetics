// SPDX-License-Identifier: BUSL-1.1

pragma solidity ^0.8.0;

/**
 * @title Role
 * @dev Library for role keys
 */
library Role {
    /**
     * @dev The ROLE_ADMIN role.
     * Hash: 0x56908b85b56869d7c69cd020749874f238259af9646ca930287866cdd660b7d9
     */
    bytes32 public constant ROLE_ADMIN = keccak256(abi.encode("ROLE_ADMIN"));

    /**
     * @dev The TIMELOCK_ADMIN role.
     * Hash: 0xf49b0c86b385620e25b0985905d1a112a5f1bc1d51a7a292a8cdf112b3a7c47c
     */
    bytes32 public constant TIMELOCK_ADMIN = keccak256(abi.encode("TIMELOCK_ADMIN"));

    /**
     * @dev The TIMELOCK_MULTISIG role.
     * Hash: 0xe068a8d811c3c8290a8be34607cfa3184b26ffb8dea4dde7a451adfba9fa173a
     */
    bytes32 public constant TIMELOCK_MULTISIG = keccak256(abi.encode("TIMELOCK_MULTISIG"));

    /**
     * @dev The CONFIG_KEEPER role.
     * Hash: 0x901fb3de937a1dcb6ecaf26886fda47a088e74f36232a0673eade97079dc225b
     */
    bytes32 public constant CONFIG_KEEPER = keccak256(abi.encode("CONFIG_KEEPER"));

    /**
     * @dev The LIMITED_CONFIG_KEEPER role.
     * Hash: 0xb49beded4d572a2d32002662fc5c735817329f4337b3a488aab0b5e835c01ba7
     */
    bytes32 public constant LIMITED_CONFIG_KEEPER = keccak256(abi.encode("LIMITED_CONFIG_KEEPER"));

    /**
     * @dev The CONTROLLER role.
     * Hash: 0x97adf037b2472f4a6a9825eff7d2dd45e37f2dc308df2a260d6a72af4189a65b
     */
    bytes32 public constant CONTROLLER = keccak256(abi.encode("CONTROLLER"));

    /**
     * @dev The GOV_TOKEN_CONTROLLER role.
     * Hash: 0x16a157db08319d4eaf6b157a71f5d2e18c6500cab8a25bee0b4f9c753cb13690
     */
    bytes32 public constant GOV_TOKEN_CONTROLLER = keccak256(abi.encode("GOV_TOKEN_CONTROLLER"));

    /**
     * @dev The ROUTER_PLUGIN role.
     * Hash: 0xc82e6cc76072f8edb32d42796e58e13ab6e145524eb6b36c073be82f20d410f3
     */
    bytes32 public constant ROUTER_PLUGIN = keccak256(abi.encode("ROUTER_PLUGIN"));

    /**
     * @dev The MARKET_KEEPER role.
     * Hash: 0xd66692c70b60cf1337e643d6a6473f6865d8c03f3c26b460df3d19b504fb46ae
     */
    bytes32 public constant MARKET_KEEPER = keccak256(abi.encode("MARKET_KEEPER"));

    /**
     * @dev The FEE_KEEPER role.
     * Hash: 0xe0ff4cc0c6ecffab6db3f63ea62dd53f8091919ac57669f1bb3d9828278081d8
     */
    bytes32 public constant FEE_KEEPER = keccak256(abi.encode("FEE_KEEPER"));

    /**
     * @dev The FEE_DISTRIBUTION_KEEPER role.
     * Hash: 0xc23a98a1bf683201c11eeeb8344052ad3bc603c8ddcad06093edc1e8dafa96a2
     */
    bytes32 public constant FEE_DISTRIBUTION_KEEPER = keccak256(abi.encode("FEE_DISTRIBUTION_KEEPER"));

    /**
     * @dev The ORDER_KEEPER role.
     * Hash: 0x40a07f8f0fc57fcf18b093d96362a8e661eaac7b7e6edbf66f242111f83a6794
     */
    bytes32 public constant ORDER_KEEPER = keccak256(abi.encode("ORDER_KEEPER"));

    /**
     * @dev The FROZEN_ORDER_KEEPER role.
     * Hash: 0xcb6c7bc0d25d73c91008af44527b80c56dee4db8965845d926a25659a4a8bc07
     */
    bytes32 public constant FROZEN_ORDER_KEEPER = keccak256(abi.encode("FROZEN_ORDER_KEEPER"));

    /**
     * @dev The PRICING_KEEPER role.
     * Hash: 0x2700e36dc4e6a0daa977bffd4368adbd48f8058da74152919f91f58eddb42103
     */
    bytes32 public constant PRICING_KEEPER = keccak256(abi.encode("PRICING_KEEPER"));
    /**
     * @dev The LIQUIDATION_KEEPER role.
     * Hash: 0x556c788ffc0574ec93966d808c170833d96489c9c58f5bcb3dadf711ba28720e
     */
    bytes32 public constant LIQUIDATION_KEEPER = keccak256(abi.encode("LIQUIDATION_KEEPER"));
    /**
     * @dev The ADL_KEEPER role.
     * Hash: 0xb37d64edaeaf5e634c13682dbd813f5a12fec9eb4f74433a089e7a3c3289af91
     */
    bytes32 public constant ADL_KEEPER = keccak256(abi.encode("ADL_KEEPER"));
    /**
     * @dev The CONTRIBUTOR_KEEPER role.
     * Hash: 0xfa89e7b5ea0a346d73c71d7d6a3512b9f2ea2c2e6c5fb8211ec351d35deef0f4
     */
    bytes32 public constant CONTRIBUTOR_KEEPER = keccak256(abi.encode("CONTRIBUTOR_KEEPER"));
    /**
     * @dev The CONTRIBUTOR_DISTRIBUTOR role.
     * Hash: 0xcdf6da7ad30d8b9afea66fb1cb11b1b7d0b50e9b30b69561a3ca52c39251360c
     */
    bytes32 public constant CONTRIBUTOR_DISTRIBUTOR = keccak256(abi.encode("CONTRIBUTOR_DISTRIBUTOR"));
<<<<<<< HEAD
    /**
     * @dev The MULTICHAIN_READER role.
     * Hash: 0xdb34a94d601aa170c498f99c1628bd6182669f4ea4522eb87795649193ee93f8
     */
    bytes32 public constant MULTICHAIN_READER = keccak256(abi.encode("MULTICHAIN_READER"));
=======

    /**
     * @dev The CLAIM_ADMIN role.
     * Hash: 0x3816efacf145d41a12de1ee8ae9dc340b887f4ca0f3bba62a645b2fefa4cab33
     */
    bytes32 public constant CLAIM_ADMIN = keccak256(abi.encode("CLAIM_ADMIN"));
>>>>>>> bf1b6ace
}<|MERGE_RESOLUTION|>--- conflicted
+++ resolved
@@ -110,18 +110,15 @@
      * Hash: 0xcdf6da7ad30d8b9afea66fb1cb11b1b7d0b50e9b30b69561a3ca52c39251360c
      */
     bytes32 public constant CONTRIBUTOR_DISTRIBUTOR = keccak256(abi.encode("CONTRIBUTOR_DISTRIBUTOR"));
-<<<<<<< HEAD
-    /**
-     * @dev The MULTICHAIN_READER role.
-     * Hash: 0xdb34a94d601aa170c498f99c1628bd6182669f4ea4522eb87795649193ee93f8
-     */
-    bytes32 public constant MULTICHAIN_READER = keccak256(abi.encode("MULTICHAIN_READER"));
-=======
 
     /**
      * @dev The CLAIM_ADMIN role.
      * Hash: 0x3816efacf145d41a12de1ee8ae9dc340b887f4ca0f3bba62a645b2fefa4cab33
      */
     bytes32 public constant CLAIM_ADMIN = keccak256(abi.encode("CLAIM_ADMIN"));
->>>>>>> bf1b6ace
+    /**
+     * @dev The MULTICHAIN_READER role.
+     * Hash: 0xdb34a94d601aa170c498f99c1628bd6182669f4ea4522eb87795649193ee93f8
+     */
+    bytes32 public constant MULTICHAIN_READER = keccak256(abi.encode("MULTICHAIN_READER"));
 }