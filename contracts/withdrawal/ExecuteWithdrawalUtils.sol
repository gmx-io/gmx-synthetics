// SPDX-License-Identifier: BUSL-1.1

pragma solidity ^0.8.0;

import "../data/DataStore.sol";

import "../multichain/MultichainUtils.sol";

import "./IExecuteWithdrawalUtils.sol";
import "./WithdrawalVault.sol";
import "./WithdrawalStoreUtils.sol";
import "./WithdrawalEventUtils.sol";

import "../pricing/SwapPricingUtils.sol";
import "../oracle/IOracle.sol";
import "../position/PositionUtils.sol";
import "../fee/FeeUtils.sol";
import "../swap/SwapUtils.sol";

import "../multichain/BridgeOutFromControllerUtils.sol";

import "../gas/GasUtils.sol";
import "../callback/CallbackUtils.sol";

import "../utils/Array.sol";

library ExecuteWithdrawalUtils {
    using SafeCast for uint256;
    using SafeCast for int256;
    using Array for uint256[];
    using Price for Price.Props;
    using Withdrawal for Withdrawal.Props;

    using EventUtils for EventUtils.AddressItems;
    using EventUtils for EventUtils.UintItems;
    using EventUtils for EventUtils.IntItems;
    using EventUtils for EventUtils.BoolItems;
    using EventUtils for EventUtils.Bytes32Items;
    using EventUtils for EventUtils.BytesItems;
    using EventUtils for EventUtils.StringItems;

    struct ExecuteWithdrawalCache {
        uint256 requestExpirationTime;
        uint256 maxOracleTimestamp;
        uint256 marketTokensBalance;
        uint256 oraclePriceCount;
        Market.Props market;
        MarketUtils.MarketPrices prices;
<<<<<<< HEAD
        ExecuteWithdrawalResult result;
        EventUtils.EventLogData eventData;
=======
        IExecuteWithdrawalUtils.ExecuteWithdrawalResult result;
>>>>>>> 57d2cbc0
    }

    struct _ExecuteWithdrawalCache {
        uint256 longTokenOutputAmount;
        uint256 shortTokenOutputAmount;
        SwapPricingUtils.SwapFees longTokenFees;
        SwapPricingUtils.SwapFees shortTokenFees;
        uint256 longTokenPoolAmountDelta;
        uint256 shortTokenPoolAmountDelta;
    }

    struct SwapCache {
        Market.Props[] swapPathMarkets;
        ISwapUtils.SwapParams swapParams;
        address outputToken;
        uint256 outputAmount;
    }

    /**
     * Executes a withdrawal on the market.
     *
     * @param params The parameters for executing the withdrawal.
     * @param withdrawal The withdrawal to execute.
     * @param skipRemoval if true, the withdrawal will not be removed from the data store.
     * This is used when executing a withdrawal as part of a shift or a glv withdrawal and the withdrawal is not stored in the data store
     */
    function executeWithdrawal(
<<<<<<< HEAD
        ExecuteWithdrawalParams memory params,
        Withdrawal.Props memory withdrawal,
        bool skipRemoval
    ) external returns (ExecuteWithdrawalResult memory) {
=======
        IExecuteWithdrawalUtils.ExecuteWithdrawalParams memory params,
        Withdrawal.Props memory withdrawal
    ) external returns (IExecuteWithdrawalUtils.ExecuteWithdrawalResult memory) {
>>>>>>> 57d2cbc0
        // 63/64 gas is forwarded to external calls, reduce the startingGas to account for this
        params.startingGas -= gasleft() / 63;

        if (!skipRemoval) {
            WithdrawalStoreUtils.remove(params.dataStore, params.key, withdrawal.account());
        }

        if (withdrawal.account() == address(0)) {
            revert Errors.EmptyWithdrawal();
        }
        if (withdrawal.marketTokenAmount() == 0) {
            revert Errors.EmptyWithdrawalAmount();
        }

        if (params.oracle.minTimestamp() < withdrawal.updatedAtTime()) {
            revert Errors.OracleTimestampsAreSmallerThanRequired(
                params.oracle.minTimestamp(),
                withdrawal.updatedAtTime()
            );
        }

        ExecuteWithdrawalCache memory cache;

        cache.requestExpirationTime = params.dataStore.getUint(Keys.REQUEST_EXPIRATION_TIME);
        cache.maxOracleTimestamp = params.oracle.maxTimestamp();

        if (cache.maxOracleTimestamp > withdrawal.updatedAtTime() + cache.requestExpirationTime) {
            revert Errors.OracleTimestampsAreLargerThanRequestExpirationTime(
                cache.maxOracleTimestamp,
                withdrawal.updatedAtTime(),
                cache.requestExpirationTime
            );
        }

        MarketUtils.distributePositionImpactPool(params.dataStore, params.eventEmitter, withdrawal.market());

        cache.market = MarketUtils.getEnabledMarket(params.dataStore, withdrawal.market());
        cache.prices = MarketUtils.getMarketPrices(params.oracle, cache.market);

        PositionUtils.updateFundingAndBorrowingState(params.dataStore, params.eventEmitter, cache.market, cache.prices);

        cache.marketTokensBalance = MarketToken(payable(withdrawal.market())).balanceOf(
            address(params.withdrawalVault)
        );
        if (cache.marketTokensBalance < withdrawal.marketTokenAmount()) {
            revert Errors.InsufficientMarketTokens(cache.marketTokensBalance, withdrawal.marketTokenAmount());
        }

        cache.result = _executeWithdrawal(params, withdrawal, cache.market, cache.prices);

        WithdrawalEventUtils.emitWithdrawalExecuted(
            params.eventEmitter,
            params.key,
            withdrawal.account(),
            params.swapPricingType
        );

        cache.eventData.addressItems.initItems(2);
        cache.eventData.addressItems.setItem(0, "outputToken", cache.result.outputToken);
        cache.eventData.addressItems.setItem(1, "secondaryOutputToken", cache.result.secondaryOutputToken);
        cache.eventData.uintItems.initItems(2);
        cache.eventData.uintItems.setItem(0, "outputAmount", cache.result.outputAmount);
        cache.eventData.uintItems.setItem(1, "secondaryOutputAmount", cache.result.secondaryOutputAmount);
        CallbackUtils.afterWithdrawalExecution(params.key, withdrawal, cache.eventData);

        BridgeOutFromControllerUtils.bridgeOutFromController(
            params.eventEmitter,
            params.multichainTransferRouter,
            BridgeOutFromControllerUtils.BridgeOutFromControllerParams({
                account: withdrawal.account(), // account
                receiver: withdrawal.receiver(), // receiver
                srcChainId: withdrawal.srcChainId(),
                token: cache.result.outputToken, // token
                amount: cache.result.outputAmount, // amount
                secondaryToken: cache.result.secondaryOutputToken, // secondaryToken
                secondaryAmount: cache.result.secondaryOutputAmount, // secondaryAmount
                dataList: withdrawal.dataList()
            })
        );

        cache.oraclePriceCount = GasUtils.estimateWithdrawalOraclePriceCount(
            withdrawal.longTokenSwapPath().length + withdrawal.shortTokenSwapPath().length
        );

        GasUtils.payExecutionFee(
            GasUtils.PayExecutionFeeContracts(
                params.dataStore,
                params.eventEmitter,
                params.multichainVault,
                params.withdrawalVault
            ),
            params.key,
            withdrawal.callbackContract(),
            withdrawal.executionFee(),
            params.startingGas,
            cache.oraclePriceCount,
            params.keeper,
            withdrawal.receiver(),
            withdrawal.srcChainId()
        );

        return cache.result;
    }

    /**
     * @dev executes a withdrawal.
     * @param params ExecuteWithdrawalParams.
     * @param withdrawal The withdrawal to execute.
     */
    function _executeWithdrawal(
        IExecuteWithdrawalUtils.ExecuteWithdrawalParams memory params,
        Withdrawal.Props memory withdrawal,
        Market.Props memory market,
        MarketUtils.MarketPrices memory prices
    ) internal returns (IExecuteWithdrawalUtils.ExecuteWithdrawalResult memory) {
        _ExecuteWithdrawalCache memory cache;

        (cache.longTokenOutputAmount, cache.shortTokenOutputAmount) = _getOutputAmounts(
            params,
            market,
            prices,
            withdrawal.marketTokenAmount()
        );

        cache.longTokenFees = SwapPricingUtils.getSwapFees(
            params.dataStore,
            market.marketToken,
            cache.longTokenOutputAmount,
            false, // balanceWasImproved
            withdrawal.uiFeeReceiver(),
            params.swapPricingType
        );

        FeeUtils.incrementClaimableFeeAmount(
            params.dataStore,
            params.eventEmitter,
            market.marketToken,
            market.longToken,
            cache.longTokenFees.feeReceiverAmount,
            Keys.WITHDRAWAL_FEE_TYPE
        );

        FeeUtils.incrementClaimableUiFeeAmount(
            params.dataStore,
            params.eventEmitter,
            withdrawal.uiFeeReceiver(),
            market.marketToken,
            market.longToken,
            cache.longTokenFees.uiFeeAmount,
            Keys.UI_WITHDRAWAL_FEE_TYPE
        );

        cache.shortTokenFees = SwapPricingUtils.getSwapFees(
            params.dataStore,
            market.marketToken,
            cache.shortTokenOutputAmount,
            false, // balanceWasImproved
            withdrawal.uiFeeReceiver(),
            params.swapPricingType
        );

        FeeUtils.incrementClaimableFeeAmount(
            params.dataStore,
            params.eventEmitter,
            market.marketToken,
            market.shortToken,
            cache.shortTokenFees.feeReceiverAmount,
            Keys.WITHDRAWAL_FEE_TYPE
        );

        FeeUtils.incrementClaimableUiFeeAmount(
            params.dataStore,
            params.eventEmitter,
            withdrawal.uiFeeReceiver(),
            market.marketToken,
            market.shortToken,
            cache.shortTokenFees.uiFeeAmount,
            Keys.UI_WITHDRAWAL_FEE_TYPE
        );

        // the pool will be reduced by the outputAmount minus the fees for the pool
        cache.longTokenPoolAmountDelta = cache.longTokenOutputAmount - cache.longTokenFees.feeAmountForPool;
        cache.longTokenOutputAmount = cache.longTokenFees.amountAfterFees;

        cache.shortTokenPoolAmountDelta = cache.shortTokenOutputAmount - cache.shortTokenFees.feeAmountForPool;
        cache.shortTokenOutputAmount = cache.shortTokenFees.amountAfterFees;

        // it is rare but possible for withdrawals to be blocked because pending borrowing fees
        // have not yet been deducted from position collateral and credited to the poolAmount value
        MarketUtils.applyDeltaToPoolAmount(
            params.dataStore,
            params.eventEmitter,
            market,
            market.longToken,
            -cache.longTokenPoolAmountDelta.toInt256()
        );

        MarketUtils.applyDeltaToPoolAmount(
            params.dataStore,
            params.eventEmitter,
            market,
            market.shortToken,
            -cache.shortTokenPoolAmountDelta.toInt256()
        );

        validateMaxLendableFactor(
            params.dataStore,
            market,
            prices
        );

        MarketUtils.validateReserve(params.dataStore, market, prices, true);

        MarketUtils.validateReserve(params.dataStore, market, prices, false);

        MarketUtils.validateMaxPnl(
            params.dataStore,
            market,
            prices,
            Keys.MAX_PNL_FACTOR_FOR_WITHDRAWALS,
            Keys.MAX_PNL_FACTOR_FOR_WITHDRAWALS
        );

        MarketToken(payable(market.marketToken)).burn(address(params.withdrawalVault), withdrawal.marketTokenAmount());

        params.withdrawalVault.syncTokenBalance(market.marketToken);

        IExecuteWithdrawalUtils.ExecuteWithdrawalResult memory result;
        (result.outputToken, result.outputAmount) = _swap(
            params,
            market,
            market.longToken,
            cache.longTokenOutputAmount,
            withdrawal.longTokenSwapPath(),
            withdrawal.minLongTokenAmount(),
            withdrawal.srcChainId() == 0 ? withdrawal.receiver() : address(params.multichainVault),
            withdrawal.uiFeeReceiver(),
            withdrawal.srcChainId() == 0 ? withdrawal.shouldUnwrapNativeToken() : false
        );

        (result.secondaryOutputToken, result.secondaryOutputAmount) = _swap(
            params,
            market,
            market.shortToken,
            cache.shortTokenOutputAmount,
            withdrawal.shortTokenSwapPath(),
            withdrawal.minShortTokenAmount(),
            withdrawal.srcChainId() == 0 ? withdrawal.receiver() : address(params.multichainVault),
            withdrawal.uiFeeReceiver(),
            withdrawal.srcChainId() == 0 ? withdrawal.shouldUnwrapNativeToken() : false
        );

        // for multichain action, receiver is the multichainVault; increase user's multichain balances
        if (withdrawal.srcChainId() != 0) {
            MultichainUtils.recordTransferIn(params.dataStore, params.eventEmitter, params.multichainVault, result.outputToken, withdrawal.receiver(), 0); // srcChainId is the current block.chainId
            MultichainUtils.recordTransferIn(params.dataStore, params.eventEmitter, params.multichainVault, result.secondaryOutputToken, withdrawal.receiver(), 0); // srcChainId is the current block.chainId
        }

        SwapPricingUtils.emitSwapFeesCollected(
            params.eventEmitter,
            params.key,
            market.marketToken,
            market.longToken,
            prices.longTokenPrice.min,
            Keys.WITHDRAWAL_FEE_TYPE,
            cache.longTokenFees
        );

        SwapPricingUtils.emitSwapFeesCollected(
            params.eventEmitter,
            params.key,
            market.marketToken,
            market.shortToken,
            prices.shortTokenPrice.min,
            Keys.WITHDRAWAL_FEE_TYPE,
            cache.shortTokenFees
        );

        // if the native token was transferred to the receiver in a swap
        // it may be possible to invoke external contracts before the validations
        // are called
        MarketUtils.validateMarketTokenBalance(params.dataStore, market);

        MarketPoolValueInfo.Props memory poolValueInfo = MarketUtils.getPoolValueInfo(
            params.dataStore,
            market,
            prices.indexTokenPrice,
            prices.longTokenPrice,
            prices.shortTokenPrice,
            Keys.MAX_PNL_FACTOR_FOR_WITHDRAWALS,
            false
        );

        uint256 marketTokensSupply = MarketUtils.getMarketTokenSupply(MarketToken(payable(market.marketToken)));

        MarketEventUtils.emitMarketPoolValueUpdated(
            params.eventEmitter,
            keccak256(abi.encode("WITHDRAWAL")),
            params.key,
            market.marketToken,
            poolValueInfo,
            marketTokensSupply
        );

        return result;
    }

    function _swap(
        IExecuteWithdrawalUtils.ExecuteWithdrawalParams memory params,
        Market.Props memory market,
        address tokenIn,
        uint256 amountIn,
        address[] memory swapPath,
        uint256 minOutputAmount,
        address receiver,
        address uiFeeReceiver,
        bool shouldUnwrapNativeToken
    ) internal returns (address, uint256) {
        SwapCache memory cache;

        cache.swapPathMarkets = MarketUtils.getSwapPathMarkets(params.dataStore, swapPath);

        cache.swapParams = ISwapUtils.SwapParams({
            dataStore: params.dataStore,
            eventEmitter: params.eventEmitter,
            oracle: params.oracle,
            bank: Bank(payable(market.marketToken)),
            key: params.key,
            tokenIn: tokenIn,
            amountIn: amountIn,
            swapPathMarkets: cache.swapPathMarkets,
            minOutputAmount: minOutputAmount,
            receiver: receiver,
            uiFeeReceiver: uiFeeReceiver,
            shouldUnwrapNativeToken: shouldUnwrapNativeToken,
            swapPricingType: params.swapPricingType
        });

        (cache.outputToken, cache.outputAmount) = params.swapHandler.swap(cache.swapParams);

        // validate that internal state changes are correct before calling
        // external callbacks
        MarketUtils.validateMarketTokenBalance(params.dataStore, cache.swapPathMarkets);

        return (cache.outputToken, cache.outputAmount);
    }

    function _getOutputAmounts(
        IExecuteWithdrawalUtils.ExecuteWithdrawalParams memory params,
        Market.Props memory market,
        MarketUtils.MarketPrices memory prices,
        uint256 marketTokenAmount
    ) internal returns (uint256, uint256) {
        // the max pnl factor for withdrawals should be the lower of the max pnl factor values
        // which means that pnl would be capped to a smaller amount and the pool
        // value would be higher even if there is a large pnl
        // this should be okay since MarketUtils.validateMaxPnl is called after the withdrawal
        // which ensures that the max pnl factor for withdrawals was not exceeded
        MarketPoolValueInfo.Props memory poolValueInfo = MarketUtils.getPoolValueInfo(
            params.dataStore,
            market,
            params.oracle.getPrimaryPrice(market.indexToken),
            prices.longTokenPrice,
            prices.shortTokenPrice,
            Keys.MAX_PNL_FACTOR_FOR_WITHDRAWALS,
            false
        );

        if (poolValueInfo.poolValue <= 0) {
            revert Errors.InvalidPoolValueForWithdrawal(poolValueInfo.poolValue);
        }

        uint256 poolValue = poolValueInfo.poolValue.toUint256();
        uint256 marketTokensSupply = MarketUtils.getMarketTokenSupply(MarketToken(payable(market.marketToken)));
        uint256 withdrawalUsd = MarketUtils.marketTokenAmountToUsd(marketTokenAmount, poolValue, marketTokensSupply);

        MarketEventUtils.emitMarketPoolValueInfo(
            params.eventEmitter,
            params.key,
            market.marketToken,
            poolValueInfo,
            marketTokensSupply
        );

        return MarketUtils.getProportionalAmounts(
            params.dataStore,
            market,
            prices,
            withdrawalUsd
        );
    }

    // note that if the maxLendableImpactFactorForWithdrawals is set too large
    // it can cause withdrawals to not be executed
    function validateMaxLendableFactor(
        DataStore dataStore,
        Market.Props memory market,
        MarketUtils.MarketPrices memory prices
    ) internal view {
        uint256 longTokenUsd = MarketUtils.getPoolAmount(dataStore, market, market.longToken)  * prices.longTokenPrice.min;
        uint256 shortTokenUsd = MarketUtils.getPoolAmount(dataStore, market, market.shortToken)  * prices.shortTokenPrice.min;
        uint256 poolUsd = longTokenUsd + shortTokenUsd;

        uint256 maxLendableFactor = dataStore.getUint(Keys.maxLendableImpactFactorForWithdrawalsKey(market.marketToken));
        uint256 maxLendableUsd = Precision.applyFactor(poolUsd, maxLendableFactor);

        uint256 lentAmount = dataStore.getUint(Keys.lentPositionImpactPoolAmountKey(market.marketToken));
        uint256 lentUsd = lentAmount * prices.indexTokenPrice.max;

        if (lentUsd > maxLendableUsd) {
            revert Errors.MaxLendableFactorForWithdrawalsExceeded(poolUsd, maxLendableUsd, lentUsd);
        }
    }
}<|MERGE_RESOLUTION|>--- conflicted
+++ resolved
@@ -46,12 +46,8 @@
         uint256 oraclePriceCount;
         Market.Props market;
         MarketUtils.MarketPrices prices;
-<<<<<<< HEAD
-        ExecuteWithdrawalResult result;
+        IExecuteWithdrawalUtils.ExecuteWithdrawalResult result;
         EventUtils.EventLogData eventData;
-=======
-        IExecuteWithdrawalUtils.ExecuteWithdrawalResult result;
->>>>>>> 57d2cbc0
     }
 
     struct _ExecuteWithdrawalCache {
@@ -79,16 +75,10 @@
      * This is used when executing a withdrawal as part of a shift or a glv withdrawal and the withdrawal is not stored in the data store
      */
     function executeWithdrawal(
-<<<<<<< HEAD
-        ExecuteWithdrawalParams memory params,
+        IExecuteWithdrawalUtils.ExecuteWithdrawalParams memory params,
         Withdrawal.Props memory withdrawal,
         bool skipRemoval
-    ) external returns (ExecuteWithdrawalResult memory) {
-=======
-        IExecuteWithdrawalUtils.ExecuteWithdrawalParams memory params,
-        Withdrawal.Props memory withdrawal
     ) external returns (IExecuteWithdrawalUtils.ExecuteWithdrawalResult memory) {
->>>>>>> 57d2cbc0
         // 63/64 gas is forwarded to external calls, reduce the startingGas to account for this
         params.startingGas -= gasleft() / 63;
 
