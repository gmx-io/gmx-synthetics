--- conflicted
+++ resolved
@@ -141,13 +141,12 @@
             keccak256(abi.encode(key, AUTO_CANCEL))
         ));
 
-<<<<<<< HEAD
+        order.setIsSubaccount(dataStore.getBool(
+            keccak256(abi.encode(key, IS_SUBACCOUNT))
+        ));
+
         order.setDataList(dataStore.getBytes32Array(
             keccak256(abi.encode(key, DATA_LIST))
-=======
-        order.setIsSubaccount(dataStore.getBool(
-            keccak256(abi.encode(key, IS_SUBACCOUNT))
->>>>>>> 6c93f756
         ));
 
         return order;
@@ -279,12 +278,6 @@
             order.autoCancel()
         );
 
-<<<<<<< HEAD
-        dataStore.setBytes32Array(
-            keccak256(abi.encode(key, DATA_LIST)),
-            order.dataList()
-        );
-=======
         // isSubaccount can't be updated after order is created
         // store it if only it's true
         if (order.isSubaccount()) {
@@ -293,7 +286,11 @@
                 order.isSubaccount()
             );
         }
->>>>>>> 6c93f756
+
+        dataStore.setBytes32Array(
+            keccak256(abi.encode(key, DATA_LIST)),
+            order.dataList()
+        );
     }
 
     function remove(DataStore dataStore, bytes32 key, address account) external {
@@ -403,13 +400,12 @@
             keccak256(abi.encode(key, AUTO_CANCEL))
         );
 
-<<<<<<< HEAD
+        dataStore.removeBool(
+            keccak256(abi.encode(key, IS_SUBACCOUNT))
+        );
+
         dataStore.removeBytes32Array(
             keccak256(abi.encode(key, DATA_LIST))
-=======
-        dataStore.removeBool(
-            keccak256(abi.encode(key, IS_SUBACCOUNT))
->>>>>>> 6c93f756
         );
     }
 
