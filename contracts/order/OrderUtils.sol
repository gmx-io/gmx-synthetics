// SPDX-License-Identifier: BUSL-1.1

pragma solidity ^0.8.0;

import "./AutoCancelUtils.sol";
import "../data/DataStore.sol";
import "../data/Keys.sol";

import "./Order.sol";
import "./OrderVault.sol";
import "./OrderStoreUtils.sol";
import "./OrderEventUtils.sol";

import "../nonce/NonceUtils.sol";
import "../oracle/Oracle.sol";
import "../event/EventEmitter.sol";

import "./BaseOrderUtils.sol";
import "./IBaseOrderUtils.sol";

import "../gas/GasUtils.sol";
import "../callback/CallbackUtils.sol";

import "../utils/Array.sol";
import "../utils/AccountUtils.sol";
import "../referral/ReferralUtils.sol";

// @title OrderUtils
// @dev Library for order functions
library OrderUtils {
    using Order for Order.Props;
    using Position for Position.Props;
    using Price for Price.Props;
    using Array for uint256[];

    struct CancelOrderParams {
        DataStore dataStore;
        EventEmitter eventEmitter;
        OrderVault orderVault;
        bytes32 key;
        address keeper;
        uint256 startingGas;
        bool isExternalCall;
        bool isAutoCancel;
        string reason;
        bytes reasonBytes;
    }

    struct CreateOrderCache {
        uint256 initialCollateralDeltaAmount;
        address wnt;
        bool shouldRecordSeparateExecutionFeeTransfer;
    }

    // @dev creates an order in the order store
    // @param dataStore DataStore
    // @param eventEmitter EventEmitter
    // @param orderVault OrderVault
    // @param account the order account
    // @param params IBaseOrderUtils.CreateOrderParams
    function createOrder(
        DataStore dataStore,
        EventEmitter eventEmitter,
        OrderVault orderVault,
        IReferralStorage referralStorage,
        address account,
        IBaseOrderUtils.CreateOrderParams memory params,
        bool isSubaccount
    ) external returns (bytes32) {
        AccountUtils.validateAccount(account);

        ReferralUtils.setTraderReferralCode(referralStorage, account, params.referralCode);

        CreateOrderCache memory cache;
        cache.initialCollateralDeltaAmount;
        cache.wnt = TokenUtils.wnt(dataStore);
        cache.shouldRecordSeparateExecutionFeeTransfer = true;

        if (
            params.orderType == Order.OrderType.MarketSwap ||
            params.orderType == Order.OrderType.LimitSwap ||
            params.orderType == Order.OrderType.MarketIncrease ||
            params.orderType == Order.OrderType.LimitIncrease ||
            params.orderType == Order.OrderType.StopIncrease
        ) {
            // for swaps and increase orders, the initialCollateralDeltaAmount is set based on the amount of tokens
            // transferred to the orderVault
            cache.initialCollateralDeltaAmount = orderVault.recordTransferIn(params.addresses.initialCollateralToken);
            if (params.addresses.initialCollateralToken == cache.wnt) {
                if (cache.initialCollateralDeltaAmount < params.numbers.executionFee) {
                    revert Errors.InsufficientWntAmountForExecutionFee(cache.initialCollateralDeltaAmount, params.numbers.executionFee);
                }
                cache.initialCollateralDeltaAmount -= params.numbers.executionFee;
                cache.shouldRecordSeparateExecutionFeeTransfer = false;
            }
        } else if (
            params.orderType == Order.OrderType.MarketDecrease ||
            params.orderType == Order.OrderType.LimitDecrease ||
            params.orderType == Order.OrderType.StopLossDecrease
        ) {
            // for decrease orders, the initialCollateralDeltaAmount is based on the passed in value
            cache.initialCollateralDeltaAmount = params.numbers.initialCollateralDeltaAmount;
        } else {
            revert Errors.OrderTypeCannotBeCreated(uint256(params.orderType));
        }

        if (cache.shouldRecordSeparateExecutionFeeTransfer) {
            uint256 wntAmount = orderVault.recordTransferIn(cache.wnt);
            if (wntAmount < params.numbers.executionFee) {
                revert Errors.InsufficientWntAmountForExecutionFee(wntAmount, params.numbers.executionFee);
            }

            params.numbers.executionFee = wntAmount;
        }

        if (BaseOrderUtils.isPositionOrder(params.orderType)) {
            MarketUtils.validatePositionMarket(dataStore, params.addresses.market);
        } else {
            if (params.addresses.market != address(0)) {
                revert Errors.UnexpectedMarket();
            }
        }

        if (BaseOrderUtils.isMarketOrder(params.orderType) && params.numbers.validFromTime != 0) {
            revert Errors.UnexpectedValidFromTime(uint256(params.orderType));
        }

        // validate swap path markets
        MarketUtils.validateSwapPath(dataStore, params.addresses.swapPath);

        Order.Props memory order;

        order.setAccount(account);
        order.setReceiver(params.addresses.receiver);
        order.setCancellationReceiver(params.addresses.cancellationReceiver);
        order.setCallbackContract(params.addresses.callbackContract);
        order.setMarket(params.addresses.market);
        order.setInitialCollateralToken(params.addresses.initialCollateralToken);
        order.setUiFeeReceiver(params.addresses.uiFeeReceiver);
        order.setSwapPath(params.addresses.swapPath);
        order.setOrderType(params.orderType);
        order.setDecreasePositionSwapType(params.decreasePositionSwapType);
        order.setSizeDeltaUsd(params.numbers.sizeDeltaUsd);
        order.setInitialCollateralDeltaAmount(cache.initialCollateralDeltaAmount);
        order.setTriggerPrice(params.numbers.triggerPrice);
        order.setAcceptablePrice(params.numbers.acceptablePrice);
        order.setExecutionFee(params.numbers.executionFee);
        order.setCallbackGasLimit(params.numbers.callbackGasLimit);
        order.setMinOutputAmount(params.numbers.minOutputAmount);
        order.setValidFromTime(params.numbers.validFromTime);
        order.setIsLong(params.isLong);
        order.setShouldUnwrapNativeToken(params.shouldUnwrapNativeToken);
        order.setAutoCancel(params.autoCancel);
<<<<<<< HEAD
        order.setDataList(params.dataList);
=======
        order.setIsSubaccount(isSubaccount);
>>>>>>> 6c93f756

        AccountUtils.validateReceiver(order.receiver());
        if (order.cancellationReceiver() == address(orderVault)) {
            // revert as funds cannot be sent back to the order vault
            revert Errors.InvalidReceiver(order.cancellationReceiver());
        }

        CallbackUtils.validateCallbackGasLimit(dataStore, order.callbackGasLimit());

        uint256 estimatedGasLimit = GasUtils.estimateExecuteOrderGasLimit(dataStore, order);
        uint256 oraclePriceCount = GasUtils.estimateOrderOraclePriceCount(params.addresses.swapPath.length);
        GasUtils.validateExecutionFee(dataStore, estimatedGasLimit, order.executionFee(), oraclePriceCount);

        bytes32 key = NonceUtils.getNextKey(dataStore);

        order.touch();

        BaseOrderUtils.validateNonEmptyOrder(order);
        OrderStoreUtils.set(dataStore, key, order);

        updateAutoCancelList(dataStore, key, order, order.autoCancel());
        validateTotalCallbackGasLimitForAutoCancelOrders(dataStore, order);

        OrderEventUtils.emitOrderCreated(eventEmitter, key, order);

        return key;
    }

    function cancelOrder(CancelOrderParams memory params) public {
        // 63/64 gas is forwarded to external calls, reduce the startingGas to account for this
        if (params.isExternalCall) {
            params.startingGas -= gasleft() / 63;
        }

        uint256 gas = gasleft();
        uint256 minHandleExecutionErrorGas = GasUtils.getMinHandleExecutionErrorGas(params.dataStore);

        if (gas < minHandleExecutionErrorGas) {
            if (params.isAutoCancel) {
                revert Errors.InsufficientGasForAutoCancellation(gas, minHandleExecutionErrorGas);
            } else {
                revert Errors.InsufficientGasForCancellation(gas, minHandleExecutionErrorGas);
            }
        }

        Order.Props memory order = OrderStoreUtils.get(params.dataStore, params.key);
        BaseOrderUtils.validateNonEmptyOrder(order);

        // this could happen if the order was created in new contracts that support new order types
        // but the order is being cancelled in old contracts
        if (!BaseOrderUtils.isSupportedOrder(order.orderType())) {
            if (params.isAutoCancel) {
                revert Errors.UnsupportedOrderTypeForAutoCancellation(uint256(order.orderType()));
            } else {
                revert Errors.UnsupportedOrderType(uint256(order.orderType()));
            }
        }

        OrderStoreUtils.remove(params.dataStore, params.key, order.account());

        if (BaseOrderUtils.isIncreaseOrder(order.orderType()) || BaseOrderUtils.isSwapOrder(order.orderType())) {
            if (order.initialCollateralDeltaAmount() > 0) {
                address cancellationReceiver = order.cancellationReceiver();
                if (cancellationReceiver == address(0)) {
                    cancellationReceiver = order.account();
                }

                params.orderVault.transferOut(
                    order.initialCollateralToken(),
                    cancellationReceiver,
                    order.initialCollateralDeltaAmount(),
                    order.shouldUnwrapNativeToken()
                );
            }
        }

        updateAutoCancelList(params.dataStore, params.key, order, false);

        OrderEventUtils.emitOrderCancelled(
            params.eventEmitter,
            params.key,
            order.account(),
            params.reason,
            params.reasonBytes
        );

        address executionFeeReceiver = order.cancellationReceiver();

        if (executionFeeReceiver == address(0)) {
            executionFeeReceiver = order.receiver();
        }

        EventUtils.EventLogData memory eventData;
        CallbackUtils.afterOrderCancellation(params.key, order, eventData);

        GasUtils.payExecutionFee(
            params.dataStore,
            params.eventEmitter,
            params.orderVault,
            params.key,
            order.callbackContract(),
            order.executionFee(),
            params.startingGas,
            GasUtils.estimateOrderOraclePriceCount(order.swapPath().length),
            params.keeper,
            executionFeeReceiver,
            order.isSubaccount()
        );
    }

    // @dev freezes an order
    // @param dataStore DataStore
    // @param eventEmitter EventEmitter
    // @param orderVault OrderVault
    // @param key the key of the order to freeze
    // @param keeper the keeper sending the transaction
    // @param startingGas the starting gas of the transaction
    // @param reason the reason the order was frozen
    function freezeOrder(
        DataStore dataStore,
        EventEmitter eventEmitter,
        OrderVault orderVault,
        bytes32 key,
        address keeper,
        uint256 startingGas,
        string memory reason,
        bytes memory reasonBytes
    ) external {
        // 63/64 gas is forwarded to external calls, reduce the startingGas to account for this
        startingGas -= gasleft() / 63;

        Order.Props memory order = OrderStoreUtils.get(dataStore, key);
        BaseOrderUtils.validateNonEmptyOrder(order);

        if (order.isFrozen()) {
            revert Errors.OrderAlreadyFrozen();
        }

        order.setExecutionFee(0);
        order.setIsFrozen(true);
        OrderStoreUtils.set(dataStore, key, order);

        OrderEventUtils.emitOrderFrozen(
            eventEmitter,
            key,
            order.account(),
            reason,
            reasonBytes
        );

        EventUtils.EventLogData memory eventData;
        CallbackUtils.afterOrderFrozen(key, order, eventData);

        GasUtils.payExecutionFee(
            dataStore,
            eventEmitter,
            orderVault,
            key,
            order.callbackContract(),
            order.executionFee(),
            startingGas,
            GasUtils.estimateOrderOraclePriceCount(order.swapPath().length),
            keeper,
            order.receiver(),
            order.isSubaccount()
        );
    }

    function clearAutoCancelOrders(
        DataStore dataStore,
        EventEmitter eventEmitter,
        OrderVault orderVault,
        bytes32 positionKey,
        address keeper
    ) internal {
        bytes32[] memory orderKeys = AutoCancelUtils.getAutoCancelOrderKeys(dataStore, positionKey);

        for (uint256 i; i < orderKeys.length; i++) {
            cancelOrder(
                CancelOrderParams(
                    dataStore,
                    eventEmitter,
                    orderVault,
                    orderKeys[i],
                    keeper, // keeper
                    gasleft(), // startingGas
                    false, // isExternalCall
                    true, // isAutoCancel
                    "AUTO_CANCEL", // reason
                    "" // reasonBytes
                )
            );
        }
    }

    function updateAutoCancelList(DataStore dataStore, bytes32 orderKey, Order.Props memory order, bool shouldAdd) internal {
        if (
            order.orderType() != Order.OrderType.LimitDecrease &&
            order.orderType() != Order.OrderType.StopLossDecrease
        ) {
            return;
        }

        bytes32 positionKey = BaseOrderUtils.getPositionKey(order);

        if (shouldAdd) {
            AutoCancelUtils.addAutoCancelOrderKey(dataStore, positionKey, orderKey);
        } else {
            AutoCancelUtils.removeAutoCancelOrderKey(dataStore, positionKey, orderKey);
        }
    }

    function validateTotalCallbackGasLimitForAutoCancelOrders(DataStore dataStore, Order.Props memory order) internal view {
        if (
            order.orderType() != Order.OrderType.LimitDecrease &&
            order.orderType() != Order.OrderType.StopLossDecrease
        ) {
            return;
        }

        bytes32 positionKey = BaseOrderUtils.getPositionKey(order);
        uint256 maxTotal = dataStore.getUint(Keys.MAX_TOTAL_CALLBACK_GAS_LIMIT_FOR_AUTO_CANCEL_ORDERS);
        uint256 total = getTotalCallbackGasLimitForAutoCancelOrders(dataStore, positionKey);

        if (total > maxTotal) {
            revert Errors.MaxTotalCallbackGasLimitForAutoCancelOrdersExceeded(total, maxTotal);
        }
    }

    function getTotalCallbackGasLimitForAutoCancelOrders(DataStore dataStore, bytes32 positionKey) internal view returns (uint256) {
        bytes32[] memory orderKeys = AutoCancelUtils.getAutoCancelOrderKeys(dataStore, positionKey);

        uint256 total;

        for (uint256 i; i < orderKeys.length; i++) {
            total += dataStore.getUint(
                keccak256(abi.encode(orderKeys[i], OrderStoreUtils.CALLBACK_GAS_LIMIT))
            );
        }

        return total;
    }
}<|MERGE_RESOLUTION|>--- conflicted
+++ resolved
@@ -151,11 +151,8 @@
         order.setIsLong(params.isLong);
         order.setShouldUnwrapNativeToken(params.shouldUnwrapNativeToken);
         order.setAutoCancel(params.autoCancel);
-<<<<<<< HEAD
+        order.setIsSubaccount(isSubaccount);
         order.setDataList(params.dataList);
-=======
-        order.setIsSubaccount(isSubaccount);
->>>>>>> 6c93f756
 
         AccountUtils.validateReceiver(order.receiver());
         if (order.cancellationReceiver() == address(orderVault)) {
