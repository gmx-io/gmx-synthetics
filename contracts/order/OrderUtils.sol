--- conflicted
+++ resolved
@@ -155,11 +155,7 @@
         order.setCallbackGasLimit(params.numbers.callbackGasLimit);
         order.setMinOutputAmount(params.numbers.minOutputAmount);
         order.setValidFromTime(params.numbers.validFromTime);
-<<<<<<< HEAD
-        order.setSrcChainId(params.numbers.srcChainId);
-=======
         order.setSrcChainId(srcChainId);
->>>>>>> 9700a7e2
         order.setIsLong(params.isLong);
         order.setShouldUnwrapNativeToken(params.shouldUnwrapNativeToken);
         order.setAutoCancel(params.autoCancel);
