--- conflicted
+++ resolved
@@ -152,72 +152,7 @@
             validateTotalCallbackGasLimitForAutoCancelOrders(dataStore, positionKey);
         }
 
-<<<<<<< HEAD
-        updateAutoCancelList(params.contracts.dataStore, params.key, params.order, false);
-
-        OrderEventUtils.emitOrderExecuted(
-            params.contracts.eventEmitter,
-            params.key,
-            params.order.account(),
-            params.secondaryOrderType
-        );
-
-        CallbackUtils.afterOrderExecution(params.key, params.order, eventData);
-
-        // the order.executionFee for liquidation / adl orders is zero
-        // gas costs for liquidations / adl is subsidised by the treasury
-        GasUtils.payExecutionFee(
-            params.contracts.dataStore,
-            params.contracts.eventEmitter,
-            params.contracts.orderVault,
-            params.key,
-            params.order.callbackContract(),
-            params.order.executionFee(),
-            params.startingGas,
-            GasUtils.getOrderOraclePriceCount(params.order),
-            params.keeper,
-            params.order.receiver()
-        );
-
-        // clearAutoCancelOrders should be called after the main execution fee
-        // is called
-        // this is because clearAutoCancelOrders loops through each order for
-        // the associated position and calls cancelOrder, which pays the keeper
-        // based on the gas usage for each cancel order
-        if (BaseOrderUtils.isDecreaseOrder(params.order.orderType())) {
-            bytes32 positionKey = BaseOrderUtils.getPositionKey(params.order);
-            uint256 sizeInUsd = params.contracts.dataStore.getUint(
-                keccak256(abi.encode(positionKey, PositionStoreUtils.SIZE_IN_USD))
-            );
-            if (sizeInUsd == 0) {
-                clearAutoCancelOrders(
-                    params.contracts.dataStore,
-                    params.contracts.eventEmitter,
-                    params.contracts.orderVault,
-                    positionKey,
-                    params.keeper
-                );
-            }
-        }
-    }
-
-    // @dev process an order execution
-    // @param params BaseOrderUtils.ExecuteOrderParams
-    function processOrder(BaseOrderUtils.ExecuteOrderParams memory params) internal returns (EventUtils.EventLogData memory) {
-        if (BaseOrderUtils.isIncreaseOrder(params.order.orderType())) {
-            return IncreaseOrderUtils.processOrder(params);
-        }
-
-        if (BaseOrderUtils.isDecreaseOrder(params.order.orderType())) {
-            return DecreaseOrderUtils.processOrder(params);
-        }
-
-        if (BaseOrderUtils.isSwapOrder(params.order.orderType())) {
-            return SwapOrderUtils.processOrder(params);
-        }
-=======
         OrderEventUtils.emitOrderCreated(eventEmitter, key, order);
->>>>>>> ff21a06a
 
         return key;
     }
@@ -272,9 +207,6 @@
             reasonBytes
         );
 
-        EventUtils.EventLogData memory eventData;
-        CallbackUtils.afterOrderCancellation(key, order, eventData);
-
         GasUtils.payExecutionFee(
             dataStore,
             eventEmitter,
@@ -287,6 +219,9 @@
             keeper,
             order.receiver()
         );
+
+        EventUtils.EventLogData memory eventData;
+        CallbackUtils.afterOrderCancellation(key, order, eventData);
     }
 
     // @dev freezes an order
