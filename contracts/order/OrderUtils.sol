// SPDX-License-Identifier: BUSL-1.1

pragma solidity ^0.8.0;

import "./AutoCancelUtils.sol";
import "../data/DataStore.sol";
import "../data/Keys.sol";

import "./Order.sol";
import "./OrderVault.sol";
import "./OrderStoreUtils.sol";
import "./OrderEventUtils.sol";

import "../nonce/NonceUtils.sol";
import "../oracle/Oracle.sol";
import "../event/EventEmitter.sol";

import "./BaseOrderUtils.sol";
import "./IBaseOrderUtils.sol";

import "../gas/GasUtils.sol";
import "../callback/CallbackUtils.sol";

import "../utils/Array.sol";
import "../utils/AccountUtils.sol";
import "../referral/ReferralUtils.sol";

// @title OrderUtils
// @dev Library for order functions
library OrderUtils {
    using Order for Order.Props;
    using Position for Position.Props;
    using Price for Price.Props;
    using Array for uint256[];

    struct CancelOrderParams {
        DataStore dataStore;
        EventEmitter eventEmitter;
        OrderVault orderVault;
        bytes32 key;
        address keeper;
        uint256 startingGas;
        bool isExternalCall;
        bool isAutoCancel;
        string reason;
        bytes reasonBytes;
    }

    // @dev creates an order in the order store
    // @param dataStore DataStore
    // @param eventEmitter EventEmitter
    // @param orderVault OrderVault
    // @param account the order account
    // @param params IBaseOrderUtils.CreateOrderParams
    function createOrder(
        DataStore dataStore,
        EventEmitter eventEmitter,
        OrderVault orderVault,
        IReferralStorage referralStorage,
        address account,
        IBaseOrderUtils.CreateOrderParams memory params
    ) external returns (bytes32) {
        AccountUtils.validateAccount(account);

        ReferralUtils.setTraderReferralCode(referralStorage, account, params.referralCode);

        uint256 initialCollateralDeltaAmount;

        address wnt = TokenUtils.wnt(dataStore);

        bool shouldRecordSeparateExecutionFeeTransfer = true;

        if (
            params.orderType == Order.OrderType.MarketSwap ||
            params.orderType == Order.OrderType.LimitSwap ||
            params.orderType == Order.OrderType.MarketIncrease ||
            params.orderType == Order.OrderType.LimitIncrease ||
            params.orderType == Order.OrderType.StopIncrease
        ) {
            // for swaps and increase orders, the initialCollateralDeltaAmount is set based on the amount of tokens
            // transferred to the orderVault
            initialCollateralDeltaAmount = orderVault.recordTransferIn(params.addresses.initialCollateralToken);
            if (params.addresses.initialCollateralToken == wnt) {
                if (initialCollateralDeltaAmount < params.numbers.executionFee) {
                    revert Errors.InsufficientWntAmountForExecutionFee(initialCollateralDeltaAmount, params.numbers.executionFee);
                }
                initialCollateralDeltaAmount -= params.numbers.executionFee;
                shouldRecordSeparateExecutionFeeTransfer = false;
            }
        } else if (
            params.orderType == Order.OrderType.MarketDecrease ||
            params.orderType == Order.OrderType.LimitDecrease ||
            params.orderType == Order.OrderType.StopLossDecrease
        ) {
            // for decrease orders, the initialCollateralDeltaAmount is based on the passed in value
            initialCollateralDeltaAmount = params.numbers.initialCollateralDeltaAmount;
        } else {
            revert Errors.OrderTypeCannotBeCreated(uint256(params.orderType));
        }

        if (shouldRecordSeparateExecutionFeeTransfer) {
            uint256 wntAmount = orderVault.recordTransferIn(wnt);
            if (wntAmount < params.numbers.executionFee) {
                revert Errors.InsufficientWntAmountForExecutionFee(wntAmount, params.numbers.executionFee);
            }

            params.numbers.executionFee = wntAmount;
        }

        if (BaseOrderUtils.isPositionOrder(params.orderType)) {
            MarketUtils.validatePositionMarket(dataStore, params.addresses.market);
        } else {
            if (params.addresses.market != address(0)) {
                revert Errors.UnexpectedMarket();
            }
        }

        if (BaseOrderUtils.isMarketOrder(params.orderType) && params.numbers.validFromTime != 0) {
            revert Errors.UnexpectedValidFromTime(uint256(params.orderType));
        }

        // validate swap path markets
        MarketUtils.validateSwapPath(dataStore, params.addresses.swapPath);

        Order.Props memory order;

        order.setAccount(account);
        order.setReceiver(params.addresses.receiver);
        order.setCancellationReceiver(params.addresses.cancellationReceiver);
        order.setCallbackContract(params.addresses.callbackContract);
        order.setMarket(params.addresses.market);
        order.setInitialCollateralToken(params.addresses.initialCollateralToken);
        order.setUiFeeReceiver(params.addresses.uiFeeReceiver);
        order.setSwapPath(params.addresses.swapPath);
        order.setOrderType(params.orderType);
        order.setDecreasePositionSwapType(params.decreasePositionSwapType);
        order.setSizeDeltaUsd(params.numbers.sizeDeltaUsd);
        order.setInitialCollateralDeltaAmount(initialCollateralDeltaAmount);
        order.setTriggerPrice(params.numbers.triggerPrice);
        order.setAcceptablePrice(params.numbers.acceptablePrice);
        order.setExecutionFee(params.numbers.executionFee);
        order.setCallbackGasLimit(params.numbers.callbackGasLimit);
        order.setMinOutputAmount(params.numbers.minOutputAmount);
        order.setValidFromTime(params.numbers.validFromTime);
        order.setIsLong(params.isLong);
        order.setShouldUnwrapNativeToken(params.shouldUnwrapNativeToken);
        order.setAutoCancel(params.autoCancel);
<<<<<<< HEAD
        order.setIsSubaccount(isSubaccount);
        order.setDataList(params.dataList);
=======
>>>>>>> a942bab2

        AccountUtils.validateReceiver(order.receiver());
        if (order.cancellationReceiver() == address(orderVault)) {
            // revert as funds cannot be sent back to the order vault
            revert Errors.InvalidReceiver(order.cancellationReceiver());
        }

        CallbackUtils.validateCallbackGasLimit(dataStore, order.callbackGasLimit());

        uint256 estimatedGasLimit = GasUtils.estimateExecuteOrderGasLimit(dataStore, order);
        uint256 oraclePriceCount = GasUtils.estimateOrderOraclePriceCount(params.addresses.swapPath.length);
        GasUtils.validateExecutionFee(dataStore, estimatedGasLimit, order.executionFee(), oraclePriceCount);

        bytes32 key = NonceUtils.getNextKey(dataStore);

        order.touch();

        BaseOrderUtils.validateNonEmptyOrder(order);
        OrderStoreUtils.set(dataStore, key, order);

        updateAutoCancelList(dataStore, key, order, order.autoCancel());
        validateTotalCallbackGasLimitForAutoCancelOrders(dataStore, order);

        OrderEventUtils.emitOrderCreated(eventEmitter, key, order);

        return key;
    }

    function cancelOrder(CancelOrderParams memory params) public {
        // 63/64 gas is forwarded to external calls, reduce the startingGas to account for this
        if (params.isExternalCall) {
            params.startingGas -= gasleft() / 63;
        }

        uint256 gas = gasleft();
        uint256 minHandleExecutionErrorGas = GasUtils.getMinHandleExecutionErrorGas(params.dataStore);

        if (gas < minHandleExecutionErrorGas) {
            if (params.isAutoCancel) {
                revert Errors.InsufficientGasForAutoCancellation(gas, minHandleExecutionErrorGas);
            } else {
                revert Errors.InsufficientGasForCancellation(gas, minHandleExecutionErrorGas);
            }
        }

        Order.Props memory order = OrderStoreUtils.get(params.dataStore, params.key);
        BaseOrderUtils.validateNonEmptyOrder(order);

        // this could happen if the order was created in new contracts that support new order types
        // but the order is being cancelled in old contracts
        if (!BaseOrderUtils.isSupportedOrder(order.orderType())) {
            if (params.isAutoCancel) {
                revert Errors.UnsupportedOrderTypeForAutoCancellation(uint256(order.orderType()));
            } else {
                revert Errors.UnsupportedOrderType(uint256(order.orderType()));
            }
        }

        OrderStoreUtils.remove(params.dataStore, params.key, order.account());

        if (BaseOrderUtils.isIncreaseOrder(order.orderType()) || BaseOrderUtils.isSwapOrder(order.orderType())) {
            if (order.initialCollateralDeltaAmount() > 0) {
                address cancellationReceiver = order.cancellationReceiver();
                if (cancellationReceiver == address(0)) {
                    cancellationReceiver = order.account();
                }

                params.orderVault.transferOut(
                    order.initialCollateralToken(),
                    cancellationReceiver,
                    order.initialCollateralDeltaAmount(),
                    order.shouldUnwrapNativeToken()
                );
            }
        }

        updateAutoCancelList(params.dataStore, params.key, order, false);

        OrderEventUtils.emitOrderCancelled(
            params.eventEmitter,
            params.key,
            order.account(),
            params.reason,
            params.reasonBytes
        );

        address executionFeeReceiver = order.cancellationReceiver();

        if (executionFeeReceiver == address(0)) {
            executionFeeReceiver = order.receiver();
        }

        EventUtils.EventLogData memory eventData;
        CallbackUtils.afterOrderCancellation(params.key, order, eventData);

        GasUtils.payExecutionFee(
            params.dataStore,
            params.eventEmitter,
            params.orderVault,
            params.key,
            order.callbackContract(),
            order.executionFee(),
            params.startingGas,
            GasUtils.estimateOrderOraclePriceCount(order.swapPath().length),
            params.keeper,
            executionFeeReceiver
        );
    }

    // @dev freezes an order
    // @param dataStore DataStore
    // @param eventEmitter EventEmitter
    // @param orderVault OrderVault
    // @param key the key of the order to freeze
    // @param keeper the keeper sending the transaction
    // @param startingGas the starting gas of the transaction
    // @param reason the reason the order was frozen
    function freezeOrder(
        DataStore dataStore,
        EventEmitter eventEmitter,
        OrderVault orderVault,
        bytes32 key,
        address keeper,
        uint256 startingGas,
        string memory reason,
        bytes memory reasonBytes
    ) external {
        // 63/64 gas is forwarded to external calls, reduce the startingGas to account for this
        startingGas -= gasleft() / 63;

        Order.Props memory order = OrderStoreUtils.get(dataStore, key);
        BaseOrderUtils.validateNonEmptyOrder(order);

        if (order.isFrozen()) {
            revert Errors.OrderAlreadyFrozen();
        }

        order.setExecutionFee(0);
        order.setIsFrozen(true);
        OrderStoreUtils.set(dataStore, key, order);

        OrderEventUtils.emitOrderFrozen(
            eventEmitter,
            key,
            order.account(),
            reason,
            reasonBytes
        );

        EventUtils.EventLogData memory eventData;
        CallbackUtils.afterOrderFrozen(key, order, eventData);

        GasUtils.payExecutionFee(
            dataStore,
            eventEmitter,
            orderVault,
            key,
            order.callbackContract(),
            order.executionFee(),
            startingGas,
            GasUtils.estimateOrderOraclePriceCount(order.swapPath().length),
            keeper,
            order.receiver()
        );
    }

    function clearAutoCancelOrders(
        DataStore dataStore,
        EventEmitter eventEmitter,
        OrderVault orderVault,
        bytes32 positionKey,
        address keeper
    ) internal {
        bytes32[] memory orderKeys = AutoCancelUtils.getAutoCancelOrderKeys(dataStore, positionKey);

        for (uint256 i; i < orderKeys.length; i++) {
            cancelOrder(
                CancelOrderParams(
                    dataStore,
                    eventEmitter,
                    orderVault,
                    orderKeys[i],
                    keeper, // keeper
                    gasleft(), // startingGas
                    false, // isExternalCall
                    true, // isAutoCancel
                    "AUTO_CANCEL", // reason
                    "" // reasonBytes
                )
            );
        }
    }

    function updateAutoCancelList(DataStore dataStore, bytes32 orderKey, Order.Props memory order, bool shouldAdd) internal {
        if (
            order.orderType() != Order.OrderType.LimitDecrease &&
            order.orderType() != Order.OrderType.StopLossDecrease
        ) {
            return;
        }

        bytes32 positionKey = BaseOrderUtils.getPositionKey(order);

        if (shouldAdd) {
            AutoCancelUtils.addAutoCancelOrderKey(dataStore, positionKey, orderKey);
        } else {
            AutoCancelUtils.removeAutoCancelOrderKey(dataStore, positionKey, orderKey);
        }
    }

    function validateTotalCallbackGasLimitForAutoCancelOrders(DataStore dataStore, Order.Props memory order) internal view {
        if (
            order.orderType() != Order.OrderType.LimitDecrease &&
            order.orderType() != Order.OrderType.StopLossDecrease
        ) {
            return;
        }

        bytes32 positionKey = BaseOrderUtils.getPositionKey(order);
        uint256 maxTotal = dataStore.getUint(Keys.MAX_TOTAL_CALLBACK_GAS_LIMIT_FOR_AUTO_CANCEL_ORDERS);
        uint256 total = getTotalCallbackGasLimitForAutoCancelOrders(dataStore, positionKey);

        if (total > maxTotal) {
            revert Errors.MaxTotalCallbackGasLimitForAutoCancelOrdersExceeded(total, maxTotal);
        }
    }

    function getTotalCallbackGasLimitForAutoCancelOrders(DataStore dataStore, bytes32 positionKey) internal view returns (uint256) {
        bytes32[] memory orderKeys = AutoCancelUtils.getAutoCancelOrderKeys(dataStore, positionKey);

        uint256 total;

        for (uint256 i; i < orderKeys.length; i++) {
            total += dataStore.getUint(
                keccak256(abi.encode(orderKeys[i], OrderStoreUtils.CALLBACK_GAS_LIMIT))
            );
        }

        return total;
    }
}<|MERGE_RESOLUTION|>--- conflicted
+++ resolved
@@ -145,11 +145,7 @@
         order.setIsLong(params.isLong);
         order.setShouldUnwrapNativeToken(params.shouldUnwrapNativeToken);
         order.setAutoCancel(params.autoCancel);
-<<<<<<< HEAD
-        order.setIsSubaccount(isSubaccount);
         order.setDataList(params.dataList);
-=======
->>>>>>> a942bab2
 
         AccountUtils.validateReceiver(order.receiver());
         if (order.cancellationReceiver() == address(orderVault)) {
