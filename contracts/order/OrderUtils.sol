--- conflicted
+++ resolved
@@ -169,24 +169,15 @@
 
         CallbackUtils.validateCallbackGasLimit(dataStore, order.callbackGasLimit());
 
-<<<<<<< HEAD
-        GasUtils.validateExecutionFee(
-            dataStore,
-            GasUtils.estimateExecuteOrderGasLimit(dataStore, order), // estimatedGasLimit
-            order.executionFee(),
-            GasUtils.estimateOrderOraclePriceCount(params.addresses.swapPath.length), // oraclePriceCount
-            shouldValidateMaxExecutionFee
-=======
         cache.estimatedGasLimit = GasUtils.estimateExecuteOrderGasLimit(dataStore, order);
         cache.oraclePriceCount = GasUtils.estimateOrderOraclePriceCount(params.addresses.swapPath.length);
         uint256 executionFee;
         (executionFee, cache.executionFeeDiff) = GasUtils.validateAndCapExecutionFee(
             dataStore,
-            cache.estimatedGasLimit,
+            GasUtils.estimateExecuteOrderGasLimit(dataStore, order), // estimatedGasLimit
             params.numbers.executionFee,
-            cache.oraclePriceCount,
+            GasUtils.estimateOrderOraclePriceCount(params.addresses.swapPath.length), // oraclePriceCount
             shouldCapMaxExecutionFee
->>>>>>> 087476a5
         );
         order.setExecutionFee(executionFee);
 
