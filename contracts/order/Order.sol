// SPDX-License-Identifier: BUSL-1.1

pragma solidity ^0.8.0;

import "../chain/Chain.sol";

// @title Order
// @dev Struct for orders
library Order {
    using Order for Props;

    enum OrderType {
        // @dev MarketSwap: swap token A to token B at the current market price
        // the order will be cancelled if the minOutputAmount cannot be fulfilled
        MarketSwap,
        // @dev LimitSwap: swap token A to token B if the minOutputAmount can be fulfilled
        LimitSwap,
        // @dev MarketIncrease: increase position at the current market price
        // the order will be cancelled if the position cannot be increased at the acceptablePrice
        MarketIncrease,
        // @dev LimitIncrease: increase position if the triggerPrice is reached and the acceptablePrice can be fulfilled
        LimitIncrease,
        // @dev MarketDecrease: decrease position at the current market price
        // the order will be cancelled if the position cannot be decreased at the acceptablePrice
        MarketDecrease,
        // @dev LimitDecrease: decrease position if the triggerPrice is reached and the acceptablePrice can be fulfilled
        LimitDecrease,
        // @dev StopLossDecrease: decrease position if the triggerPrice is reached and the acceptablePrice can be fulfilled
        StopLossDecrease,
        // @dev Liquidation: allows liquidation of positions if the criteria for liquidation are met
        Liquidation,
        // @dev StopIncrease: increase position if the triggerPrice is reached and the acceptablePrice can be fulfilled
        StopIncrease
    }

    // to help further differentiate orders
    enum SecondaryOrderType {
        None,
        Adl
    }

    enum DecreasePositionSwapType {
        NoSwap,
        SwapPnlTokenToCollateralToken,
        SwapCollateralTokenToPnlToken
    }

    // @dev there is a limit on the number of fields a struct can have when being passed
    // or returned as a memory variable which can cause "Stack too deep" errors
    // use sub-structs to avoid this issue
    // @param addresses address values
    // @param numbers number values
    // @param flags boolean values
    struct Props {
        Addresses addresses;
        Numbers numbers;
        Flags flags;
        bytes32[] _dataList;
    }

    // @param account the account of the order
    // @param receiver the receiver for any token transfers
    // this field is meant to allow the output of an order to be
    // received by an address that is different from the creator of the
    // order whether this is for swaps or whether the account is the owner
    // of a position
    // for funding fees and claimable collateral, the funds are still
    // credited to the owner of the position indicated by order.account
    // @param callbackContract the contract to call for callbacks
    // @param uiFeeReceiver the ui fee receiver
    // @param market the trading market
    // @param initialCollateralToken for increase orders, initialCollateralToken
    // is the token sent in by the user, the token will be swapped through the
    // specified swapPath, before being deposited into the position as collateral
    // for decrease orders, initialCollateralToken is the collateral token of the position
    // withdrawn collateral from the decrease of the position will be swapped
    // through the specified swapPath
    // for swaps, initialCollateralToken is the initial token sent for the swap
    // @param swapPath an array of market addresses to swap through
    struct Addresses {
        address account;
        address receiver;
        address cancellationReceiver;
        address callbackContract;
        address uiFeeReceiver;
        address market;
        address initialCollateralToken;
        address[] swapPath;
    }

    // @param sizeDeltaUsd the requested change in position size
    // @param initialCollateralDeltaAmount for increase orders, initialCollateralDeltaAmount
    // is the amount of the initialCollateralToken sent in by the user
    // for decrease orders, initialCollateralDeltaAmount is the amount of the position's
    // collateralToken to withdraw
    // for swaps, initialCollateralDeltaAmount is the amount of initialCollateralToken sent
    // in for the swap
    // @param orderType the order type
    // @param triggerPrice the trigger price for non-market orders
    // @param acceptablePrice the acceptable execution price for increase / decrease orders
    // @param executionFee the execution fee for keepers
    // @param callbackGasLimit the gas limit for the callbackContract
    // @param minOutputAmount the minimum output amount for decrease orders and swaps
    // note that for decrease orders, multiple tokens could be received, for this reason, the
    // minOutputAmount value is treated as a USD value for validation in decrease orders
    struct Numbers {
        OrderType orderType;
        DecreasePositionSwapType decreasePositionSwapType;
        uint256 sizeDeltaUsd;
        uint256 initialCollateralDeltaAmount;
        uint256 triggerPrice;
        uint256 acceptablePrice;
        uint256 executionFee;
        uint256 callbackGasLimit;
        uint256 minOutputAmount;
        uint256 updatedAtTime;
        uint256 validFromTime;
    }

    // @param isLong whether the order is for a long or short
    // @param shouldUnwrapNativeToken whether to unwrap native tokens before
    // transferring to the user
    // @param isFrozen whether the order is frozen
    // @param autoCancel whether the order should be auto-cancelled
    // @param isSubaccount whether the order was created by a subaccount order
    struct Flags {
        bool isLong;
        bool shouldUnwrapNativeToken;
        bool isFrozen;
        bool autoCancel;
        bool isSubaccount;
    }

    // @dev the order account
    // @param props Props
    // @return the order account
    function account(Props memory props) internal pure returns (address) {
        return props.addresses.account;
    }

    // @dev set the order account
    // @param props Props
    // @param value the value to set to
    function setAccount(Props memory props, address value) internal pure {
        props.addresses.account = value;
    }

    // @dev the order receiver
    // @param props Props
    // @return the order receiver
    function receiver(Props memory props) internal pure returns (address) {
        return props.addresses.receiver;
    }

    // @dev set the order receiver
    // @param props Props
    // @param value the value to set to
    function setReceiver(Props memory props, address value) internal pure {
        props.addresses.receiver = value;
    }

    function cancellationReceiver(Props memory props) internal pure returns (address) {
        return props.addresses.cancellationReceiver;
    }

    function setCancellationReceiver(Props memory props, address value) internal pure {
        props.addresses.cancellationReceiver = value;
    }

    // @dev the order callbackContract
    // @param props Props
    // @return the order callbackContract
    function callbackContract(Props memory props) internal pure returns (address) {
        return props.addresses.callbackContract;
    }

    // @dev set the order callbackContract
    // @param props Props
    // @param value the value to set to
    function setCallbackContract(Props memory props, address value) internal pure {
        props.addresses.callbackContract = value;
    }

    // @dev the order market
    // @param props Props
    // @return the order market
    function market(Props memory props) internal pure returns (address) {
        return props.addresses.market;
    }

    // @dev set the order market
    // @param props Props
    // @param value the value to set to
    function setMarket(Props memory props, address value) internal pure {
        props.addresses.market = value;
    }

    // @dev the order initialCollateralToken
    // @param props Props
    // @return the order initialCollateralToken
    function initialCollateralToken(Props memory props) internal pure returns (address) {
        return props.addresses.initialCollateralToken;
    }

    // @dev set the order initialCollateralToken
    // @param props Props
    // @param value the value to set to
    function setInitialCollateralToken(Props memory props, address value) internal pure {
        props.addresses.initialCollateralToken = value;
    }

    // @dev the order uiFeeReceiver
    // @param props Props
    // @return the order uiFeeReceiver
    function uiFeeReceiver(Props memory props) internal pure returns (address) {
        return props.addresses.uiFeeReceiver;
    }

    // @dev set the order uiFeeReceiver
    // @param props Props
    // @param value the value to set to
    function setUiFeeReceiver(Props memory props, address value) internal pure {
        props.addresses.uiFeeReceiver = value;
    }

    // @dev the order swapPath
    // @param props Props
    // @return the order swapPath
    function swapPath(Props memory props) internal pure returns (address[] memory) {
        return props.addresses.swapPath;
    }

    // @dev set the order swapPath
    // @param props Props
    // @param value the value to set to
    function setSwapPath(Props memory props, address[] memory value) internal pure {
        props.addresses.swapPath = value;
    }

    // @dev the order type
    // @param props Props
    // @return the order type
    function orderType(Props memory props) internal pure returns (OrderType) {
        return props.numbers.orderType;
    }

    // @dev set the order type
    // @param props Props
    // @param value the value to set to
    function setOrderType(Props memory props, OrderType value) internal pure {
        props.numbers.orderType = value;
    }

    function decreasePositionSwapType(Props memory props) internal pure returns (DecreasePositionSwapType) {
        return props.numbers.decreasePositionSwapType;
    }

    function setDecreasePositionSwapType(Props memory props, DecreasePositionSwapType value) internal pure {
        props.numbers.decreasePositionSwapType = value;
    }

    // @dev the order sizeDeltaUsd
    // @param props Props
    // @return the order sizeDeltaUsd
    function sizeDeltaUsd(Props memory props) internal pure returns (uint256) {
        return props.numbers.sizeDeltaUsd;
    }

    // @dev set the order sizeDeltaUsd
    // @param props Props
    // @param value the value to set to
    function setSizeDeltaUsd(Props memory props, uint256 value) internal pure {
        props.numbers.sizeDeltaUsd = value;
    }

    // @dev the order initialCollateralDeltaAmount
    // @param props Props
    // @return the order initialCollateralDeltaAmount
    function initialCollateralDeltaAmount(Props memory props) internal pure returns (uint256) {
        return props.numbers.initialCollateralDeltaAmount;
    }

    // @dev set the order initialCollateralDeltaAmount
    // @param props Props
    // @param value the value to set to
    function setInitialCollateralDeltaAmount(Props memory props, uint256 value) internal pure {
        props.numbers.initialCollateralDeltaAmount = value;
    }

    // @dev the order triggerPrice
    // @param props Props
    // @return the order triggerPrice
    function triggerPrice(Props memory props) internal pure returns (uint256) {
        return props.numbers.triggerPrice;
    }

    // @dev set the order triggerPrice
    // @param props Props
    // @param value the value to set to
    function setTriggerPrice(Props memory props, uint256 value) internal pure {
        props.numbers.triggerPrice = value;
    }

    // @dev the order acceptablePrice
    // @param props Props
    // @return the order acceptablePrice
    function acceptablePrice(Props memory props) internal pure returns (uint256) {
        return props.numbers.acceptablePrice;
    }

    // @dev set the order acceptablePrice
    // @param props Props
    // @param value the value to set to
    function setAcceptablePrice(Props memory props, uint256 value) internal pure {
        props.numbers.acceptablePrice = value;
    }

    // @dev set the order executionFee
    // @param props Props
    // @param value the value to set to
    function setExecutionFee(Props memory props, uint256 value) internal pure {
        props.numbers.executionFee = value;
    }

    // @dev the order executionFee
    // @param props Props
    // @return the order executionFee
    function executionFee(Props memory props) internal pure returns (uint256) {
        return props.numbers.executionFee;
    }

    // @dev the order callbackGasLimit
    // @param props Props
    // @return the order callbackGasLimit
    function callbackGasLimit(Props memory props) internal pure returns (uint256) {
        return props.numbers.callbackGasLimit;
    }

    // @dev set the order callbackGasLimit
    // @param props Props
    // @param value the value to set to
    function setCallbackGasLimit(Props memory props, uint256 value) internal pure {
        props.numbers.callbackGasLimit = value;
    }

    // @dev the order minOutputAmount
    // @param props Props
    // @return the order minOutputAmount
    function minOutputAmount(Props memory props) internal pure returns (uint256) {
        return props.numbers.minOutputAmount;
    }

    // @dev set the order minOutputAmount
    // @param props Props
    // @param value the value to set to
    function setMinOutputAmount(Props memory props, uint256 value) internal pure {
        props.numbers.minOutputAmount = value;
    }

    // @dev the order updatedAtTime
    // @param props Props
    // @return the order updatedAtTime
    function updatedAtTime(Props memory props) internal pure returns (uint256) {
        return props.numbers.updatedAtTime;
    }

    // @dev set the order updatedAtTime
    // @param props Props
    // @param value the value to set to
    function setUpdatedAtTime(Props memory props, uint256 value) internal pure {
        props.numbers.updatedAtTime = value;
    }

    function validFromTime(Props memory props) internal pure returns (uint256) {
        return props.numbers.validFromTime;
    }
    function setValidFromTime(Props memory props, uint256 value) internal pure {
        props.numbers.validFromTime = value;
    }

    // @dev whether the order is for a long or short
    // @param props Props
    // @return whether the order is for a long or short
    function isLong(Props memory props) internal pure returns (bool) {
        return props.flags.isLong;
    }

    // @dev set whether the order is for a long or short
    // @param props Props
    // @param value the value to set to
    function setIsLong(Props memory props, bool value) internal pure {
        props.flags.isLong = value;
    }

    // @dev whether to unwrap the native token before transfers to the user
    // @param props Props
    // @return whether to unwrap the native token before transfers to the user
    function shouldUnwrapNativeToken(Props memory props) internal pure returns (bool) {
        return props.flags.shouldUnwrapNativeToken;
    }

    // @dev set whether the native token should be unwrapped before being
    // transferred to the receiver
    // @param props Props
    // @param value the value to set to
    function setShouldUnwrapNativeToken(Props memory props, bool value) internal pure {
        props.flags.shouldUnwrapNativeToken = value;
    }

    // @dev whether the order is frozen
    // @param props Props
    // @return whether the order is frozen
    function isFrozen(Props memory props) internal pure returns (bool) {
        return props.flags.isFrozen;
    }

    // @dev set whether the order is frozen
    // transferred to the receiver
    // @param props Props
    // @param value the value to set to
    function setIsFrozen(Props memory props, bool value) internal pure {
        props.flags.isFrozen = value;
    }

    function autoCancel(Props memory props) internal pure returns (bool) {
        return props.flags.autoCancel;
    }

    function setAutoCancel(Props memory props, bool value) internal pure {
        props.flags.autoCancel = value;
    }

<<<<<<< HEAD
    function dataList(Props memory props) internal pure returns (bytes32[] memory) {
        return props._dataList;
    }

    function setDataList(Props memory props, bytes32[] memory value) internal pure {
        props._dataList = value;
=======
    function isSubaccount(Props memory props) internal pure returns (bool) {
        return props.flags.isSubaccount;
    }

    function setIsSubaccount(Props memory props, bool value) internal pure {
        props.flags.isSubaccount = value;
>>>>>>> 6c93f756
    }

    // @param props Props
    function touch(Props memory props) internal view {
        props.setUpdatedAtTime(Chain.currentTimestamp());
    }
}<|MERGE_RESOLUTION|>--- conflicted
+++ resolved
@@ -430,21 +430,20 @@
         props.flags.autoCancel = value;
     }
 
-<<<<<<< HEAD
+    function isSubaccount(Props memory props) internal pure returns (bool) {
+        return props.flags.isSubaccount;
+    }
+
+    function setIsSubaccount(Props memory props, bool value) internal pure {
+        props.flags.isSubaccount = value;
+    }
+
     function dataList(Props memory props) internal pure returns (bytes32[] memory) {
         return props._dataList;
     }
 
     function setDataList(Props memory props, bytes32[] memory value) internal pure {
         props._dataList = value;
-=======
-    function isSubaccount(Props memory props) internal pure returns (bool) {
-        return props.flags.isSubaccount;
-    }
-
-    function setIsSubaccount(Props memory props, bool value) internal pure {
-        props.flags.isSubaccount = value;
->>>>>>> 6c93f756
     }
 
     // @param props Props
