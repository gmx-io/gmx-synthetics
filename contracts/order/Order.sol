// SPDX-License-Identifier: BUSL-1.1

pragma solidity ^0.8.0;

import "../chain/Chain.sol";

// @title Order
// @dev Struct for orders
library Order {
    using Order for Props;

    enum OrderType {
        // @dev MarketSwap: swap token A to token B at the current market price
        // the order will be cancelled if the minOutputAmount cannot be fulfilled
        MarketSwap,
        // @dev LimitSwap: swap token A to token B if the minOutputAmount can be fulfilled
        LimitSwap,
        // @dev MarketIncrease: increase position at the current market price
        // the order will be cancelled if the position cannot be increased at the acceptablePrice
        MarketIncrease,
        // @dev LimitIncrease: increase position if the triggerPrice is reached and the acceptablePrice can be fulfilled
        LimitIncrease,
        // @dev MarketDecrease: decrease position at the current market price
        // the order will be cancelled if the position cannot be decreased at the acceptablePrice
        MarketDecrease,
        // @dev LimitDecrease: decrease position if the triggerPrice is reached and the acceptablePrice can be fulfilled
        LimitDecrease,
        // @dev StopLossDecrease: decrease position if the triggerPrice is reached and the acceptablePrice can be fulfilled
        StopLossDecrease,
        // @dev Liquidation: allows liquidation of positions if the criteria for liquidation are met
        Liquidation,
        // @dev StopIncrease: increase position if the triggerPrice is reached and the acceptablePrice can be fulfilled
        StopIncrease
    }

    // to help further differentiate orders
    enum SecondaryOrderType {
        None,
        Adl
    }

    enum DecreasePositionSwapType {
        NoSwap,
        SwapPnlTokenToCollateralToken,
        SwapCollateralTokenToPnlToken
    }

    // @dev there is a limit on the number of fields a struct can have when being passed
    // or returned as a memory variable which can cause "Stack too deep" errors
    // use sub-structs to avoid this issue
    // @param addresses address values
    // @param numbers number values
    // @param flags boolean values
    struct Props {
        Addresses addresses;
        Numbers numbers;
        Flags flags;
        bytes32[] _dataList;
    }

    // @param account the account of the order
    // @param receiver the receiver for any token transfers
    // this field is meant to allow the output of an order to be
    // received by an address that is different from the creator of the
    // order whether this is for swaps or whether the account is the owner
    // of a position
    // for funding fees and claimable collateral, the funds are still
    // credited to the owner of the position indicated by order.account
    // @param callbackContract the contract to call for callbacks
    // @param uiFeeReceiver the ui fee receiver
    // @param market the trading market
    // @param initialCollateralToken for increase orders, initialCollateralToken
    // is the token sent in by the user, the token will be swapped through the
    // specified swapPath, before being deposited into the position as collateral
    // for decrease orders, initialCollateralToken is the collateral token of the position
    // withdrawn collateral from the decrease of the position will be swapped
    // through the specified swapPath
    // for swaps, initialCollateralToken is the initial token sent for the swap
    // @param swapPath an array of market addresses to swap through
    struct Addresses {
        address account;
        address receiver;
        address cancellationReceiver;
        address callbackContract;
        address uiFeeReceiver;
        address market;
        address initialCollateralToken;
        address[] swapPath;
    }

    // @param sizeDeltaUsd the requested change in position size
    // @param initialCollateralDeltaAmount for increase orders, initialCollateralDeltaAmount
    // is the amount of the initialCollateralToken sent in by the user
    // for decrease orders, initialCollateralDeltaAmount is the amount of the position's
    // collateralToken to withdraw
    // for swaps, initialCollateralDeltaAmount is the amount of initialCollateralToken sent
    // in for the swap
    // @param orderType the order type
    // @param triggerPrice the trigger price for non-market orders
    // @param acceptablePrice the acceptable execution price for increase / decrease orders
    // @param executionFee the execution fee for keepers
    // @param callbackGasLimit the gas limit for the callbackContract
    // @param minOutputAmount the minimum output amount for decrease orders and swaps
    // note that for decrease orders, multiple tokens could be received, for this reason, the
    // minOutputAmount value is treated as a USD value for validation in decrease orders
    struct Numbers {
        OrderType orderType;
        DecreasePositionSwapType decreasePositionSwapType;
        uint256 sizeDeltaUsd;
        uint256 initialCollateralDeltaAmount;
        uint256 triggerPrice;
        uint256 acceptablePrice;
        uint256 executionFee;
        uint256 callbackGasLimit;
        uint256 minOutputAmount;
        uint256 updatedAtTime;
        uint256 validFromTime;
    }

    // @param isLong whether the order is for a long or short
    // @param shouldUnwrapNativeToken whether to unwrap native tokens before
    // transferring to the user
    // @param isFrozen whether the order is frozen
    struct Flags {
        bool isLong;
        bool shouldUnwrapNativeToken;
        bool isFrozen;
        bool autoCancel;
    }

    // @dev the order account
    // @param props Props
    // @return the order account
    function account(Props memory props) internal pure returns (address) {
        return props.addresses.account;
    }

    // @dev set the order account
    // @param props Props
    // @param value the value to set to
    function setAccount(Props memory props, address value) internal pure {
        props.addresses.account = value;
    }

    // @dev the order receiver
    // @param props Props
    // @return the order receiver
    function receiver(Props memory props) internal pure returns (address) {
        return props.addresses.receiver;
    }

    // @dev set the order receiver
    // @param props Props
    // @param value the value to set to
    function setReceiver(Props memory props, address value) internal pure {
        props.addresses.receiver = value;
    }

    function cancellationReceiver(Props memory props) internal pure returns (address) {
        return props.addresses.cancellationReceiver;
    }

    function setCancellationReceiver(Props memory props, address value) internal pure {
        props.addresses.cancellationReceiver = value;
    }

    // @dev the order callbackContract
    // @param props Props
    // @return the order callbackContract
    function callbackContract(Props memory props) internal pure returns (address) {
        return props.addresses.callbackContract;
    }

    // @dev set the order callbackContract
    // @param props Props
    // @param value the value to set to
    function setCallbackContract(Props memory props, address value) internal pure {
        props.addresses.callbackContract = value;
    }

    // @dev the order market
    // @param props Props
    // @return the order market
    function market(Props memory props) internal pure returns (address) {
        return props.addresses.market;
    }

    // @dev set the order market
    // @param props Props
    // @param value the value to set to
    function setMarket(Props memory props, address value) internal pure {
        props.addresses.market = value;
    }

    // @dev the order initialCollateralToken
    // @param props Props
    // @return the order initialCollateralToken
    function initialCollateralToken(Props memory props) internal pure returns (address) {
        return props.addresses.initialCollateralToken;
    }

    // @dev set the order initialCollateralToken
    // @param props Props
    // @param value the value to set to
    function setInitialCollateralToken(Props memory props, address value) internal pure {
        props.addresses.initialCollateralToken = value;
    }

    // @dev the order uiFeeReceiver
    // @param props Props
    // @return the order uiFeeReceiver
    function uiFeeReceiver(Props memory props) internal pure returns (address) {
        return props.addresses.uiFeeReceiver;
    }

    // @dev set the order uiFeeReceiver
    // @param props Props
    // @param value the value to set to
    function setUiFeeReceiver(Props memory props, address value) internal pure {
        props.addresses.uiFeeReceiver = value;
    }

    // @dev the order swapPath
    // @param props Props
    // @return the order swapPath
    function swapPath(Props memory props) internal pure returns (address[] memory) {
        return props.addresses.swapPath;
    }

    // @dev set the order swapPath
    // @param props Props
    // @param value the value to set to
    function setSwapPath(Props memory props, address[] memory value) internal pure {
        props.addresses.swapPath = value;
    }

    // @dev the order type
    // @param props Props
    // @return the order type
    function orderType(Props memory props) internal pure returns (OrderType) {
        return props.numbers.orderType;
    }

    // @dev set the order type
    // @param props Props
    // @param value the value to set to
    function setOrderType(Props memory props, OrderType value) internal pure {
        props.numbers.orderType = value;
    }

    function decreasePositionSwapType(Props memory props) internal pure returns (DecreasePositionSwapType) {
        return props.numbers.decreasePositionSwapType;
    }

    function setDecreasePositionSwapType(Props memory props, DecreasePositionSwapType value) internal pure {
        props.numbers.decreasePositionSwapType = value;
    }

    // @dev the order sizeDeltaUsd
    // @param props Props
    // @return the order sizeDeltaUsd
    function sizeDeltaUsd(Props memory props) internal pure returns (uint256) {
        return props.numbers.sizeDeltaUsd;
    }

    // @dev set the order sizeDeltaUsd
    // @param props Props
    // @param value the value to set to
    function setSizeDeltaUsd(Props memory props, uint256 value) internal pure {
        props.numbers.sizeDeltaUsd = value;
    }

    // @dev the order initialCollateralDeltaAmount
    // @param props Props
    // @return the order initialCollateralDeltaAmount
    function initialCollateralDeltaAmount(Props memory props) internal pure returns (uint256) {
        return props.numbers.initialCollateralDeltaAmount;
    }

    // @dev set the order initialCollateralDeltaAmount
    // @param props Props
    // @param value the value to set to
    function setInitialCollateralDeltaAmount(Props memory props, uint256 value) internal pure {
        props.numbers.initialCollateralDeltaAmount = value;
    }

    // @dev the order triggerPrice
    // @param props Props
    // @return the order triggerPrice
    function triggerPrice(Props memory props) internal pure returns (uint256) {
        return props.numbers.triggerPrice;
    }

    // @dev set the order triggerPrice
    // @param props Props
    // @param value the value to set to
    function setTriggerPrice(Props memory props, uint256 value) internal pure {
        props.numbers.triggerPrice = value;
    }

    // @dev the order acceptablePrice
    // @param props Props
    // @return the order acceptablePrice
    function acceptablePrice(Props memory props) internal pure returns (uint256) {
        return props.numbers.acceptablePrice;
    }

    // @dev set the order acceptablePrice
    // @param props Props
    // @param value the value to set to
    function setAcceptablePrice(Props memory props, uint256 value) internal pure {
        props.numbers.acceptablePrice = value;
    }

    // @dev set the order executionFee
    // @param props Props
    // @param value the value to set to
    function setExecutionFee(Props memory props, uint256 value) internal pure {
        props.numbers.executionFee = value;
    }

    // @dev the order executionFee
    // @param props Props
    // @return the order executionFee
    function executionFee(Props memory props) internal pure returns (uint256) {
        return props.numbers.executionFee;
    }

    // @dev the order callbackGasLimit
    // @param props Props
    // @return the order callbackGasLimit
    function callbackGasLimit(Props memory props) internal pure returns (uint256) {
        return props.numbers.callbackGasLimit;
    }

    // @dev set the order callbackGasLimit
    // @param props Props
    // @param value the value to set to
    function setCallbackGasLimit(Props memory props, uint256 value) internal pure {
        props.numbers.callbackGasLimit = value;
    }

    // @dev the order minOutputAmount
    // @param props Props
    // @return the order minOutputAmount
    function minOutputAmount(Props memory props) internal pure returns (uint256) {
        return props.numbers.minOutputAmount;
    }

    // @dev set the order minOutputAmount
    // @param props Props
    // @param value the value to set to
    function setMinOutputAmount(Props memory props, uint256 value) internal pure {
        props.numbers.minOutputAmount = value;
    }

    // @dev the order updatedAtTime
    // @param props Props
    // @return the order updatedAtTime
    function updatedAtTime(Props memory props) internal pure returns (uint256) {
        return props.numbers.updatedAtTime;
    }

    // @dev set the order updatedAtTime
    // @param props Props
    // @param value the value to set to
    function setUpdatedAtTime(Props memory props, uint256 value) internal pure {
        props.numbers.updatedAtTime = value;
    }

    function validFromTime(Props memory props) internal pure returns (uint256) {
        return props.numbers.validFromTime;
    }
    function setValidFromTime(Props memory props, uint256 value) internal pure {
        props.numbers.validFromTime = value;
    }

    // @dev whether the order is for a long or short
    // @param props Props
    // @return whether the order is for a long or short
    function isLong(Props memory props) internal pure returns (bool) {
        return props.flags.isLong;
    }

    // @dev set whether the order is for a long or short
    // @param props Props
    // @param value the value to set to
    function setIsLong(Props memory props, bool value) internal pure {
        props.flags.isLong = value;
    }

    // @dev whether to unwrap the native token before transfers to the user
    // @param props Props
    // @return whether to unwrap the native token before transfers to the user
    function shouldUnwrapNativeToken(Props memory props) internal pure returns (bool) {
        return props.flags.shouldUnwrapNativeToken;
    }

    // @dev set whether the native token should be unwrapped before being
    // transferred to the receiver
    // @param props Props
    // @param value the value to set to
    function setShouldUnwrapNativeToken(Props memory props, bool value) internal pure {
        props.flags.shouldUnwrapNativeToken = value;
    }

    // @dev whether the order is frozen
    // @param props Props
    // @return whether the order is frozen
    function isFrozen(Props memory props) internal pure returns (bool) {
        return props.flags.isFrozen;
    }

    // @dev set whether the order is frozen
    // transferred to the receiver
    // @param props Props
    // @param value the value to set to
    function setIsFrozen(Props memory props, bool value) internal pure {
        props.flags.isFrozen = value;
    }

    function autoCancel(Props memory props) internal pure returns (bool) {
        return props.flags.autoCancel;
    }

    function setAutoCancel(Props memory props, bool value) internal pure {
        props.flags.autoCancel = value;
    }

<<<<<<< HEAD
    function isSubaccount(Props memory props) internal pure returns (bool) {
        return props.flags.isSubaccount;
    }

    function setIsSubaccount(Props memory props, bool value) internal pure {
        props.flags.isSubaccount = value;
    }

    function dataList(Props memory props) internal pure returns (bytes32[] memory) {
        return props._dataList;
    }

    function setDataList(Props memory props, bytes32[] memory value) internal pure {
        props._dataList = value;
    }

=======
>>>>>>> a942bab2
    // @param props Props
    function touch(Props memory props) internal view {
        props.setUpdatedAtTime(Chain.currentTimestamp());
    }
}<|MERGE_RESOLUTION|>--- conflicted
+++ resolved
@@ -427,15 +427,6 @@
         props.flags.autoCancel = value;
     }
 
-<<<<<<< HEAD
-    function isSubaccount(Props memory props) internal pure returns (bool) {
-        return props.flags.isSubaccount;
-    }
-
-    function setIsSubaccount(Props memory props, bool value) internal pure {
-        props.flags.isSubaccount = value;
-    }
-
     function dataList(Props memory props) internal pure returns (bytes32[] memory) {
         return props._dataList;
     }
@@ -444,8 +435,6 @@
         props._dataList = value;
     }
 
-=======
->>>>>>> a942bab2
     // @param props Props
     function touch(Props memory props) internal view {
         props.setUpdatedAtTime(Chain.currentTimestamp());
