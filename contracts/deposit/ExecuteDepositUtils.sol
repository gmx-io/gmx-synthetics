// SPDX-License-Identifier: BUSL-1.1

pragma solidity ^0.8.0;

import "../data/DataStore.sol";
import "../event/EventEmitter.sol";

import "./IExecuteDepositUtils.sol";
import "./DepositVault.sol";
import "./DepositStoreUtils.sol";
import "./DepositEventUtils.sol";

import "../pricing/SwapPricingUtils.sol";
import "../oracle/IOracle.sol";
import "../position/PositionUtils.sol";
import "../swap/ISwapUtils.sol";
import "../fee/FeeUtils.sol";

import "../multichain/MultichainUtils.sol";
import "../multichain/BridgeOutFromControllerUtils.sol";

import "../gas/GasUtils.sol";
import "../callback/CallbackUtils.sol";

import "../utils/Array.sol";

// @title DepositUtils
// @dev Library for deposit functions, to help with the depositing of liquidity
// into a market in return for market tokens
library ExecuteDepositUtils {
    using SafeCast for uint256;
    using SafeCast for int256;
    using Array for uint256[];

    using Price for Price.Props;
    using Deposit for Deposit.Props;

    using EventUtils for EventUtils.AddressItems;
    using EventUtils for EventUtils.UintItems;
    using EventUtils for EventUtils.IntItems;
    using EventUtils for EventUtils.BoolItems;
    using EventUtils for EventUtils.Bytes32Items;
    using EventUtils for EventUtils.BytesItems;
    using EventUtils for EventUtils.StringItems;

    struct _ExecuteDepositParams {
        Market.Props market;
        address account;
        address receiver;
        address uiFeeReceiver;
        address tokenIn;
        address tokenOut;
        Price.Props tokenInPrice;
        Price.Props tokenOutPrice;
        uint256 amount;
        int256 priceImpactUsd;
        uint256 srcChainId;
    }

    struct ExecuteDepositCache {
        uint256 requestExpirationTime;
        uint256 maxOracleTimestamp;
        Market.Props market;
        MarketUtils.MarketPrices prices;
        uint256 longTokenAmount;
        uint256 shortTokenAmount;
        uint256 longTokenUsd;
        uint256 shortTokenUsd;
        uint256 receivedMarketTokens;
        int256 priceImpactUsd;
        bool balanceWasImproved;
        uint256 marketTokensSupply;
        EventUtils.EventLogData callbackEventData;
        MarketPoolValueInfo.Props poolValueInfo;
    }

    address public constant RECEIVER_FOR_FIRST_DEPOSIT = address(1);

    // @dev executes a deposit
    // @param params ExecuteDepositParams
<<<<<<< HEAD
    // @param deposit
    // @param skipRemoval if true, the deposit will not be removed from the data store.
    // This is used when executing a deposit as part of a shift or a glv deposit and the deposit is not stored in the data store
    function executeDeposit(ExecuteDepositParams memory params, Deposit.Props memory deposit, bool skipRemoval) external returns (uint256 receivedMarketTokens) {
=======
    function executeDeposit(IExecuteDepositUtils.ExecuteDepositParams memory params, Deposit.Props memory deposit) external returns (uint256 receivedMarketTokens) {
>>>>>>> 57d2cbc0
        // 63/64 gas is forwarded to external calls, reduce the startingGas to account for this
        params.startingGas -= gasleft() / 63;

        if (!skipRemoval) {
            DepositStoreUtils.remove(params.dataStore, params.key, deposit.account());
        }

        if (deposit.account() == address(0)) {
            revert Errors.EmptyDeposit();
        }

        if (params.oracle.minTimestamp() < deposit.updatedAtTime()) {
            revert Errors.OracleTimestampsAreSmallerThanRequired(
                params.oracle.minTimestamp(),
                deposit.updatedAtTime()
            );
        }

        ExecuteDepositCache memory cache;
        cache.requestExpirationTime = params.dataStore.getUint(Keys.REQUEST_EXPIRATION_TIME);
        cache.maxOracleTimestamp = params.oracle.maxTimestamp();

        if (cache.maxOracleTimestamp > deposit.updatedAtTime() + cache.requestExpirationTime) {
            revert Errors.OracleTimestampsAreLargerThanRequestExpirationTime(
                cache.maxOracleTimestamp,
                deposit.updatedAtTime(),
                cache.requestExpirationTime
            );
        }

        cache.market = MarketUtils.getEnabledMarket(params.dataStore, deposit.market());

        _validateFirstDeposit(params, deposit, cache.market);

        cache.prices = MarketUtils.getMarketPrices(params.oracle, cache.market);

        MarketUtils.distributePositionImpactPool(
            params.dataStore,
            params.eventEmitter,
            cache.market.marketToken
        );

        PositionUtils.updateFundingAndBorrowingState(
            params.dataStore,
            params.eventEmitter,
            cache.market,
            cache.prices
        );

        // deposits should improve the pool state but it should be checked if
        // the max pnl factor for deposits is exceeded as this would lead to the
        // price of the market token decreasing below a target minimum percentage
        // due to pnl
        // note that this is just a validation for deposits, there is no actual
        // minimum price for a market token
        MarketUtils.validateMaxPnl(
            params.dataStore,
            cache.market,
            cache.prices,
            Keys.MAX_PNL_FACTOR_FOR_DEPOSITS,
            Keys.MAX_PNL_FACTOR_FOR_DEPOSITS
        );

        cache.longTokenAmount = swap(
            params,
            deposit.longTokenSwapPath(),
            deposit.initialLongToken(),
            deposit.initialLongTokenAmount(),
            cache.market.marketToken,
            cache.market.longToken,
            deposit.uiFeeReceiver()
        );

        cache.shortTokenAmount = swap(
            params,
            deposit.shortTokenSwapPath(),
            deposit.initialShortToken(),
            deposit.initialShortTokenAmount(),
            cache.market.marketToken,
            cache.market.shortToken,
            deposit.uiFeeReceiver()
        );

        if (cache.longTokenAmount == 0 && cache.shortTokenAmount == 0) {
            revert Errors.EmptyDepositAmountsAfterSwap();
        }

        cache.longTokenUsd = cache.longTokenAmount * cache.prices.longTokenPrice.midPrice();
        cache.shortTokenUsd = cache.shortTokenAmount * cache.prices.shortTokenPrice.midPrice();

        (cache.priceImpactUsd, cache.balanceWasImproved) = SwapPricingUtils.getPriceImpactUsd(
            SwapPricingUtils.GetPriceImpactUsdParams(
                params.dataStore,
                cache.market,
                cache.market.longToken,
                cache.market.shortToken,
                cache.prices.longTokenPrice.midPrice(),
                cache.prices.shortTokenPrice.midPrice(),
                cache.longTokenUsd.toInt256(),
                cache.shortTokenUsd.toInt256(),
                params.includeVirtualInventoryImpact
            )
        );

        if (cache.longTokenAmount > 0) {
            _ExecuteDepositParams memory _params = _ExecuteDepositParams(
                cache.market,
                deposit.account(),
                deposit.receiver(),
                deposit.uiFeeReceiver(),
                cache.market.longToken,
                cache.market.shortToken,
                cache.prices.longTokenPrice,
                cache.prices.shortTokenPrice,
                cache.longTokenAmount,
                Precision.mulDiv(cache.priceImpactUsd, cache.longTokenUsd, cache.longTokenUsd + cache.shortTokenUsd),
                deposit.srcChainId()
            );

            cache.receivedMarketTokens += _executeDeposit(params, _params, cache.balanceWasImproved);
        }

        if (cache.shortTokenAmount > 0) {
            _ExecuteDepositParams memory _params = _ExecuteDepositParams(
                cache.market,
                deposit.account(),
                deposit.receiver(),
                deposit.uiFeeReceiver(),
                cache.market.shortToken,
                cache.market.longToken,
                cache.prices.shortTokenPrice,
                cache.prices.longTokenPrice,
                cache.shortTokenAmount,
                Precision.mulDiv(cache.priceImpactUsd, cache.shortTokenUsd, cache.longTokenUsd + cache.shortTokenUsd),
                deposit.srcChainId()
            );

            cache.receivedMarketTokens += _executeDeposit(params, _params, cache.balanceWasImproved);
        }

        if (cache.receivedMarketTokens < deposit.minMarketTokens()) {
            revert Errors.MinMarketTokens(cache.receivedMarketTokens, deposit.minMarketTokens());
        }

        // validate that internal state changes are correct before calling
        // external callbacks
        MarketUtils.validateMarketTokenBalance(params.dataStore, cache.market);

        DepositEventUtils.emitDepositExecuted(
            params.eventEmitter,
            params.key,
            deposit.account(),
            cache.longTokenAmount,
            cache.shortTokenAmount,
            cache.receivedMarketTokens,
            params.swapPricingType
        );

        cache.poolValueInfo = MarketUtils.getPoolValueInfo(
            params.dataStore,
            cache.market,
            cache.prices.indexTokenPrice,
            cache.prices.longTokenPrice,
            cache.prices.shortTokenPrice,
            Keys.MAX_PNL_FACTOR_FOR_DEPOSITS,
            true
        );

        cache.marketTokensSupply = MarketUtils.getMarketTokenSupply(MarketToken(payable(cache.market.marketToken)));

        MarketEventUtils.emitMarketPoolValueUpdated(
            params.eventEmitter,
            keccak256(abi.encode("DEPOSIT")),
            params.key,
            cache.market.marketToken,
            cache.poolValueInfo,
            cache.marketTokensSupply
        );

        cache.callbackEventData.uintItems.initItems(1);
        cache.callbackEventData.uintItems.setItem(0, "receivedMarketTokens", cache.receivedMarketTokens);
        CallbackUtils.afterDepositExecution(params.key, deposit, cache.callbackEventData);

        // use deposit.dataList to determine if the GM tokens minted should be bridged out to src chain
        BridgeOutFromControllerUtils.bridgeOutFromController(
            params.eventEmitter,
            params.multichainTransferRouter,
            deposit.account(),
            deposit.receiver(),
            deposit.srcChainId(),
            cache.market.marketToken, // token
            cache.receivedMarketTokens, // amount
            deposit.dataList()
        );

        GasUtils.payExecutionFee(
            GasUtils.PayExecutionFeeContracts(
                params.dataStore,
                params.eventEmitter,
                params.multichainVault,
                params.depositVault
            ),
            params.key,
            deposit.callbackContract(),
            deposit.executionFee(),
            params.startingGas,
            GasUtils.estimateDepositOraclePriceCount(deposit.longTokenSwapPath().length + deposit.shortTokenSwapPath().length),
            params.keeper,
            deposit.receiver(),
            deposit.srcChainId()
        );

        return cache.receivedMarketTokens;
    }

    // @dev executes a deposit
    // @param params ExecuteDepositParams
    // @param _params _ExecuteDepositParams
    function _executeDeposit(
        IExecuteDepositUtils.ExecuteDepositParams memory params,
        _ExecuteDepositParams memory _params,
        bool balanceWasImproved
    ) internal returns (uint256) {
        // for markets where longToken == shortToken, the price impact factor should be set to zero
        // in which case, the priceImpactUsd would always equal zero
        SwapPricingUtils.SwapFees memory fees = SwapPricingUtils.getSwapFees(
            params.dataStore,
            _params.market.marketToken,
            _params.amount,
            balanceWasImproved,
            _params.uiFeeReceiver,
            params.swapPricingType
        );

        FeeUtils.incrementClaimableFeeAmount(
            params.dataStore,
            params.eventEmitter,
            _params.market.marketToken,
            _params.tokenIn,
            fees.feeReceiverAmount,
            Keys.DEPOSIT_FEE_TYPE
        );

        FeeUtils.incrementClaimableUiFeeAmount(
            params.dataStore,
            params.eventEmitter,
            _params.uiFeeReceiver,
            _params.market.marketToken,
            _params.tokenIn,
            fees.uiFeeAmount,
            Keys.UI_DEPOSIT_FEE_TYPE
        );

        SwapPricingUtils.emitSwapFeesCollected(
            params.eventEmitter,
            params.key,
            _params.market.marketToken,
            _params.tokenIn,
            _params.tokenInPrice.min,
            Keys.DEPOSIT_FEE_TYPE,
            fees
         );

        uint256 mintAmount;

        MarketPoolValueInfo.Props memory poolValueInfo = MarketUtils.getPoolValueInfo(
            params.dataStore,
            _params.market,
            params.oracle.getPrimaryPrice(_params.market.indexToken),
            _params.tokenIn == _params.market.longToken ? _params.tokenInPrice : _params.tokenOutPrice,
            _params.tokenIn == _params.market.shortToken ? _params.tokenInPrice : _params.tokenOutPrice,
            Keys.MAX_PNL_FACTOR_FOR_DEPOSITS,
            true
        );

        if (poolValueInfo.poolValue < 0) {
            revert Errors.InvalidPoolValueForDeposit(poolValueInfo.poolValue);
        }

        uint256 poolValue = poolValueInfo.poolValue.toUint256();

        uint256 marketTokensSupply = MarketUtils.getMarketTokenSupply(MarketToken(payable(_params.market.marketToken)));

        if (poolValueInfo.poolValue == 0 && marketTokensSupply > 0) {
            revert Errors.InvalidPoolValueForDeposit(poolValueInfo.poolValue);
        }

        MarketEventUtils.emitMarketPoolValueInfo(
            params.eventEmitter,
            params.key,
            _params.market.marketToken,
            poolValueInfo,
            marketTokensSupply
        );

        // the poolValue and marketTokensSupply is cached for the mintAmount calculation below
        // so the effect of any positive price impact on the poolValue and marketTokensSupply
        // would not be accounted for
        //
        // for most cases, this should not be an issue, since the poolValue and marketTokensSupply
        // should have been proportionately increased
        //
        // e.g. if the poolValue is $100 and marketTokensSupply is 100, and there is a positive price impact
        // of $10, the poolValue should have increased by $10 and the marketTokensSupply should have been increased by 10
        //
        // there is a case where this may be an issue which is when all tokens are withdrawn from an existing market
        // and the marketTokensSupply is reset to zero, but the poolValue is not entirely zero
        // the case where this happens should be very rare and during withdrawal the poolValue should be close to zero
        //
        // however, in case this occurs, the usdToMarketTokenAmount will mint an additional number of market tokens
        // proportional to the existing poolValue
        //
        // since the poolValue and marketTokensSupply is cached, this could occur once during positive price impact
        // and again when calculating the mintAmount
        //
        // to avoid this, set the priceImpactUsd to be zero for this case
        if (_params.priceImpactUsd > 0 && marketTokensSupply == 0) {
            _params.priceImpactUsd = 0;
        }

        if (_params.priceImpactUsd > 0) {
            // when there is a positive price impact factor,
            // tokens from the swap impact pool are used to mint additional market tokens for the user
            // for example, if 50,000 USDC is deposited and there is a positive price impact
            // an additional 0.005 ETH may be used to mint market tokens
            // the swap impact pool is decreased by the used amount
            //
            // priceImpactUsd is calculated based on pricing assuming only depositAmount of tokenIn
            // was added to the pool
            // since impactAmount of tokenOut is added to the pool here, the calculation of
            // the price impact would not be entirely accurate
            //
            // it is possible that the addition of the positive impact amount of tokens into the pool
            // could increase the imbalance of the pool, for most cases this should not be a significant
            // change compared to the improvement of balance from the actual deposit
            (int256 positiveImpactAmount, /* uint256 cappedDiffUsd */) = MarketUtils.applySwapImpactWithCap(
                params.dataStore,
                params.eventEmitter,
                _params.market.marketToken,
                _params.tokenOut,
                _params.tokenOutPrice,
                _params.priceImpactUsd
            );

            // calculate the usd amount using positiveImpactAmount since it may
            // be capped by the max available amount in the impact pool
            // use tokenOutPrice.max to get the USD value since the positiveImpactAmount
            // was calculated using a USD value divided by tokenOutPrice.max
            //
            // for the initial deposit, the pool value and token supply would be zero
            // so the market token price is treated as 1 USD
            //
            // it is possible for the pool value to be more than zero and the token supply
            // to be zero, in that case, the market token price is also treated as 1 USD
            mintAmount += MarketUtils.usdToMarketTokenAmount(
                positiveImpactAmount.toUint256() * _params.tokenOutPrice.max,
                poolValue,
                marketTokensSupply
            );

            // deposit the token out, that was withdrawn from the impact pool, to mint market tokens
            MarketUtils.applyDeltaToPoolAmount(
                params.dataStore,
                params.eventEmitter,
                _params.market,
                _params.tokenOut,
                positiveImpactAmount
            );

            // MarketUtils.validatePoolUsdForDeposit is not called here
            // this is to prevent unnecessary reverts
            // for example, if the pool's long token is close to the deposit cap
            // but the short token is not close to the cap, depositing the short
            // token can lead to a positive price impact which can cause the
            // long token's deposit cap to be exceeded
            // in this case, it is preferrable that the pool can still be
            // rebalanced even if the deposit cap may be exceeded

            MarketUtils.validatePoolAmount(
                params.dataStore,
                _params.market,
                _params.tokenOut
            );
        }

        if (_params.priceImpactUsd < 0) {
            // when there is a negative price impact factor,
            // less of the deposit amount is used to mint market tokens
            // for example, if 10 ETH is deposited and there is a negative price impact
            // only 9.995 ETH may be used to mint market tokens
            // the remaining 0.005 ETH will be stored in the swap impact pool
            (int256 negativeImpactAmount, /* uint256 cappedDiffUsd */) = MarketUtils.applySwapImpactWithCap(
                params.dataStore,
                params.eventEmitter,
                _params.market.marketToken,
                _params.tokenIn,
                _params.tokenInPrice,
                _params.priceImpactUsd
            );

            fees.amountAfterFees -= (-negativeImpactAmount).toUint256();
        }

        mintAmount += MarketUtils.usdToMarketTokenAmount(
            fees.amountAfterFees * _params.tokenInPrice.min,
            poolValue,
            marketTokensSupply
        );

        MarketUtils.applyDeltaToPoolAmount(
            params.dataStore,
            params.eventEmitter,
            _params.market,
            _params.tokenIn,
            (fees.amountAfterFees + fees.feeAmountForPool).toInt256()
        );

        MarketUtils.validatePoolUsdForDeposit(
            params.dataStore,
            _params.market,
            _params.tokenIn,
            _params.tokenInPrice.max
        );

        MarketUtils.validatePoolAmount(
            params.dataStore,
            _params.market,
            _params.tokenIn
        );

        if (_params.srcChainId == 0) {
            // mint GM tokens to receiver
            MarketToken(payable(_params.market.marketToken)).mint(_params.receiver, mintAmount);
        } else {
            // mint GM tokens to MultichainVault and increase receiver's multichain GM balance
            MarketToken(payable(_params.market.marketToken)).mint(address(params.multichainVault), mintAmount);
            MultichainUtils.recordTransferIn(params.dataStore, params.eventEmitter, params.multichainVault, _params.market.marketToken, _params.receiver, 0); // srcChainId is the current block.chainId
        }

        return mintAmount;
    }

    function swap(
        IExecuteDepositUtils.ExecuteDepositParams memory params,
        address[] memory swapPath,
        address initialToken,
        uint256 inputAmount,
        address market,
        address expectedOutputToken,
        address uiFeeReceiver
    ) internal returns (uint256) {
        Market.Props[] memory swapPathMarkets = MarketUtils.getSwapPathMarkets(
            params.dataStore,
            swapPath
        );

        (address outputToken, uint256 outputAmount) = params.swapHandler.swap(
            ISwapUtils.SwapParams(
                params.dataStore, // dataStore
                params.eventEmitter, // eventEmitter
                params.oracle, // oracle
                params.depositVault, // bank
                params.key, // key
                initialToken, // tokenIn
                inputAmount, // amountIn
                swapPathMarkets, // swapPathMarkets
                0, // minOutputAmount
                market, // receiver
                uiFeeReceiver, // uiFeeReceiver
                false, // shouldUnwrapNativeToken
                ISwapPricingUtils.SwapPricingType.Swap
            )
        );

        if (outputToken != expectedOutputToken) {
            revert Errors.InvalidSwapOutputToken(outputToken, expectedOutputToken);
        }

        MarketUtils.validateMarketTokenBalance(params.dataStore, swapPathMarkets);

        return outputAmount;
    }

    // this method validates that a specified minimum number of market tokens are locked
    // this can be used to help ensure a minimum amount of liquidity for a market
    // this also helps to prevent manipulation of the market token price by the first depositor
    // since it may be possible to deposit a small amount of tokens on the first deposit
    // to cause a high market token price due to rounding of the amount of tokens minted
    function _validateFirstDeposit(
        IExecuteDepositUtils.ExecuteDepositParams memory params,
        Deposit.Props memory deposit,
        Market.Props memory market
    ) internal view {
        uint256 initialMarketTokensSupply = MarketUtils.getMarketTokenSupply(MarketToken(payable(market.marketToken)));

        // return if this is not the first deposit
        if (initialMarketTokensSupply != 0) { return; }

        uint256 minMarketTokens = params.dataStore.getUint(Keys.minMarketTokensForFirstDepositKey(market.marketToken));

        // return if there is no minMarketTokens requirement
        if (minMarketTokens == 0) { return; }

        if (deposit.receiver() != RECEIVER_FOR_FIRST_DEPOSIT) {
            revert Errors.InvalidReceiverForFirstDeposit(deposit.receiver(), RECEIVER_FOR_FIRST_DEPOSIT);
        }

        if (deposit.minMarketTokens() < minMarketTokens) {
            revert Errors.InvalidMinMarketTokensForFirstDeposit(deposit.minMarketTokens(), minMarketTokens);
        }
    }
}<|MERGE_RESOLUTION|>--- conflicted
+++ resolved
@@ -78,14 +78,10 @@
 
     // @dev executes a deposit
     // @param params ExecuteDepositParams
-<<<<<<< HEAD
     // @param deposit
     // @param skipRemoval if true, the deposit will not be removed from the data store.
     // This is used when executing a deposit as part of a shift or a glv deposit and the deposit is not stored in the data store
-    function executeDeposit(ExecuteDepositParams memory params, Deposit.Props memory deposit, bool skipRemoval) external returns (uint256 receivedMarketTokens) {
-=======
-    function executeDeposit(IExecuteDepositUtils.ExecuteDepositParams memory params, Deposit.Props memory deposit) external returns (uint256 receivedMarketTokens) {
->>>>>>> 57d2cbc0
+    function executeDeposit(IExecuteDepositUtils.ExecuteDepositParams memory params, Deposit.Props memory deposit, bool skipRemoval) external returns (uint256 receivedMarketTokens) {
         // 63/64 gas is forwarded to external calls, reduce the startingGas to account for this
         params.startingGas -= gasleft() / 63;
 
