--- conflicted
+++ resolved
@@ -166,240 +166,6 @@
         return key;
     }
 
-<<<<<<< HEAD
-    function executeGlvDeposit(
-        ExecuteGlvDepositParams memory params,
-        GlvDeposit.Props memory glvDeposit
-    ) external returns (uint256) {
-        // 63/64 gas is forwarded to external calls, reduce the startingGas to account for this
-        params.startingGas -= gasleft() / 63;
-
-        GlvDepositStoreUtils.remove(params.dataStore, params.key, glvDeposit.account());
-
-        // should be called before any tokens are minted
-        _validateFirstGlvDeposit(params, glvDeposit);
-
-        ExecuteGlvDepositCache memory cache;
-
-        cache.receivedMarketTokens = _processMarketDeposit(params, glvDeposit, params.glvVault);
-
-        // glvValue should be calculated after funds are deposited into GM market
-        // but before GLV syncs GM token balance for glvValue to account for
-        // slightly increased GM market price because of paid fees
-        cache.glvValue = GlvUtils.getGlvValue(
-            params.dataStore,
-            params.oracle,
-            glvDeposit.glv(),
-            true, // maximize
-            false // forceCalculation
-        );
-        GlvToken(payable(glvDeposit.glv())).syncTokenBalance(glvDeposit.market());
-
-        cache.glvSupply = GlvToken(payable(glvDeposit.glv())).totalSupply();
-        cache.mintAmount = _getMintAmount(
-            params.dataStore,
-            params.oracle,
-            glvDeposit,
-            cache.receivedMarketTokens,
-            cache.glvValue,
-            cache.glvSupply
-        );
-        if (cache.mintAmount < glvDeposit.minGlvTokens()) {
-            revert Errors.MinGlvTokens(cache.mintAmount, glvDeposit.minGlvTokens());
-        }
-
-        GlvToken(payable(glvDeposit.glv())).mint(glvDeposit.receiver(), cache.mintAmount);
-
-        cache.market = MarketUtils.getEnabledMarket(params.dataStore, glvDeposit.market());
-        cache.marketPoolValueInfo = MarketUtils.getPoolValueInfo(
-            params.dataStore,
-            cache.market,
-            params.oracle.getPrimaryPrice(cache.market.indexToken),
-            params.oracle.getPrimaryPrice(cache.market.longToken),
-            params.oracle.getPrimaryPrice(cache.market.shortToken),
-            Keys.MAX_PNL_FACTOR_FOR_DEPOSITS,
-            true // maximize
-        );
-        cache.marketTokenSupply = MarketUtils.getMarketTokenSupply(MarketToken(payable(glvDeposit.market())));
-
-        GlvUtils.validateGlvMarketTokenBalance(
-            params.dataStore,
-            glvDeposit.glv(),
-            cache.market,
-            cache.marketPoolValueInfo.poolValue.toUint256(),
-            cache.marketTokenSupply
-        );
-
-        GlvDepositEventUtils.emitGlvDepositExecuted(
-            params.eventEmitter,
-            params.key,
-            glvDeposit.account(),
-            cache.mintAmount
-        );
-
-        // glvValue can be calculated with GLV oracle price which is increased a bit after the deposit due to paid fees
-        // so the glvValue might be slightly inaccurate, but it should not be an issue for emitting GlvValueUpdated event
-        cache.glvValue = GlvUtils.getGlvValue(
-            params.dataStore,
-            params.oracle,
-            glvDeposit.glv(),
-            true, // maximize
-            false // forceCalculation
-        );
-        cache.glvSupply = GlvToken(payable(glvDeposit.glv())).totalSupply();
-        GlvEventUtils.emitGlvValueUpdated(params.eventEmitter, glvDeposit.glv(), cache.glvValue, cache.glvSupply);
-
-        EventUtils.EventLogData memory eventData;
-        eventData.uintItems.initItems(1);
-        eventData.uintItems.setItem(0, "receivedGlvTokens", cache.mintAmount);
-        CallbackUtils.afterGlvDepositExecution(params.key, glvDeposit, eventData);
-
-        cache.marketCount = GlvUtils.getGlvMarketCount(params.dataStore, glvDeposit.glv());
-        cache.oraclePriceCount = GasUtils.estimateGlvDepositOraclePriceCount(
-            cache.marketCount,
-            glvDeposit.longTokenSwapPath().length + glvDeposit.shortTokenSwapPath().length
-        );
-        GasUtils.payExecutionFee(
-            params.dataStore,
-            params.eventEmitter,
-            params.glvVault,
-            params.key,
-            glvDeposit.callbackContract(),
-            glvDeposit.executionFee(),
-            params.startingGas,
-            cache.oraclePriceCount,
-            params.keeper,
-            glvDeposit.receiver()
-        );
-
-        return cache.mintAmount;
-    }
-
-    function _validateFirstGlvDeposit(
-        ExecuteGlvDepositParams memory params,
-        GlvDeposit.Props memory glvDeposit
-    ) internal view {
-        address glv = glvDeposit.glv();
-        uint256 initialGlvTokenSupply = GlvToken(payable(glv)).totalSupply();
-
-        // return if this is not the first glv deposit
-        if (initialGlvTokenSupply != 0) {
-            return;
-        }
-
-        uint256 minGlvTokens = params.dataStore.getUint(Keys.minGlvTokensForFirstGlvDepositKey(glv));
-
-        // return if there is no minGlvTokens requirement
-        if (minGlvTokens == 0) {
-            return;
-        }
-
-        if (glvDeposit.receiver() != RECEIVER_FOR_FIRST_GLV_DEPOSIT) {
-            revert Errors.InvalidReceiverForFirstGlvDeposit(glvDeposit.receiver(), RECEIVER_FOR_FIRST_GLV_DEPOSIT);
-        }
-
-        if (glvDeposit.minGlvTokens() < minGlvTokens) {
-            revert Errors.InvalidMinGlvTokensForFirstGlvDeposit(glvDeposit.minGlvTokens(), minGlvTokens);
-        }
-    }
-
-    function _getMintAmount(
-        DataStore dataStore,
-        Oracle oracle,
-        GlvDeposit.Props memory glvDeposit,
-        uint256 receivedMarketTokens,
-        uint256 glvValue,
-        uint256 glvSupply
-    ) internal view returns (uint256) {
-        Market.Props memory market = MarketUtils.getEnabledMarket(dataStore, glvDeposit.market());
-        MarketPoolValueInfo.Props memory poolValueInfo = MarketUtils.getPoolValueInfo(
-            dataStore,
-            market,
-            oracle.getPrimaryPrice(market.indexToken),
-            oracle.getPrimaryPrice(market.longToken),
-            oracle.getPrimaryPrice(market.shortToken),
-            Keys.MAX_PNL_FACTOR_FOR_DEPOSITS,
-            false // maximize
-        );
-        uint256 marketTokenSupply = MarketUtils.getMarketTokenSupply(MarketToken(payable(market.marketToken)));
-        uint256 receivedMarketTokensUsd = MarketUtils.marketTokenAmountToUsd(
-            receivedMarketTokens,
-            poolValueInfo.poolValue.toUint256(),
-            marketTokenSupply
-        );
-        return GlvUtils.usdToGlvTokenAmount(receivedMarketTokensUsd, glvValue, glvSupply);
-    }
-
-    function _processMarketDeposit(
-        ExecuteGlvDepositParams memory params,
-        GlvDeposit.Props memory glvDeposit,
-        GlvVault glvVault
-    ) private returns (uint256) {
-        if (glvDeposit.isMarketTokenDeposit()) {
-            Market.Props memory market = MarketUtils.getEnabledMarket(params.dataStore, glvDeposit.market());
-
-            MarketUtils.MarketPrices memory marketPrices = MarketUtils.MarketPrices(
-                params.oracle.getPrimaryPrice(market.indexToken),
-                params.oracle.getPrimaryPrice(market.longToken),
-                params.oracle.getPrimaryPrice(market.shortToken)
-            );
-            MarketUtils.validateMaxPnl(
-                params.dataStore,
-                market,
-                marketPrices,
-                Keys.MAX_PNL_FACTOR_FOR_WITHDRAWALS,
-                Keys.MAX_PNL_FACTOR_FOR_WITHDRAWALS
-            );
-
-            // user deposited GM tokens
-            glvVault.transferOut(glvDeposit.market(), glvDeposit.glv(), glvDeposit.marketTokenAmount());
-            return glvDeposit.marketTokenAmount();
-        }
-
-        Deposit.Props memory deposit = Deposit.Props(
-            Deposit.Addresses({
-                account: glvDeposit.glv(),
-                receiver: glvDeposit.glv(),
-                callbackContract: address(0),
-                uiFeeReceiver: glvDeposit.uiFeeReceiver(),
-                market: glvDeposit.market(),
-                initialLongToken: glvDeposit.initialLongToken(),
-                initialShortToken: glvDeposit.initialShortToken(),
-                longTokenSwapPath: glvDeposit.longTokenSwapPath(),
-                shortTokenSwapPath: glvDeposit.shortTokenSwapPath()
-            }),
-            Deposit.Numbers({
-                initialLongTokenAmount: glvDeposit.initialLongTokenAmount(),
-                initialShortTokenAmount: glvDeposit.initialShortTokenAmount(),
-                minMarketTokens: 0,
-                updatedAtTime: glvDeposit.updatedAtTime(),
-                executionFee: 0,
-                callbackGasLimit: 0
-            }),
-            Deposit.Flags({shouldUnwrapNativeToken: false})
-        );
-
-        bytes32 depositKey = keccak256(abi.encode(params.key, "deposit"));
-        DepositEventUtils.emitDepositCreated(params.eventEmitter, depositKey, deposit, Deposit.DepositType.Glv);
-
-        ExecuteDepositUtils.ExecuteDepositParams memory executeDepositParams = ExecuteDepositUtils.ExecuteDepositParams(
-                params.dataStore,
-                params.eventEmitter,
-                DepositVault(payable(params.glvVault)),
-                params.oracle,
-                depositKey,
-                params.keeper,
-                params.startingGas,
-                ISwapPricingUtils.SwapPricingType.Deposit,
-                true // includeVirtualInventoryImpact
-            );
-
-        uint256 receivedMarketTokens = ExecuteDepositUtils.executeDeposit(executeDepositParams, deposit, true);
-        return receivedMarketTokens;
-    }
-
-=======
->>>>>>> 57d2cbc0
     function cancelGlvDeposit(CancelGlvDepositParams memory params) external {
         // 63/64 gas is forwarded to external calls, reduce the startingGas to account for this
         params.startingGas -= gasleft() / 63;
