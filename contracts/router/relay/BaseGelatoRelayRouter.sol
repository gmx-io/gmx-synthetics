--- conflicted
+++ resolved
@@ -89,11 +89,7 @@
             bank: orderVault
         });
 
-<<<<<<< HEAD
-        params.numbers.executionFee = _handleRelay(contracts, relayParams, account, address(contracts.bank), srcChainId);
-=======
-        params.numbers.executionFee = _handleRelay(contracts, relayParams, account, address(contracts.orderVault), isSubaccount);
->>>>>>> 34e72321
+        params.numbers.executionFee = _handleRelay(contracts, relayParams, account, address(contracts.bank), isSubaccount, srcChainId);
 
         if (
             params.orderType == Order.OrderType.MarketSwap ||
@@ -139,13 +135,8 @@
             revert Errors.Unauthorized(account, "account for updateOrder");
         }
 
-<<<<<<< HEAD
         address residualFeeReceiver = increaseExecutionFee ? address(contracts.bank) : account;
-        _handleRelay(contracts, relayParams, account, residualFeeReceiver, order.srcChainId());
-=======
-        address residualFeeReceiver = increaseExecutionFee ? address(contracts.orderVault) : account;
-        _handleRelay(contracts, relayParams, account, residualFeeReceiver, isSubaccount);
->>>>>>> 34e72321
+        _handleRelay(contracts, relayParams, account, residualFeeReceiver, isSubaccount, order.srcChainId());
 
         orderHandler.updateOrder(
             key,
@@ -160,11 +151,7 @@
         );
     }
 
-<<<<<<< HEAD
-    function _cancelOrder(RelayUtils.RelayParams calldata relayParams, address account, bytes32 key) internal {
-=======
-    function _cancelOrder(RelayParams calldata relayParams, address account, bytes32 key, bool isSubaccount) internal {
->>>>>>> 34e72321
+    function _cancelOrder(RelayUtils.RelayParams calldata relayParams, address account, bytes32 key, bool isSubaccount) internal {
         Contracts memory contracts = Contracts({
             dataStore: dataStore,
             eventEmitter: eventEmitter,
@@ -180,11 +167,7 @@
             revert Errors.Unauthorized(account, "account for cancelOrder");
         }
 
-<<<<<<< HEAD
-        _handleRelay(contracts, relayParams, account, account, order.srcChainId());
-=======
-        _handleRelay(contracts, relayParams, account, account, isSubaccount);
->>>>>>> 34e72321
+        _handleRelay(contracts, relayParams, account, account, isSubaccount, order.srcChainId());
 
         orderHandler.cancelOrder(key);
     }
@@ -228,11 +211,8 @@
         RelayUtils.RelayParams calldata relayParams,
         address account,
         address residualFeeReceiver,
-<<<<<<< HEAD
+        bool isSubaccount,
         uint256 srcChainId
-=======
-        bool isSubaccount
->>>>>>> 34e72321
     ) internal returns (uint256) {
         if (relayParams.externalCalls.externalCallTargets.length != 0 && relayParams.fee.feeSwapPath.length != 0) {
             revert Errors.InvalidRelayParams();
