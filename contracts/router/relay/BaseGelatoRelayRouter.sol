// SPDX-License-Identifier: BUSL-1.1

pragma solidity ^0.8.0;

import {GelatoRelayContext} from "@gelatonetwork/relay-context/contracts/GelatoRelayContext.sol";
import "@openzeppelin/contracts/utils/cryptography/ECDSA.sol";
import "@openzeppelin/contracts/security/ReentrancyGuard.sol";

import "../../data/DataStore.sol";
import "../../event/EventEmitter.sol";
import "../../exchange/IOrderHandler.sol";
import "../../external/IExternalHandler.sol";
import "../../feature/FeatureUtils.sol";
import "../../nonce/NonceUtils.sol";
import "../../oracle/OracleModule.sol";
import "../../order/IBaseOrderUtils.sol";
import "../../order/OrderStoreUtils.sol";
import "../../order/OrderVault.sol";
import "../../router/Router.sol";
import "../../swap/SwapUtils.sol";
import "../../token/TokenUtils.sol";

abstract contract BaseGelatoRelayRouter is GelatoRelayContext, ReentrancyGuard, OracleModule {
    using Order for Order.Props;

    struct TokenPermit {
        address owner;
        address spender;
        uint256 value;
        uint256 deadline;
        uint8 v;
        bytes32 r;
        bytes32 s;
        address token;
    }

    struct ExternalCalls {
        address[] externalCallTargets;
        bytes[] externalCallDataList;
        address[] refundTokens;
        address[] refundReceivers;
    }

    struct RelayFeeParams {
        address feeToken;
        uint256 feeAmount;
        address[] feeSwapPath;
    }

    struct RelayParams {
        OracleUtils.SetPricesParams oracleParams;
        ExternalCalls externalCalls;
        TokenPermit[] tokenPermits;
        RelayFeeParams fee;
        uint256 userNonce;
        uint256 deadline;
        bytes signature;
        uint256 srcChainId;
    }

    // @note all params except account should be part of the corresponding struct hash
    struct UpdateOrderParams {
        uint256 sizeDeltaUsd;
        uint256 acceptablePrice;
        uint256 triggerPrice;
        uint256 minOutputAmount;
        uint256 validFromTime;
        bool autoCancel;
    }

    struct Contracts {
        DataStore dataStore;
        EventEmitter eventEmitter;
        StrictBank bank;
    }

    IOrderHandler public immutable orderHandler;
    OrderVault public immutable orderVault;
    Router public immutable router;
    DataStore public immutable dataStore;
    EventEmitter public immutable eventEmitter;
    IExternalHandler public immutable externalHandler;

    bytes32 public constant DOMAIN_SEPARATOR_TYPEHASH =
        keccak256(bytes("EIP712Domain(string name,string version,uint256 chainId,address verifyingContract)"));

    bytes32 public constant DOMAIN_SEPARATOR_NAME_HASH = keccak256(bytes("GmxBaseGelatoRelayRouter"));
    bytes32 public constant DOMAIN_SEPARATOR_VERSION_HASH = keccak256(bytes("1"));

    mapping(address => uint256) public userNonces;

    constructor(
        Router _router,
        DataStore _dataStore,
        EventEmitter _eventEmitter,
        Oracle _oracle,
        IOrderHandler _orderHandler,
        OrderVault _orderVault,
        IExternalHandler _externalHandler
    ) OracleModule(_oracle) {
        orderHandler = _orderHandler;
        orderVault = _orderVault;
        router = _router;
        dataStore = _dataStore;
        eventEmitter = _eventEmitter;
        externalHandler = _externalHandler;
    }

    function _validateSignature(
        bytes32 digest,
        bytes calldata signature,
        address expectedSigner,
        string memory signatureType
    ) internal pure {
        (address recovered, ECDSA.RecoverError error) = ECDSA.tryRecover(digest, signature);
        if (error != ECDSA.RecoverError.NoError || recovered != expectedSigner) {
            revert Errors.InvalidSignature(signatureType);
        }
    }

    function _createOrder(
        RelayParams calldata relayParams,
        address account,
        uint256 collateralDeltaAmount,
        IBaseOrderUtils.CreateOrderParams memory params, // can't use calldata because need to modify params.numbers.executionFee
        bool isSubaccount
    ) internal returns (bytes32) {
        Contracts memory contracts = Contracts({
            dataStore: dataStore,
            eventEmitter: eventEmitter,
            bank: orderVault
        });

        params.numbers.executionFee = _handleRelay(contracts, relayParams, account, address(contracts.bank));

        if (
            params.orderType == Order.OrderType.MarketSwap ||
            params.orderType == Order.OrderType.LimitSwap ||
            params.orderType == Order.OrderType.MarketIncrease ||
            params.orderType == Order.OrderType.LimitIncrease ||
            params.orderType == Order.OrderType.StopIncrease
        ) {
            _sendTokens(
                account,
                params.addresses.initialCollateralToken,
                address(contracts.bank),
                collateralDeltaAmount,
                relayParams.srcChainId
            );
        }

        return
            orderHandler.createOrder(account, params, isSubaccount && params.addresses.callbackContract != address(0));
    }

    function _updateOrder(
        RelayParams calldata relayParams,
        address account,
        bytes32 key,
        UpdateOrderParams calldata params,
        bool increaseExecutionFee,
        bool isSubaccount
    ) internal {
        Contracts memory contracts = Contracts({
            dataStore: dataStore,
            eventEmitter: eventEmitter,
            bank: orderVault
        });

        Order.Props memory order = OrderStoreUtils.get(contracts.dataStore, key);

        if (order.account() == address(0)) {
            revert Errors.EmptyOrder();
        }

        if (order.account() != account) {
            revert Errors.Unauthorized(account, "account for updateOrder");
        }

        address residualFeeReceiver = increaseExecutionFee ? address(contracts.bank) : account;
        _handleRelay(contracts, relayParams, account, residualFeeReceiver);

        orderHandler.updateOrder(
            key,
            params.sizeDeltaUsd,
            params.acceptablePrice,
            params.triggerPrice,
            params.minOutputAmount,
            params.validFromTime,
            params.autoCancel,
            order,
            isSubaccount && order.callbackContract() != address(0)
        );
    }

    function _cancelOrder(RelayParams calldata relayParams, address account, bytes32 key) internal {
        Contracts memory contracts = Contracts({
            dataStore: dataStore,
            eventEmitter: eventEmitter,
            bank: orderVault
        });

        Order.Props memory order = OrderStoreUtils.get(contracts.dataStore, key);
        if (order.account() == address(0)) {
            revert Errors.EmptyOrder();
        }

        if (order.account() != account) {
            revert Errors.Unauthorized(account, "account for cancelOrder");
        }

        _handleRelay(contracts, relayParams, account, account);

        orderHandler.cancelOrder(key);
    }

    function _swapFeeTokens(
        Contracts memory contracts,
        address wnt,
        RelayFeeParams calldata fee
    ) internal returns (uint256) {
        // swap fee tokens to WNT
        MarketUtils.validateSwapPath(contracts.dataStore, fee.feeSwapPath);
        Market.Props[] memory swapPathMarkets = MarketUtils.getSwapPathMarkets(contracts.dataStore, fee.feeSwapPath);

        (address outputToken, uint256 outputAmount) = SwapUtils.swap(
            SwapUtils.SwapParams({
                dataStore: contracts.dataStore,
                eventEmitter: contracts.eventEmitter,
                oracle: oracle,
                bank: contracts.bank,
                key: bytes32(0),
                tokenIn: fee.feeToken,
                amountIn: fee.feeAmount,
                swapPathMarkets: swapPathMarkets,
                minOutputAmount: 0,
                receiver: address(this),
                uiFeeReceiver: address(0),
                shouldUnwrapNativeToken: false,
                swapPricingType: ISwapPricingUtils.SwapPricingType.Atomic
            })
        );

        if (outputToken != wnt) {
            revert Errors.UnexpectedRelayFeeTokenAfterSwap(outputToken, wnt);
        }

        return outputAmount;
    }

    function _handleRelay(
        Contracts memory contracts,
        RelayParams calldata relayParams,
        address account,
        address residualFeeReceiver
    ) internal returns (uint256) {
        if (relayParams.externalCalls.externalCallTargets.length != 0 && relayParams.fee.feeSwapPath.length != 0) {
            revert Errors.InvalidRelayParams();
        }

        _handleTokenPermits(relayParams.tokenPermits);
        return _handleRelayFee(contracts, relayParams, account, residualFeeReceiver);
    }

    function _handleTokenPermits(TokenPermit[] calldata tokenPermits) internal {
        // not all tokens support ERC20Permit, for them separate transaction is needed

        if (tokenPermits.length == 0) {
            return;
        }

        address _router = address(router);

        for (uint256 i; i < tokenPermits.length; i++) {
            TokenPermit memory permit = tokenPermits[i];

            if (permit.spender != _router) {
                // to avoid permitting spending by an incorrect spender for extra safety
                revert Errors.InvalidPermitSpender(permit.spender, _router);
            }

            try
                IERC20Permit(permit.token).permit(
                    permit.owner,
                    permit.spender,
                    permit.value,
                    permit.deadline,
                    permit.v,
                    permit.r,
                    permit.s
                )
            {} catch (bytes memory) {}
        }
    }

    function _handleRelayFee(
        Contracts memory contracts,
        RelayParams calldata relayParams,
        address account,
        address residualFeeReceiver
    ) internal returns (uint256) {
        address wnt = TokenUtils.wnt(contracts.dataStore);

        if (_getFeeToken() != wnt) {
            revert Errors.UnsupportedRelayFeeToken(_getFeeToken(), wnt);
        }

        // if external calls => send to external handler
        uint256 outputAmount;
        if (relayParams.externalCalls.externalCallTargets.length > 0) {
            _sendTokens(account, relayParams.fee.feeToken, address(externalHandler), relayParams.fee.feeAmount, relayParams.srcChainId);
            externalHandler.makeExternalCalls(
                relayParams.externalCalls.externalCallTargets,
                relayParams.externalCalls.externalCallDataList,
                relayParams.externalCalls.refundTokens,
                relayParams.externalCalls.refundReceivers
            );
            outputAmount = ERC20(_getFeeToken()).balanceOf(address(this));
        } else if (relayParams.fee.feeSwapPath.length != 0) {
            _sendTokens(account, relayParams.fee.feeToken, address(contracts.bank), relayParams.fee.feeAmount, relayParams.srcChainId);
            outputAmount = _swapFeeTokens(contracts, wnt, relayParams.fee);
        } else if (relayParams.fee.feeToken == wnt) {
            _sendTokens(account, relayParams.fee.feeToken, address(this), relayParams.fee.feeAmount, relayParams.srcChainId);
            outputAmount = relayParams.fee.feeAmount;
        } else {
            revert Errors.UnexpectedRelayFeeToken(_getFeeToken(), wnt);
        }


        _transferRelayFeeCapped(outputAmount);

        uint256 residualFee = outputAmount - _getFee();
        // for create orders the residual fee is sent to the order vault
        // for update orders the residual fee could be sent to the order vault if order's execution fee should be increased
        // otherwise the residual fee is sent back to the user
        // for other actions the residual fee is sent back to the user
<<<<<<< HEAD
        _transferResidualFee(wnt, residualFeeReceiver, residualFee, account, relayParams.srcChainId);
=======
        TokenUtils.transfer(contracts.dataStore, wnt, residualFeeReceiver, residualFee);
>>>>>>> f4c7cf34

        return residualFee;
    }

    function _sendTokens(address account, address token, address receiver, uint256 amount, uint256 /*srcChainId*/) internal virtual {
        // srcChainId not used here, but necessary when overriding _sendTokens in MultichainRouter
        AccountUtils.validateReceiver(receiver);
        router.pluginTransfer(token, account, receiver, amount);
    }

    // for multichain actions, the residual fee is send back to MultichainVault and user's multichain balance is increased
    function _transferResidualFee(address wnt, address residualFeeReceiver, uint256 residualFee, address /*account*/, uint256 /*srcChainId*/) internal virtual {
        // account and srcChainId not used here, but necessary when overriding _transferResidualFee in MultichainRouter
        TokenUtils.transfer(dataStore, wnt, residualFeeReceiver, residualFee);
    }

    function _getDomainSeparator(uint256 sourceChainId) internal view returns (bytes32) {
        return
            keccak256(
                abi.encode(
                    DOMAIN_SEPARATOR_TYPEHASH,
                    DOMAIN_SEPARATOR_NAME_HASH,
                    DOMAIN_SEPARATOR_VERSION_HASH,
                    sourceChainId,
                    address(this)
                )
            );
    }

    function _validateCall(RelayParams calldata relayParams, address account, bytes32 structHash) internal {
        uint256 srcChainId = relayParams.srcChainId == 0 ? block.chainid : relayParams.srcChainId;
        bytes32 domainSeparator = _getDomainSeparator(srcChainId);
        bytes32 digest = ECDSA.toTypedDataHash(domainSeparator, structHash);
        _validateSignature(digest, relayParams.signature, account, "call");

        _validateNonce(account, relayParams.userNonce);
        _validateDeadline(relayParams.deadline);
    }

    function _validateDeadline(uint256 deadline) internal view {
        if (block.timestamp > deadline) {
            revert Errors.DeadlinePassed(block.timestamp, deadline);
        }
    }

    function _validateNonce(address account, uint256 userNonce) internal {
        if (userNonces[account] != userNonce) {
            revert Errors.InvalidUserNonce(userNonces[account], userNonce);
        }
        userNonces[account] = userNonce + 1;
    }

    function _getRelayParamsHash(RelayParams calldata relayParams) internal pure returns (bytes32) {
        return
            keccak256(
                abi.encode(
                    relayParams.oracleParams,
                    relayParams.externalCalls,
                    relayParams.tokenPermits,
                    relayParams.fee,
                    relayParams.userNonce,
                    relayParams.deadline
                )
            );
    }

    function _validateGaslessFeature() internal view {
        FeatureUtils.validateFeature(dataStore, Keys.gaslessFeatureDisabledKey(address(this)));
    }
}<|MERGE_RESOLUTION|>--- conflicted
+++ resolved
@@ -334,11 +334,7 @@
         // for update orders the residual fee could be sent to the order vault if order's execution fee should be increased
         // otherwise the residual fee is sent back to the user
         // for other actions the residual fee is sent back to the user
-<<<<<<< HEAD
         _transferResidualFee(wnt, residualFeeReceiver, residualFee, account, relayParams.srcChainId);
-=======
-        TokenUtils.transfer(contracts.dataStore, wnt, residualFeeReceiver, residualFee);
->>>>>>> f4c7cf34
 
         return residualFee;
     }
