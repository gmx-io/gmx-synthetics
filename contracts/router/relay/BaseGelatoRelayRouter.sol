// SPDX-License-Identifier: BUSL-1.1

pragma solidity ^0.8.0;

import {GelatoRelayContext} from "@gelatonetwork/relay-context/contracts/GelatoRelayContext.sol";
import "@openzeppelin/contracts/utils/cryptography/ECDSA.sol";
import "@openzeppelin/contracts/security/ReentrancyGuard.sol";

import "../../data/DataStore.sol";
import "../../exchange/IOrderHandler.sol";
import "../../external/IExternalHandler.sol";
import "../../feature/FeatureUtils.sol";
import "../../oracle/OracleModule.sol";
import "../../order/IBaseOrderUtils.sol";
import "../../order/OrderStoreUtils.sol";
import "../../order/OrderVault.sol";
import "../../router/BaseRouter.sol";
import "../../router/Router.sol";
import "../../token/TokenUtils.sol";
import "../../gas/GasUtils.sol";

import "./RelayUtils.sol";
<<<<<<< HEAD

/*
 * For gasless actions the funds are deducted from account.
 * Account must have enough funds to pay fees, regardless of the recipient's balance.
 */
abstract contract BaseGelatoRelayRouter is GelatoRelayContext, ReentrancyGuard, OracleModule, BaseRouter {
    using Order for Order.Props;

    struct Contracts {
        DataStore dataStore;
        EventEmitter eventEmitter;
        StrictBank bank;
    }
=======

address constant GMX_SIMULATION_ORIGIN = address(uint160(uint256(keccak256("GMX SIMULATION ORIGIN"))));

abstract contract BaseGelatoRelayRouter is GelatoRelayContext, ReentrancyGuard, OracleModule {
    using Order for Order.Props;
    using SafeERC20 for IERC20;
>>>>>>> 5ceb6fc2

    IOrderHandler public immutable orderHandler;
    OrderVault public immutable orderVault;
    IExternalHandler public immutable externalHandler;

    bytes32 public constant DOMAIN_SEPARATOR_TYPEHASH =
        keccak256(bytes("EIP712Domain(string name,string version,uint256 chainId,address verifyingContract)"));

    bytes32 public constant DOMAIN_SEPARATOR_NAME_HASH = keccak256(bytes("GmxBaseGelatoRelayRouter"));
    bytes32 public constant DOMAIN_SEPARATOR_VERSION_HASH = keccak256(bytes("1"));

    mapping(address => uint256) public userNonces;

    modifier withRelay(
        RelayParams calldata relayParams,
        address account,
        bool isSubaccount
    ) {
        uint256 startingGas = gasleft();
        _validateGaslessFeature();
        Contracts memory contracts = _getContracts();
        _handleRelayBeforeAction(contracts, relayParams, account, isSubaccount);
        _;
        _handleRelayAfterAction(contracts, startingGas, account);
    }

    constructor(
        Oracle _oracle,
        IOrderHandler _orderHandler,
        OrderVault _orderVault,
        IExternalHandler _externalHandler
    ) OracleModule(_oracle) {
        orderHandler = _orderHandler;
        orderVault = _orderVault;
        externalHandler = _externalHandler;
    }

    function _validateSignature(
        bytes32 digest,
        bytes calldata signature,
        address expectedSigner,
        string memory signatureType
    ) internal view {
        (address recovered, ECDSA.RecoverError error) = ECDSA.tryRecover(digest, signature);

        // allow to optionally skip signature validation for eth_estimateGas / eth_call if tx.origin is GMX_SIMULATION_ORIGIN
        // do not use address(0) to avoid relays accidentally skipping signature validation if they use address(0) as the origin
        if (tx.origin == GMX_SIMULATION_ORIGIN) {
            return;
        }

        if (error != ECDSA.RecoverError.NoError || recovered != expectedSigner) {
            revert Errors.InvalidSignature(signatureType);
        }
    }

    function _getContracts() internal view returns (Contracts memory contracts) {
        DataStore _dataStore = dataStore;
        address wnt = TokenUtils.wnt(_dataStore);
        contracts = Contracts({dataStore: _dataStore, orderVault: orderVault, wnt: wnt});
    }

    function _batch(
        address account,
        IBaseOrderUtils.CreateOrderParams[] calldata createOrderParamsList,
        UpdateOrderParams[] calldata updateOrderParamsList,
        bytes32[] calldata cancelOrderKeys,
        bool isSubaccount
    ) internal returns (bytes32[] memory) {
        uint256 actionsCount = createOrderParamsList.length + updateOrderParamsList.length + cancelOrderKeys.length;
        if (actionsCount == 0) {
            revert Errors.RelayEmptyBatch();
        }

        bytes32[] memory orderKeys = new bytes32[](createOrderParamsList.length);
        for (uint256 i = 0; i < createOrderParamsList.length; i++) {
            orderKeys[i] = _createOrder(account, createOrderParamsList[i], isSubaccount);
        }

        for (uint256 i = 0; i < updateOrderParamsList.length; i++) {
            _updateOrder(account, updateOrderParamsList[i], isSubaccount);
        }

        for (uint256 i = 0; i < cancelOrderKeys.length; i++) {
            _cancelOrder(account, cancelOrderKeys[i]);
        }

        return orderKeys;
    }

    function _createOrder(
<<<<<<< HEAD
        RelayUtils.RelayParams calldata relayParams,
        address account,
        uint256 collateralDeltaAmount,
        uint256 srcChainId,
        IBaseOrderUtils.CreateOrderParams memory params, // can't use calldata because need to modify params.numbers.executionFee
        bool isSubaccount
    ) internal returns (bytes32) {
        Contracts memory contracts = Contracts({
            dataStore: dataStore,
            eventEmitter: eventEmitter,
            bank: orderVault
        });

        params.numbers.executionFee = _handleRelay(contracts, relayParams, account, address(contracts.bank), isSubaccount, srcChainId);
=======
        address account,
        IBaseOrderUtils.CreateOrderParams calldata params,
        bool isSubaccount
    ) internal returns (bytes32) {
        Contracts memory contracts = _getContracts();
        IERC20(contracts.wnt).safeTransfer(address(contracts.orderVault), params.numbers.executionFee);
>>>>>>> 5ceb6fc2

        if (
            params.numbers.initialCollateralDeltaAmount != 0 &&
            (BaseOrderUtils.isSwapOrder(params.orderType) || BaseOrderUtils.isIncreaseOrder(params.orderType))
        ) {
            // for increase and swap orders OrderUtils sets initialCollateralDeltaAmount based on the amount of received initialCollateralToken
            // instead of using initialCollateralDeltaAmount from params
            // it is possible to use external calls to send tokens to OrderVault, in this case initialCollateralDeltaAmount could be zero
            // and there is no need to call _sendTokens here
            _sendTokens(
                account,
                params.addresses.initialCollateralToken,
<<<<<<< HEAD
                address(contracts.bank),
                collateralDeltaAmount,
                srcChainId
=======
                address(contracts.orderVault),
                params.numbers.initialCollateralDeltaAmount
>>>>>>> 5ceb6fc2
            );
        }

        return
            orderHandler.createOrder(account, srcChainId, params, isSubaccount && params.addresses.callbackContract != address(0));
    }

<<<<<<< HEAD
    function _updateOrder(
        RelayUtils.RelayParams calldata relayParams,
        address account,
        bytes32 key,
        RelayUtils.UpdateOrderParams calldata params,
        bool increaseExecutionFee,
        bool isSubaccount
    ) internal {
        Contracts memory contracts = Contracts({
            dataStore: dataStore,
            eventEmitter: eventEmitter,
            bank: orderVault
        });

        Order.Props memory order = OrderStoreUtils.get(contracts.dataStore, key);
=======
    function _updateOrder(address account, UpdateOrderParams calldata params, bool isSubaccount) internal {
        Contracts memory contracts = _getContracts();
        Order.Props memory order = OrderStoreUtils.get(contracts.dataStore, params.key);
>>>>>>> 5ceb6fc2

        if (order.account() == address(0)) {
            revert Errors.EmptyOrder();
        }

        if (order.account() != account) {
            revert Errors.Unauthorized(account, "account for updateOrder");
        }

<<<<<<< HEAD
        address residualFeeReceiver = increaseExecutionFee ? address(contracts.bank) : account;
        _handleRelay(contracts, relayParams, account, residualFeeReceiver, isSubaccount, order.srcChainId());
=======
        if (params.executionFeeIncrease != 0) {
            IERC20(contracts.wnt).safeTransfer(address(contracts.orderVault), params.executionFeeIncrease);
        }
>>>>>>> 5ceb6fc2

        orderHandler.updateOrder(
            params.key,
            params.sizeDeltaUsd,
            params.acceptablePrice,
            params.triggerPrice,
            params.minOutputAmount,
            params.validFromTime,
            params.autoCancel,
            order,
            // shouldCapMaxExecutionFee
            // see GasUtils.validateExecutionFee
            isSubaccount && order.callbackContract() != address(0) && params.executionFeeIncrease != 0
        );
    }

<<<<<<< HEAD
    function _cancelOrder(RelayUtils.RelayParams calldata relayParams, address account, bytes32 key, bool isSubaccount) internal {
        Contracts memory contracts = Contracts({
            dataStore: dataStore,
            eventEmitter: eventEmitter,
            bank: orderVault
        });

=======
    function _cancelOrder(address account, bytes32 key) internal {
        Contracts memory contracts = _getContracts();
>>>>>>> 5ceb6fc2
        Order.Props memory order = OrderStoreUtils.get(contracts.dataStore, key);
        if (order.account() == address(0)) {
            revert Errors.EmptyOrder();
        }

        if (order.account() != account) {
            revert Errors.Unauthorized(account, "account for cancelOrder");
        }
<<<<<<< HEAD

        _handleRelay(contracts, relayParams, account, account, isSubaccount, order.srcChainId());

        orderHandler.cancelOrder(key);
    }

    function _swapFeeTokens(
        Contracts memory contracts,
        address wnt,
        RelayUtils.FeeParams calldata fee
    ) internal returns (uint256) {
        Oracle _oracle = oracle;
        _oracle.validateSequencerUp();

        // swap fee tokens to WNT
        MarketUtils.validateSwapPath(contracts.dataStore, fee.feeSwapPath);
        Market.Props[] memory swapPathMarkets = MarketUtils.getSwapPathMarkets(contracts.dataStore, fee.feeSwapPath);

        (address outputToken, uint256 outputAmount) = SwapUtils.swap(
            SwapUtils.SwapParams({
                dataStore: contracts.dataStore,
                eventEmitter: contracts.eventEmitter,
                oracle: _oracle,
                bank: contracts.bank,
                key: bytes32(0),
                tokenIn: fee.feeToken,
                amountIn: fee.feeAmount,
                swapPathMarkets: swapPathMarkets,
                minOutputAmount: 0,
                receiver: address(this),
                uiFeeReceiver: address(0),
                shouldUnwrapNativeToken: false,
                swapPricingType: ISwapPricingUtils.SwapPricingType.AtomicSwap
            })
        );

        if (outputToken != wnt) {
            revert Errors.UnexpectedRelayFeeTokenAfterSwap(outputToken, wnt);
        }

        return outputAmount;
    }

    function _handleRelay(
=======
        orderHandler.cancelOrder(key);
    }

    function _handleRelayBeforeAction(
>>>>>>> 5ceb6fc2
        Contracts memory contracts,
        RelayUtils.RelayParams calldata relayParams,
        address account,
<<<<<<< HEAD
        address residualFeeReceiver,
        bool isSubaccount,
        uint256 srcChainId
    ) internal returns (uint256) {
        if (relayParams.externalCalls.externalCallTargets.length != 0 && relayParams.fee.feeSwapPath.length != 0) {
            revert Errors.InvalidRelayParams();
=======
        bool isSubaccount
    ) internal withOraclePricesForAtomicAction(relayParams.oracleParams) {
        _handleTokenPermits(relayParams.tokenPermits);
        _handleExternalCalls(account, relayParams.externalCalls, isSubaccount);

        _handleRelayFee(contracts, relayParams, account, isSubaccount);
    }

    function _handleExternalCalls(address account, ExternalCalls calldata externalCalls, bool isSubaccount) internal {
        if (externalCalls.externalCallTargets.length == 0) {
            return;
>>>>>>> 5ceb6fc2
        }

        if (isSubaccount) {
            // malicious subaccount could steal main account funds through external calls
            revert Errors.NonEmptyExternalCallsForSubaccountOrder();
        }

<<<<<<< HEAD
        _handleTokenPermits(relayParams.tokenPermits);
        return _handleRelayFee(contracts, relayParams, account, residualFeeReceiver, srcChainId);
=======
        if (
            externalCalls.sendTokens.length == 0 || externalCalls.sendTokens.length != externalCalls.sendAmounts.length
        ) {
            revert Errors.InvalidExternalCalls(externalCalls.sendTokens.length, externalCalls.sendAmounts.length);
        }

        for (uint256 i = 0; i < externalCalls.sendTokens.length; i++) {
            _sendTokens(account, externalCalls.sendTokens[i], address(externalHandler), externalCalls.sendAmounts[i]);
        }

        externalHandler.makeExternalCalls(
            externalCalls.externalCallTargets,
            externalCalls.externalCallDataList,
            externalCalls.refundTokens,
            externalCalls.refundReceivers
        );
>>>>>>> 5ceb6fc2
    }

    function _handleTokenPermits(RelayUtils.TokenPermit[] calldata tokenPermits) internal {
        // not all tokens support ERC20Permit, for them separate transaction is needed

        if (tokenPermits.length == 0) {
            return;
        }

        address _router = address(router);

        for (uint256 i; i < tokenPermits.length; i++) {
            RelayUtils.TokenPermit memory permit = tokenPermits[i];

            if (permit.spender != _router) {
                // to avoid permitting spending by an incorrect spender for extra safety
                revert Errors.InvalidPermitSpender(permit.spender, _router);
            }

            try
                IERC20Permit(permit.token).permit(
                    permit.owner,
                    permit.spender,
                    permit.value,
                    permit.deadline,
                    permit.v,
                    permit.r,
                    permit.s
                )
            {} catch {}
        }
    }

    function _handleRelayFee(
        Contracts memory contracts,
        RelayUtils.RelayParams calldata relayParams,
        address account,
<<<<<<< HEAD
        address residualFeeReceiver,
        uint256 srcChainId
    ) internal returns (uint256) {
        address wnt = TokenUtils.wnt(contracts.dataStore);

        if (_getFeeToken() != wnt) {
            revert Errors.UnsupportedRelayFeeToken(_getFeeToken(), wnt);
        }

        uint256 outputAmount;
        if (relayParams.externalCalls.externalCallTargets.length > 0) {
            _sendTokens(account, relayParams.fee.feeToken, address(externalHandler), relayParams.fee.feeAmount, srcChainId);
            externalHandler.makeExternalCalls(
                relayParams.externalCalls.externalCallTargets,
                relayParams.externalCalls.externalCallDataList,
                relayParams.externalCalls.refundTokens,
                relayParams.externalCalls.refundReceivers
            );
            outputAmount = ERC20(_getFeeToken()).balanceOf(address(this));
        } else if (relayParams.fee.feeSwapPath.length != 0) {
            _sendTokens(account, relayParams.fee.feeToken, address(contracts.bank), relayParams.fee.feeAmount, srcChainId);
            outputAmount = _swapFeeTokens(contracts, wnt, relayParams.fee);
        } else if (relayParams.fee.feeToken == wnt) {
            _sendTokens(account, relayParams.fee.feeToken, address(this), relayParams.fee.feeAmount, srcChainId);
            outputAmount = relayParams.fee.feeAmount;
=======
        bool isSubaccount
    ) internal {
        if (_isGelatoRelay(msg.sender) && _getFeeToken() != contracts.wnt) {
            revert Errors.UnsupportedRelayFeeToken(_getFeeToken(), contracts.wnt);
        }

        if (relayParams.fee.feeSwapPath.length != 0) {
            if (isSubaccount) {
                // a malicious subaccount could create a large swap with a negative price impact
                // and then execute a personal swap with a positive price impact
                // to mitigate this, we limit the max relay fee swap size for subaccounts
                uint256 maxRelayFeeSwapUsd = contracts.dataStore.getUint(Keys.MAX_RELAY_FEE_SWAP_USD_FOR_SUBACCOUNT);
                uint256 relayFeeUsd = relayParams.fee.feeAmount * oracle.getPrimaryPrice(relayParams.fee.feeToken).max;
                if (relayFeeUsd > maxRelayFeeSwapUsd) {
                    revert Errors.MaxRelayFeeSwapForSubaccountExceeded(relayFeeUsd, maxRelayFeeSwapUsd);
                }
            }

            _sendTokens(account, relayParams.fee.feeToken, address(contracts.orderVault), relayParams.fee.feeAmount);
            RelayUtils.swapFeeTokens(contracts, eventEmitter, oracle, relayParams.fee);
        } else if (relayParams.fee.feeToken == contracts.wnt) {
            // fee tokens could be sent through external calls
            // in this case feeAmount could be 0 and there is no need to call _sendTokens
            if (relayParams.fee.feeAmount != 0) {
                _sendTokens(account, relayParams.fee.feeToken, address(this), relayParams.fee.feeAmount);
            }
>>>>>>> 5ceb6fc2
        } else {
            revert Errors.UnexpectedRelayFeeToken(relayParams.fee.feeToken, contracts.wnt);
        }
    }

    // Gelato Relay Router contracts support 2 types of calls which have different logic for paying the relay fee:
    // 1. callWithSyncFee
    // 2. sponsoredCall
    //
    // callWithSyncFee:
    // - GMX contracts pay relay fee to the Gelato Relay within the same transaction
    // - the fee amount is calculated on Gelato Relay side, it depends on the gas used, gas price and conversion rate
    // - UI should retrieve the fee amount from the Gelato API
    //
    // sponsoredCall:
    // - GMX contracts do not pay Gelato Relay directly, instead Gelato 1Balance is used to cover the cost
    // - GMX contracts charge users for the call and deposit funds to `RELAY_FEE_ADDRESS`;
    //   these funds will later be used to top up Gelato 1Balance
    // - the fee amount is calculated on GMX side based on the gas used (contracts use an approximation
    //   because it's impossible to calculate the exact amount), gas price and `GELATO_RELAY_FEE_MULTIPLIER_FACTOR`.
    //   note the fee amount doesn't necessarily match gas limit * gas price.
    //   for example, GELATO_RELAY_FEE_MULTIPLIER_FACTOR can be set lower to subsidize the fee
    // - UI should calculate the fee amount as:
    //   gas limit * gas price * GELATO_RELAY_FEE_MULTIPLIER_FACTOR * some buffer to account for gas price variance
    // - the calculation logic could be found in GasUtils.payGelatoRelayFee
    function _handleRelayAfterAction(
        Contracts memory contracts,
        uint256 startingGas,
        address residualFeeReceiver
    ) internal {
        bool isSponsoredCall = !_isGelatoRelay(msg.sender);
        uint256 residualFeeAmount = ERC20(contracts.wnt).balanceOf(address(this));
        uint256 relayFee;
        if (isSponsoredCall) {
            relayFee = GasUtils.payGelatoRelayFee(
                contracts.dataStore,
                contracts.wnt,
                startingGas,
                msg.data.length,
                residualFeeAmount
            );
        } else {
            relayFee = _getFee();

<<<<<<< HEAD
        uint256 residualFee = outputAmount - _getFee();
        // for create orders the residual fee is sent to the order vault
        // for update orders the residual fee could be sent to the order vault if order's execution fee should be increased
        // otherwise the residual fee is sent back to the user
        // for other actions the residual fee is sent back to the user
        _transferResidualFee(wnt, residualFeeReceiver, residualFee, account, srcChainId);
=======
            if (relayFee > residualFeeAmount) {
                revert Errors.InsufficientRelayFee(relayFee, residualFeeAmount);
            }

            _transferRelayFee();
        }
>>>>>>> 5ceb6fc2

        residualFeeAmount -= relayFee;
        if (residualFeeAmount > 0) {
            IERC20(contracts.wnt).safeTransfer(residualFeeReceiver, residualFeeAmount);
        }
    }

    function _sendTokens(address account, address token, address receiver, uint256 amount, uint256 /*srcChainId*/) internal virtual {
        // srcChainId not used here, but necessary when overriding _sendTokens in MultichainRouter
        AccountUtils.validateReceiver(receiver);
        router.pluginTransfer(token, account, receiver, amount);
    }

    // for multichain actions, the residual fee is send back to MultichainVault and user's multichain balance is increased
    function _transferResidualFee(address wnt, address residualFeeReceiver, uint256 residualFee, address /*account*/, uint256 /*srcChainId*/) internal virtual {
        // account and srcChainId not used here, but necessary when overriding _transferResidualFee in MultichainRouter
        TokenUtils.transfer(dataStore, wnt, residualFeeReceiver, residualFee);
    }

    function _getDomainSeparator(uint256 sourceChainId) internal view returns (bytes32) {
        return
            keccak256(
                abi.encode(
                    DOMAIN_SEPARATOR_TYPEHASH,
                    DOMAIN_SEPARATOR_NAME_HASH,
                    DOMAIN_SEPARATOR_VERSION_HASH,
                    sourceChainId,
                    address(this)
                )
            );
    }

    function _validateCall(RelayUtils.RelayParams calldata relayParams, address account, bytes32 structHash, uint256 srcChainId) internal {
        uint256 _srcChainId = srcChainId == 0 ? block.chainid : srcChainId;
        bytes32 domainSeparator = _getDomainSeparator(_srcChainId);
        bytes32 digest = ECDSA.toTypedDataHash(domainSeparator, structHash);
        _validateSignature(digest, relayParams.signature, account, "call");

        _validateNonce(account, relayParams.userNonce);
        _validateDeadline(relayParams.deadline);
    }

    function _validateDeadline(uint256 deadline) internal view {
        if (block.timestamp > deadline) {
            revert Errors.DeadlinePassed(block.timestamp, deadline);
        }
    }

    function _validateNonce(address account, uint256 userNonce) internal {
        if (userNonces[account] != userNonce) {
            revert Errors.InvalidUserNonce(userNonces[account], userNonce);
        }
        userNonces[account] = userNonce + 1;
    }

    function _validateGaslessFeature() internal view {
        FeatureUtils.validateFeature(dataStore, Keys.gaslessFeatureDisabledKey(address(this)));
    }
}<|MERGE_RESOLUTION|>--- conflicted
+++ resolved
@@ -20,7 +20,10 @@
 import "../../gas/GasUtils.sol";
 
 import "./RelayUtils.sol";
-<<<<<<< HEAD
+
+address constant GMX_SIMULATION_ORIGIN = address(uint160(uint256(keccak256("GMX SIMULATION ORIGIN"))));
+
+import "./RelayUtils.sol";
 
 /*
  * For gasless actions the funds are deducted from account.
@@ -28,20 +31,7 @@
  */
 abstract contract BaseGelatoRelayRouter is GelatoRelayContext, ReentrancyGuard, OracleModule, BaseRouter {
     using Order for Order.Props;
-
-    struct Contracts {
-        DataStore dataStore;
-        EventEmitter eventEmitter;
-        StrictBank bank;
-    }
-=======
-
-address constant GMX_SIMULATION_ORIGIN = address(uint160(uint256(keccak256("GMX SIMULATION ORIGIN"))));
-
-abstract contract BaseGelatoRelayRouter is GelatoRelayContext, ReentrancyGuard, OracleModule {
-    using Order for Order.Props;
     using SafeERC20 for IERC20;
->>>>>>> 5ceb6fc2
 
     IOrderHandler public immutable orderHandler;
     OrderVault public immutable orderVault;
@@ -63,7 +53,7 @@
         uint256 startingGas = gasleft();
         _validateGaslessFeature();
         Contracts memory contracts = _getContracts();
-        _handleRelayBeforeAction(contracts, relayParams, account, isSubaccount);
+        _handleRelayBeforeAction(contracts, relayParams, account, 0 /* srcChainId */, isSubaccount);
         _;
         _handleRelayAfterAction(contracts, startingGas, account);
     }
@@ -106,6 +96,7 @@
 
     function _batch(
         address account,
+        uint256 srcChainId,
         IBaseOrderUtils.CreateOrderParams[] calldata createOrderParamsList,
         UpdateOrderParams[] calldata updateOrderParamsList,
         bytes32[] calldata cancelOrderKeys,
@@ -118,7 +109,7 @@
 
         bytes32[] memory orderKeys = new bytes32[](createOrderParamsList.length);
         for (uint256 i = 0; i < createOrderParamsList.length; i++) {
-            orderKeys[i] = _createOrder(account, createOrderParamsList[i], isSubaccount);
+            orderKeys[i] = _createOrder(account, srcChainId, createOrderParamsList[i], isSubaccount);
         }
 
         for (uint256 i = 0; i < updateOrderParamsList.length; i++) {
@@ -133,29 +124,13 @@
     }
 
     function _createOrder(
-<<<<<<< HEAD
-        RelayUtils.RelayParams calldata relayParams,
         address account,
-        uint256 collateralDeltaAmount,
         uint256 srcChainId,
-        IBaseOrderUtils.CreateOrderParams memory params, // can't use calldata because need to modify params.numbers.executionFee
-        bool isSubaccount
-    ) internal returns (bytes32) {
-        Contracts memory contracts = Contracts({
-            dataStore: dataStore,
-            eventEmitter: eventEmitter,
-            bank: orderVault
-        });
-
-        params.numbers.executionFee = _handleRelay(contracts, relayParams, account, address(contracts.bank), isSubaccount, srcChainId);
-=======
-        address account,
         IBaseOrderUtils.CreateOrderParams calldata params,
         bool isSubaccount
     ) internal returns (bytes32) {
         Contracts memory contracts = _getContracts();
         IERC20(contracts.wnt).safeTransfer(address(contracts.orderVault), params.numbers.executionFee);
->>>>>>> 5ceb6fc2
 
         if (
             params.numbers.initialCollateralDeltaAmount != 0 &&
@@ -168,14 +143,9 @@
             _sendTokens(
                 account,
                 params.addresses.initialCollateralToken,
-<<<<<<< HEAD
-                address(contracts.bank),
-                collateralDeltaAmount,
+                address(contracts.orderVault),
+                params.numbers.initialCollateralDeltaAmount,
                 srcChainId
-=======
-                address(contracts.orderVault),
-                params.numbers.initialCollateralDeltaAmount
->>>>>>> 5ceb6fc2
             );
         }
 
@@ -183,27 +153,9 @@
             orderHandler.createOrder(account, srcChainId, params, isSubaccount && params.addresses.callbackContract != address(0));
     }
 
-<<<<<<< HEAD
-    function _updateOrder(
-        RelayUtils.RelayParams calldata relayParams,
-        address account,
-        bytes32 key,
-        RelayUtils.UpdateOrderParams calldata params,
-        bool increaseExecutionFee,
-        bool isSubaccount
-    ) internal {
-        Contracts memory contracts = Contracts({
-            dataStore: dataStore,
-            eventEmitter: eventEmitter,
-            bank: orderVault
-        });
-
-        Order.Props memory order = OrderStoreUtils.get(contracts.dataStore, key);
-=======
     function _updateOrder(address account, UpdateOrderParams calldata params, bool isSubaccount) internal {
         Contracts memory contracts = _getContracts();
         Order.Props memory order = OrderStoreUtils.get(contracts.dataStore, params.key);
->>>>>>> 5ceb6fc2
 
         if (order.account() == address(0)) {
             revert Errors.EmptyOrder();
@@ -213,14 +165,9 @@
             revert Errors.Unauthorized(account, "account for updateOrder");
         }
 
-<<<<<<< HEAD
-        address residualFeeReceiver = increaseExecutionFee ? address(contracts.bank) : account;
-        _handleRelay(contracts, relayParams, account, residualFeeReceiver, isSubaccount, order.srcChainId());
-=======
         if (params.executionFeeIncrease != 0) {
             IERC20(contracts.wnt).safeTransfer(address(contracts.orderVault), params.executionFeeIncrease);
         }
->>>>>>> 5ceb6fc2
 
         orderHandler.updateOrder(
             params.key,
@@ -237,18 +184,8 @@
         );
     }
 
-<<<<<<< HEAD
-    function _cancelOrder(RelayUtils.RelayParams calldata relayParams, address account, bytes32 key, bool isSubaccount) internal {
-        Contracts memory contracts = Contracts({
-            dataStore: dataStore,
-            eventEmitter: eventEmitter,
-            bank: orderVault
-        });
-
-=======
     function _cancelOrder(address account, bytes32 key) internal {
         Contracts memory contracts = _getContracts();
->>>>>>> 5ceb6fc2
         Order.Props memory order = OrderStoreUtils.get(contracts.dataStore, key);
         if (order.account() == address(0)) {
             revert Errors.EmptyOrder();
@@ -257,80 +194,25 @@
         if (order.account() != account) {
             revert Errors.Unauthorized(account, "account for cancelOrder");
         }
-<<<<<<< HEAD
-
-        _handleRelay(contracts, relayParams, account, account, isSubaccount, order.srcChainId());
-
         orderHandler.cancelOrder(key);
     }
 
-    function _swapFeeTokens(
+    function _handleRelayBeforeAction(
         Contracts memory contracts,
-        address wnt,
-        RelayUtils.FeeParams calldata fee
-    ) internal returns (uint256) {
-        Oracle _oracle = oracle;
-        _oracle.validateSequencerUp();
-
-        // swap fee tokens to WNT
-        MarketUtils.validateSwapPath(contracts.dataStore, fee.feeSwapPath);
-        Market.Props[] memory swapPathMarkets = MarketUtils.getSwapPathMarkets(contracts.dataStore, fee.feeSwapPath);
-
-        (address outputToken, uint256 outputAmount) = SwapUtils.swap(
-            SwapUtils.SwapParams({
-                dataStore: contracts.dataStore,
-                eventEmitter: contracts.eventEmitter,
-                oracle: _oracle,
-                bank: contracts.bank,
-                key: bytes32(0),
-                tokenIn: fee.feeToken,
-                amountIn: fee.feeAmount,
-                swapPathMarkets: swapPathMarkets,
-                minOutputAmount: 0,
-                receiver: address(this),
-                uiFeeReceiver: address(0),
-                shouldUnwrapNativeToken: false,
-                swapPricingType: ISwapPricingUtils.SwapPricingType.AtomicSwap
-            })
-        );
-
-        if (outputToken != wnt) {
-            revert Errors.UnexpectedRelayFeeTokenAfterSwap(outputToken, wnt);
-        }
-
-        return outputAmount;
-    }
-
-    function _handleRelay(
-=======
-        orderHandler.cancelOrder(key);
-    }
-
-    function _handleRelayBeforeAction(
->>>>>>> 5ceb6fc2
-        Contracts memory contracts,
-        RelayUtils.RelayParams calldata relayParams,
+        RelayParams calldata relayParams,
         address account,
-<<<<<<< HEAD
-        address residualFeeReceiver,
-        bool isSubaccount,
-        uint256 srcChainId
-    ) internal returns (uint256) {
-        if (relayParams.externalCalls.externalCallTargets.length != 0 && relayParams.fee.feeSwapPath.length != 0) {
-            revert Errors.InvalidRelayParams();
-=======
+        uint256 srcChainId,
         bool isSubaccount
     ) internal withOraclePricesForAtomicAction(relayParams.oracleParams) {
         _handleTokenPermits(relayParams.tokenPermits);
-        _handleExternalCalls(account, relayParams.externalCalls, isSubaccount);
-
-        _handleRelayFee(contracts, relayParams, account, isSubaccount);
-    }
-
-    function _handleExternalCalls(address account, ExternalCalls calldata externalCalls, bool isSubaccount) internal {
+        _handleExternalCalls(account, srcChainId, relayParams.externalCalls, isSubaccount);
+
+        _handleRelayFee(contracts, relayParams, account, srcChainId, isSubaccount);
+    }
+
+    function _handleExternalCalls(address account, uint256 srcChainId, ExternalCalls calldata externalCalls, bool isSubaccount) internal {
         if (externalCalls.externalCallTargets.length == 0) {
             return;
->>>>>>> 5ceb6fc2
         }
 
         if (isSubaccount) {
@@ -338,10 +220,6 @@
             revert Errors.NonEmptyExternalCallsForSubaccountOrder();
         }
 
-<<<<<<< HEAD
-        _handleTokenPermits(relayParams.tokenPermits);
-        return _handleRelayFee(contracts, relayParams, account, residualFeeReceiver, srcChainId);
-=======
         if (
             externalCalls.sendTokens.length == 0 || externalCalls.sendTokens.length != externalCalls.sendAmounts.length
         ) {
@@ -349,7 +227,7 @@
         }
 
         for (uint256 i = 0; i < externalCalls.sendTokens.length; i++) {
-            _sendTokens(account, externalCalls.sendTokens[i], address(externalHandler), externalCalls.sendAmounts[i]);
+            _sendTokens(account, externalCalls.sendTokens[i], address(externalHandler), externalCalls.sendAmounts[i], srcChainId);
         }
 
         externalHandler.makeExternalCalls(
@@ -358,10 +236,9 @@
             externalCalls.refundTokens,
             externalCalls.refundReceivers
         );
->>>>>>> 5ceb6fc2
-    }
-
-    function _handleTokenPermits(RelayUtils.TokenPermit[] calldata tokenPermits) internal {
+    }
+
+    function _handleTokenPermits(TokenPermit[] calldata tokenPermits) internal {
         // not all tokens support ERC20Permit, for them separate transaction is needed
 
         if (tokenPermits.length == 0) {
@@ -371,7 +248,7 @@
         address _router = address(router);
 
         for (uint256 i; i < tokenPermits.length; i++) {
-            RelayUtils.TokenPermit memory permit = tokenPermits[i];
+            TokenPermit memory permit = tokenPermits[i];
 
             if (permit.spender != _router) {
                 // to avoid permitting spending by an incorrect spender for extra safety
@@ -394,35 +271,9 @@
 
     function _handleRelayFee(
         Contracts memory contracts,
-        RelayUtils.RelayParams calldata relayParams,
+        RelayParams calldata relayParams,
         address account,
-<<<<<<< HEAD
-        address residualFeeReceiver,
-        uint256 srcChainId
-    ) internal returns (uint256) {
-        address wnt = TokenUtils.wnt(contracts.dataStore);
-
-        if (_getFeeToken() != wnt) {
-            revert Errors.UnsupportedRelayFeeToken(_getFeeToken(), wnt);
-        }
-
-        uint256 outputAmount;
-        if (relayParams.externalCalls.externalCallTargets.length > 0) {
-            _sendTokens(account, relayParams.fee.feeToken, address(externalHandler), relayParams.fee.feeAmount, srcChainId);
-            externalHandler.makeExternalCalls(
-                relayParams.externalCalls.externalCallTargets,
-                relayParams.externalCalls.externalCallDataList,
-                relayParams.externalCalls.refundTokens,
-                relayParams.externalCalls.refundReceivers
-            );
-            outputAmount = ERC20(_getFeeToken()).balanceOf(address(this));
-        } else if (relayParams.fee.feeSwapPath.length != 0) {
-            _sendTokens(account, relayParams.fee.feeToken, address(contracts.bank), relayParams.fee.feeAmount, srcChainId);
-            outputAmount = _swapFeeTokens(contracts, wnt, relayParams.fee);
-        } else if (relayParams.fee.feeToken == wnt) {
-            _sendTokens(account, relayParams.fee.feeToken, address(this), relayParams.fee.feeAmount, srcChainId);
-            outputAmount = relayParams.fee.feeAmount;
-=======
+        uint256 srcChainId,
         bool isSubaccount
     ) internal {
         if (_isGelatoRelay(msg.sender) && _getFeeToken() != contracts.wnt) {
@@ -441,15 +292,14 @@
                 }
             }
 
-            _sendTokens(account, relayParams.fee.feeToken, address(contracts.orderVault), relayParams.fee.feeAmount);
+            _sendTokens(account, relayParams.fee.feeToken, address(contracts.orderVault), relayParams.fee.feeAmount, srcChainId);
             RelayUtils.swapFeeTokens(contracts, eventEmitter, oracle, relayParams.fee);
         } else if (relayParams.fee.feeToken == contracts.wnt) {
             // fee tokens could be sent through external calls
             // in this case feeAmount could be 0 and there is no need to call _sendTokens
             if (relayParams.fee.feeAmount != 0) {
-                _sendTokens(account, relayParams.fee.feeToken, address(this), relayParams.fee.feeAmount);
+                _sendTokens(account, relayParams.fee.feeToken, address(this), relayParams.fee.feeAmount, srcChainId);
             }
->>>>>>> 5ceb6fc2
         } else {
             revert Errors.UnexpectedRelayFeeToken(relayParams.fee.feeToken, contracts.wnt);
         }
@@ -494,25 +344,16 @@
         } else {
             relayFee = _getFee();
 
-<<<<<<< HEAD
-        uint256 residualFee = outputAmount - _getFee();
-        // for create orders the residual fee is sent to the order vault
-        // for update orders the residual fee could be sent to the order vault if order's execution fee should be increased
-        // otherwise the residual fee is sent back to the user
-        // for other actions the residual fee is sent back to the user
-        _transferResidualFee(wnt, residualFeeReceiver, residualFee, account, srcChainId);
-=======
             if (relayFee > residualFeeAmount) {
                 revert Errors.InsufficientRelayFee(relayFee, residualFeeAmount);
             }
 
             _transferRelayFee();
         }
->>>>>>> 5ceb6fc2
 
         residualFeeAmount -= relayFee;
         if (residualFeeAmount > 0) {
-            IERC20(contracts.wnt).safeTransfer(residualFeeReceiver, residualFeeAmount);
+            _transferResidualFee(contracts.wnt, residualFeeReceiver, residualFeeAmount, residualFeeReceiver, 0 /* srcChainId */);
         }
     }
 
@@ -525,7 +366,7 @@
     // for multichain actions, the residual fee is send back to MultichainVault and user's multichain balance is increased
     function _transferResidualFee(address wnt, address residualFeeReceiver, uint256 residualFee, address /*account*/, uint256 /*srcChainId*/) internal virtual {
         // account and srcChainId not used here, but necessary when overriding _transferResidualFee in MultichainRouter
-        TokenUtils.transfer(dataStore, wnt, residualFeeReceiver, residualFee);
+        IERC20(wnt).safeTransfer(residualFeeReceiver, residualFee);
     }
 
     function _getDomainSeparator(uint256 sourceChainId) internal view returns (bytes32) {
@@ -541,7 +382,7 @@
             );
     }
 
-    function _validateCall(RelayUtils.RelayParams calldata relayParams, address account, bytes32 structHash, uint256 srcChainId) internal {
+    function _validateCall(RelayParams calldata relayParams, address account, bytes32 structHash, uint256 srcChainId) internal {
         uint256 _srcChainId = srcChainId == 0 ? block.chainid : srcChainId;
         bytes32 domainSeparator = _getDomainSeparator(_srcChainId);
         bytes32 digest = ECDSA.toTypedDataHash(domainSeparator, structHash);
