// SPDX-License-Identifier: BUSL-1.1

pragma solidity ^0.8.0;

import {GelatoRelayContext} from "@gelatonetwork/relay-context/contracts/GelatoRelayContext.sol";
import "@openzeppelin/contracts/utils/cryptography/ECDSA.sol";
import "@openzeppelin/contracts/security/ReentrancyGuard.sol";

import "../../feature/FeatureUtils.sol";
import "../../data/DataStore.sol";
import "../../event/EventEmitter.sol";
import "../../exchange/IOrderHandler.sol";
import "../../oracle/OracleModule.sol";
import "../../order/IBaseOrderUtils.sol";
import "../../order/OrderStoreUtils.sol";
import "../../order/OrderVault.sol";
import "../../router/Router.sol";
import "../../token/TokenUtils.sol";
import "../../swap/SwapUtils.sol";
import "../../nonce/NonceUtils.sol";

abstract contract BaseGelatoRelayRouter is GelatoRelayContext, ReentrancyGuard, OracleModule {
    using Order for Order.Props;

    struct TokenPermit {
        address owner;
        address spender;
        uint256 value;
        uint256 deadline;
        uint8 v;
        bytes32 r;
        bytes32 s;
        address token;
    }

    struct RelayFeeParams {
        address feeToken;
        uint256 feeAmount;
        address[] feeSwapPath;
    }

    struct RelayParams {
        OracleUtils.SetPricesParams oracleParams;
        TokenPermit[] tokenPermits;
        RelayFeeParams fee;
        uint256 userNonce;
        uint256 deadline;
        bytes signature;
        uint256 srcChainId;
    }

    struct UpdateOrderParams {
        uint256 sizeDeltaUsd;
        uint256 acceptablePrice;
        uint256 triggerPrice;
        uint256 minOutputAmount;
        uint256 validFromTime;
        bool autoCancel;
    }

    struct Contracts {
        DataStore dataStore;
        EventEmitter eventEmitter;
        OrderVault orderVault;
    }

    IOrderHandler public immutable orderHandler;
    OrderVault public immutable orderVault;
    Router public immutable router;
    DataStore public immutable dataStore;
    EventEmitter public immutable eventEmitter;

    bytes32 public constant DOMAIN_SEPARATOR_TYPEHASH =
        keccak256(bytes("EIP712Domain(string name,string version,uint256 chainId,address verifyingContract)"));

    bytes32 public constant DOMAIN_SEPARATOR_NAME_HASH = keccak256(bytes("GmxBaseGelatoRelayRouter"));
    bytes32 public constant DOMAIN_SEPARATOR_VERSION_HASH = keccak256(bytes("1"));

    mapping(address => uint256) public userNonces;

    constructor(
        Router _router,
        DataStore _dataStore,
        EventEmitter _eventEmitter,
        Oracle _oracle,
        IOrderHandler _orderHandler,
        OrderVault _orderVault
    ) OracleModule(_oracle) {
        orderHandler = _orderHandler;
        orderVault = _orderVault;
        router = _router;
        dataStore = _dataStore;
        eventEmitter = _eventEmitter;
    }

    function _validateSignature(
        bytes32 digest,
        bytes calldata signature,
        address expectedSigner,
        string memory signatureType
    ) internal pure {
        (address recovered, ECDSA.RecoverError error) = ECDSA.tryRecover(digest, signature);
        if (error != ECDSA.RecoverError.NoError || recovered != expectedSigner) {
            revert Errors.InvalidSignature(signatureType);
        }
    }

    function _createOrder(
        RelayParams calldata relayParams,
        address account,
        uint256 collateralDeltaAmount,
        IBaseOrderUtils.CreateOrderParams memory params, // can't use calldata because need to modify params.numbers.executionFee
        bool isSubaccount
    ) internal returns (bytes32) {
        Contracts memory contracts = Contracts({
            dataStore: dataStore,
            eventEmitter: eventEmitter,
            orderVault: orderVault
        });

        params.numbers.executionFee = _handleRelay(
            contracts,
            relayParams.tokenPermits,
            relayParams.fee,
            relayParams.srcChainId,
            account,
            address(contracts.orderVault)
        );

        if (
            params.orderType == Order.OrderType.MarketSwap ||
            params.orderType == Order.OrderType.LimitSwap ||
            params.orderType == Order.OrderType.MarketIncrease ||
            params.orderType == Order.OrderType.LimitIncrease ||
            params.orderType == Order.OrderType.StopIncrease
        ) {
            _sendTokens(
                account,
                params.addresses.initialCollateralToken,
                address(contracts.orderVault),
                collateralDeltaAmount
            );
        }

        return orderHandler.createOrder(account, params, isSubaccount && params.addresses.callbackContract != address(0));
    }

    function _updateOrder(
        RelayParams calldata relayParams,
        address account,
        bytes32 key,
        UpdateOrderParams calldata params,
        bool increaseExecutionFee,
        bool isSubaccount
    ) internal {
        Contracts memory contracts = Contracts({
            dataStore: dataStore,
            eventEmitter: eventEmitter,
            orderVault: orderVault
        });

        Order.Props memory order = OrderStoreUtils.get(contracts.dataStore, key);

        if (order.account() == address(0)) {
            revert Errors.EmptyOrder();
        }

        if (order.account() != account) {
            revert Errors.Unauthorized(account, "account for updateOrder");
        }

        address residualFeeReceiver = increaseExecutionFee ? address(contracts.orderVault) : account;
        _handleRelay(contracts, relayParams.tokenPermits, relayParams.fee, relayParams.srcChainId, account, residualFeeReceiver);

        orderHandler.updateOrder(
            key,
            params.sizeDeltaUsd,
            params.acceptablePrice,
            params.triggerPrice,
            params.minOutputAmount,
            params.validFromTime,
            params.autoCancel,
            order,
            isSubaccount && order.callbackContract() != address(0)
        );
    }

    function _cancelOrder(RelayParams calldata relayParams, address account, bytes32 key) internal {
        Contracts memory contracts = Contracts({
            dataStore: dataStore,
            eventEmitter: eventEmitter,
            orderVault: orderVault
        });

        Order.Props memory order = OrderStoreUtils.get(contracts.dataStore, key);
        if (order.account() == address(0)) {
            revert Errors.EmptyOrder();
        }

        if (order.account() != account) {
            revert Errors.Unauthorized(account, "account for cancelOrder");
        }

        _handleRelay(contracts, relayParams.tokenPermits, relayParams.fee, relayParams.srcChainId, account, account);

        orderHandler.cancelOrder(key);
    }

    function _swapFeeTokens(
        Contracts memory contracts,
        address wnt,
        RelayFeeParams calldata fee
    ) internal returns (uint256) {
        // swap fee tokens to WNT
        MarketUtils.validateSwapPath(contracts.dataStore, fee.feeSwapPath);
        Market.Props[] memory swapPathMarkets = MarketUtils.getSwapPathMarkets(
            contracts.dataStore,
            fee.feeSwapPath
        );

        (address outputToken, uint256 outputAmount) = SwapUtils.swap(
            SwapUtils.SwapParams({
                dataStore: contracts.dataStore,
                eventEmitter: contracts.eventEmitter,
                oracle: oracle,
                bank: contracts.orderVault,
                key: bytes32(0),
                tokenIn: fee.feeToken,
                amountIn: fee.feeAmount,
                swapPathMarkets: swapPathMarkets,
                minOutputAmount: _getFee(),
                receiver: address(this),
                uiFeeReceiver: address(0),
                shouldUnwrapNativeToken: false,
                swapPricingType: ISwapPricingUtils.SwapPricingType.Atomic
            })
        );

        if (outputToken != wnt) {
            revert Errors.UnexpectedRelayFeeTokenAfterSwap(outputToken, wnt);
        }

        return outputAmount;
    }

    function _handleRelay(
        Contracts memory contracts,
        TokenPermit[] calldata tokenPermits,
        RelayFeeParams calldata fee,
        uint256 srcChainId,
        address account,
        address residualFeeReceiver
    ) internal returns (uint256) {
        _handleTokenPermits(tokenPermits);
        return _handleRelayFee(contracts, fee, srcChainId, account, residualFeeReceiver);
    }

    function _handleTokenPermits(TokenPermit[] calldata tokenPermits) internal {
        // not all tokens support ERC20Permit, for them separate transaction is needed

        if (tokenPermits.length == 0) {
            return;
        }

        address _router = address(router);

        for (uint256 i; i < tokenPermits.length; i++) {
            TokenPermit memory permit = tokenPermits[i];

            if (permit.spender != _router) {
                // to avoid permitting spending by an incorrect spender for extra safety
                revert Errors.InvalidPermitSpender(permit.spender, _router);
            }

            try
                IERC20Permit(permit.token).permit(
                    permit.owner,
                    permit.spender,
                    permit.value,
                    permit.deadline,
                    permit.v,
                    permit.r,
                    permit.s
                )
            {} catch (bytes memory) {}
        }
    }

    function _handleRelayFee(
        Contracts memory contracts,
        RelayFeeParams calldata fee,
        uint256 srcChainId,
        address account,
        address residualFeeReceiver
    ) internal returns (uint256) {
        address wnt = TokenUtils.wnt(contracts.dataStore);

        if (_getFeeToken() != wnt) {
            revert Errors.UnsupportedRelayFeeToken(_getFeeToken(), wnt);
        }

        uint256 outputAmount;
        if (fee.feeToken == wnt) {
            _sendTokens(account, fee.feeToken, address(this), fee.feeAmount);
            outputAmount = fee.feeAmount;
        } else {
            _sendTokens(account, fee.feeToken, address(contracts.orderVault), fee.feeAmount);
            outputAmount = _swapFeeTokens(contracts, wnt, fee);
        }

        _transferRelayFeeCapped(outputAmount);

<<<<<<< HEAD
        // TODO: should it be named remainingFee as it's intended to always include RelayFee + executionFee?
        // For createOrder it's the executionFee and goes into depositVault. For update/cancelOrder is goes back to account
        uint256 residualFee = outputAmount - requiredRelayFee;
=======
        uint256 residualFee = outputAmount - _getFee();
>>>>>>> 262c649b
        // for create orders the residual fee is sent to the order vault
        // for update orders the residual fee could be sent to the order vault if order's execution fee should be increased
        // otherwise the residual fee is sent back to the user
        // for other actions the residual fee is sent back to the user
        _transferResidualFee(wnt, residualFeeReceiver, residualFee, srcChainId, account);

        return residualFee;
    }

    function _sendTokens(address account, address token, address receiver, uint256 amount) internal virtual {
        AccountUtils.validateReceiver(receiver);
        router.pluginTransfer(token, account, receiver, amount);
    }

    // for multichain actions, the residual fee is send back to MultichainVault and user's multichain balance is increased
    function _transferResidualFee(address wnt, address residualFeeReceiver, uint256 residualFee, uint256 /*srcChainId*/, address /*account*/) internal virtual {
        // account and srcChainId not used here, but necessary when overriding _transferResidualFee in MultichainRouter
        TokenUtils.transfer(dataStore, wnt, residualFeeReceiver, residualFee);
    }

    function _getDomainSeparator(uint256 sourceChainId) internal view returns (bytes32) {
        return
            keccak256(
                abi.encode(
                    DOMAIN_SEPARATOR_TYPEHASH,
                    DOMAIN_SEPARATOR_NAME_HASH,
                    DOMAIN_SEPARATOR_VERSION_HASH,
                    sourceChainId,
                    address(this)
                )
            );
    }

    function _validateCall(RelayParams calldata relayParams, address account, bytes32 structHash) internal {
        uint256 srcChainId = relayParams.srcChainId == 0 ? block.chainid : relayParams.srcChainId;
        bytes32 domainSeparator = _getDomainSeparator(srcChainId);
        bytes32 digest = ECDSA.toTypedDataHash(domainSeparator, structHash);
        _validateSignature(digest, relayParams.signature, account, "call");

        _validateNonce(account, relayParams.userNonce);
        _validateDeadline(relayParams.deadline);
    }

    function _validateDeadline(uint256 deadline) internal view {
        if (block.timestamp > deadline) {
            revert Errors.DeadlinePassed(block.timestamp, deadline);
        }
    }

    function _validateNonce(address account, uint256 userNonce) internal {
        if (userNonces[account] != userNonce) {
            revert Errors.InvalidUserNonce(userNonces[account], userNonce);
        }
        userNonces[account] = userNonce + 1;
    }

    function _getRelayParamsHash(RelayParams calldata relayParams) internal pure returns (bytes32) {
        return
            keccak256(
                abi.encode(
                    relayParams.oracleParams,
                    relayParams.tokenPermits,
                    relayParams.fee,
                    relayParams.userNonce,
                    relayParams.deadline
                )
            );
    }

    function _validateGaslessFeature() internal view {
        FeatureUtils.validateFeature(dataStore, Keys.gaslessFeatureDisabledKey(address(this)));
    }
}<|MERGE_RESOLUTION|>--- conflicted
+++ resolved
@@ -310,13 +310,9 @@
 
         _transferRelayFeeCapped(outputAmount);
 
-<<<<<<< HEAD
         // TODO: should it be named remainingFee as it's intended to always include RelayFee + executionFee?
         // For createOrder it's the executionFee and goes into depositVault. For update/cancelOrder is goes back to account
-        uint256 residualFee = outputAmount - requiredRelayFee;
-=======
         uint256 residualFee = outputAmount - _getFee();
->>>>>>> 262c649b
         // for create orders the residual fee is sent to the order vault
         // for update orders the residual fee could be sent to the order vault if order's execution fee should be increased
         // otherwise the residual fee is sent back to the user
