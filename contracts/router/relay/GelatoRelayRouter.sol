// SPDX-License-Identifier: BUSL-1.1

pragma solidity ^0.8.0;

import "../../data/DataStore.sol";
import "../../event/EventEmitter.sol";
import "../../exchange/IOrderHandler.sol";
import "../../order/IBaseOrderUtils.sol";
import "../../order/OrderVault.sol";
import "../../router/Router.sol";
import "./BaseGelatoRelayRouter.sol";

contract GelatoRelayRouter is BaseGelatoRelayRouter {
<<<<<<< HEAD
    using Order for Order.Props;

=======
>>>>>>> 5ceb6fc2
    constructor(
        Router _router,
        RoleStore _roleStore,
        DataStore _dataStore,
        EventEmitter _eventEmitter,
        Oracle _oracle,
        IOrderHandler _orderHandler,
        OrderVault _orderVault,
        IExternalHandler _externalHandler
    )
        BaseGelatoRelayRouter(_oracle, _orderHandler, _orderVault, _externalHandler)
        BaseRouter(_router, _roleStore, _dataStore, _eventEmitter)
    {}

    // @note all params except account should be part of the corresponding struct hash
    function batch(
        RelayParams calldata relayParams,
        address account,
        BatchParams calldata params
    ) external nonReentrant withRelay(relayParams, account, false) returns (bytes32[] memory) {
        bytes32 structHash = RelayUtils.getBatchStructHash(relayParams, params);
        _validateCall(relayParams, account, structHash);

        return _batch(
            account,
            params.createOrderParamsList,
            params.updateOrderParamsList,
            params.cancelOrderKeys,
            false // isSubaccount
        );
    }

    // @note all params except account should be part of the corresponding struct hash
    function createOrder(
        RelayUtils.RelayParams calldata relayParams,
        address account,
<<<<<<< HEAD
        uint256 collateralDeltaAmount,
        IBaseOrderUtils.CreateOrderParams memory params // can't use calldata because need to modify params.numbers.executionFee
    )
        external
        nonReentrant
        withOraclePricesForAtomicAction(relayParams.oracleParams)
        onlyGelatoRelay
        returns (bytes32)
    {
        _validateGaslessFeature();
        bytes32 structHash = RelayUtils.getCreateOrderStructHash(relayParams, collateralDeltaAmount, params);
        _validateCall(relayParams, account, structHash, 0 /* srcChainId */);
=======
        IBaseOrderUtils.CreateOrderParams calldata params
    ) external nonReentrant withRelay(relayParams, account, false) returns (bytes32) {
        bytes32 structHash = RelayUtils.getCreateOrderStructHash(relayParams, params);
        _validateCall(relayParams, account, structHash);
>>>>>>> 5ceb6fc2

        return
            _createOrder(
                account,
<<<<<<< HEAD
                collateralDeltaAmount,
                0, // srcChainId
=======
>>>>>>> 5ceb6fc2
                params,
                false // isSubaccount
            );
    }

    // @note all params except account should be part of the corresponding struct hash
    function updateOrder(
        RelayUtils.RelayParams calldata relayParams,
        address account,
<<<<<<< HEAD
        bytes32 key,
        RelayUtils.UpdateOrderParams calldata params,
        bool increaseExecutionFee
    ) external nonReentrant withOraclePricesForAtomicAction(relayParams.oracleParams) onlyGelatoRelay {
        _validateGaslessFeature();

        bytes32 structHash = RelayUtils.getUpdateOrderStructHash(relayParams, key, params, increaseExecutionFee);
        _validateCall(relayParams, account, structHash, 0 /* srcChainId */);
=======
        UpdateOrderParams calldata params
    ) external nonReentrant withRelay(relayParams, account, false) {
        bytes32 structHash = RelayUtils.getUpdateOrderStructHash(relayParams, params);
        _validateCall(relayParams, account, structHash);
>>>>>>> 5ceb6fc2

        _updateOrder(
            account,
            params,
            false // isSubaccount
        );
    }

    // @note all params except account should be part of the corresponding struct hash
    function cancelOrder(
        RelayUtils.RelayParams calldata relayParams,
        address account,
        bytes32 key
<<<<<<< HEAD
    ) external nonReentrant withOraclePricesForAtomicAction(relayParams.oracleParams) onlyGelatoRelay {
        _validateGaslessFeature();

        bytes32 structHash = RelayUtils.getCancelOrderStructHash(relayParams, key);
        _validateCall(relayParams, account, structHash, 0 /* srcChainId */);

        _cancelOrder(
            relayParams,
            account,
            key,
            false // isSubaccount
        );
=======
    ) external nonReentrant withRelay(relayParams, account, false) {
        bytes32 structHash = RelayUtils.getCancelOrderStructHash(relayParams, key);
        _validateCall(relayParams, account, structHash);

        _cancelOrder(account, key);
>>>>>>> 5ceb6fc2
    }
}<|MERGE_RESOLUTION|>--- conflicted
+++ resolved
@@ -11,11 +11,6 @@
 import "./BaseGelatoRelayRouter.sol";
 
 contract GelatoRelayRouter is BaseGelatoRelayRouter {
-<<<<<<< HEAD
-    using Order for Order.Props;
-
-=======
->>>>>>> 5ceb6fc2
     constructor(
         Router _router,
         RoleStore _roleStore,
@@ -37,10 +32,11 @@
         BatchParams calldata params
     ) external nonReentrant withRelay(relayParams, account, false) returns (bytes32[] memory) {
         bytes32 structHash = RelayUtils.getBatchStructHash(relayParams, params);
-        _validateCall(relayParams, account, structHash);
+        _validateCall(relayParams, account, structHash, 0 /* srcChainId */);
 
         return _batch(
             account,
+            0, // srcChainId
             params.createOrderParamsList,
             params.updateOrderParamsList,
             params.cancelOrderKeys,
@@ -50,36 +46,17 @@
 
     // @note all params except account should be part of the corresponding struct hash
     function createOrder(
-        RelayUtils.RelayParams calldata relayParams,
+        RelayParams calldata relayParams,
         address account,
-<<<<<<< HEAD
-        uint256 collateralDeltaAmount,
-        IBaseOrderUtils.CreateOrderParams memory params // can't use calldata because need to modify params.numbers.executionFee
-    )
-        external
-        nonReentrant
-        withOraclePricesForAtomicAction(relayParams.oracleParams)
-        onlyGelatoRelay
-        returns (bytes32)
-    {
-        _validateGaslessFeature();
-        bytes32 structHash = RelayUtils.getCreateOrderStructHash(relayParams, collateralDeltaAmount, params);
-        _validateCall(relayParams, account, structHash, 0 /* srcChainId */);
-=======
         IBaseOrderUtils.CreateOrderParams calldata params
     ) external nonReentrant withRelay(relayParams, account, false) returns (bytes32) {
         bytes32 structHash = RelayUtils.getCreateOrderStructHash(relayParams, params);
-        _validateCall(relayParams, account, structHash);
->>>>>>> 5ceb6fc2
+        _validateCall(relayParams, account, structHash, 0 /* srcChainId */);
 
         return
             _createOrder(
                 account,
-<<<<<<< HEAD
-                collateralDeltaAmount,
                 0, // srcChainId
-=======
->>>>>>> 5ceb6fc2
                 params,
                 false // isSubaccount
             );
@@ -87,23 +64,12 @@
 
     // @note all params except account should be part of the corresponding struct hash
     function updateOrder(
-        RelayUtils.RelayParams calldata relayParams,
+        RelayParams calldata relayParams,
         address account,
-<<<<<<< HEAD
-        bytes32 key,
-        RelayUtils.UpdateOrderParams calldata params,
-        bool increaseExecutionFee
-    ) external nonReentrant withOraclePricesForAtomicAction(relayParams.oracleParams) onlyGelatoRelay {
-        _validateGaslessFeature();
-
-        bytes32 structHash = RelayUtils.getUpdateOrderStructHash(relayParams, key, params, increaseExecutionFee);
-        _validateCall(relayParams, account, structHash, 0 /* srcChainId */);
-=======
         UpdateOrderParams calldata params
     ) external nonReentrant withRelay(relayParams, account, false) {
         bytes32 structHash = RelayUtils.getUpdateOrderStructHash(relayParams, params);
-        _validateCall(relayParams, account, structHash);
->>>>>>> 5ceb6fc2
+        _validateCall(relayParams, account, structHash, 0 /* srcChainId */);
 
         _updateOrder(
             account,
@@ -114,28 +80,13 @@
 
     // @note all params except account should be part of the corresponding struct hash
     function cancelOrder(
-        RelayUtils.RelayParams calldata relayParams,
+        RelayParams calldata relayParams,
         address account,
         bytes32 key
-<<<<<<< HEAD
-    ) external nonReentrant withOraclePricesForAtomicAction(relayParams.oracleParams) onlyGelatoRelay {
-        _validateGaslessFeature();
-
+    ) external nonReentrant withRelay(relayParams, account, false) {
         bytes32 structHash = RelayUtils.getCancelOrderStructHash(relayParams, key);
         _validateCall(relayParams, account, structHash, 0 /* srcChainId */);
 
-        _cancelOrder(
-            relayParams,
-            account,
-            key,
-            false // isSubaccount
-        );
-=======
-    ) external nonReentrant withRelay(relayParams, account, false) {
-        bytes32 structHash = RelayUtils.getCancelOrderStructHash(relayParams, key);
-        _validateCall(relayParams, account, structHash);
-
         _cancelOrder(account, key);
->>>>>>> 5ceb6fc2
     }
 }