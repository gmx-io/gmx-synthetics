// SPDX-License-Identifier: BUSL-1.1

pragma solidity ^0.8.0;

import "../../data/DataStore.sol";
import "../../event/EventEmitter.sol";
import "../../exchange/IOrderHandler.sol";
import "../../order/IBaseOrderUtils.sol";
import "../../order/OrderVault.sol";
import "../../router/Router.sol";
import "./BaseGelatoRelayRouter.sol";

contract GelatoRelayRouter is BaseGelatoRelayRouter {
<<<<<<< HEAD
    bytes32 public constant UPDATE_ORDER_TYPEHASH =
        keccak256(
            bytes(
                "UpdateOrder(bytes32 key,UpdateOrderParams params,bool increaseExecutionFee,bytes32 relayParams)UpdateOrderParams(uint256 sizeDeltaUsd,uint256 acceptablePrice,uint256 triggerPrice,uint256 minOutputAmount,uint256 validFromTime,bool autoCancel)"
            )
        );
    bytes32 public constant UPDATE_ORDER_PARAMS_TYPEHASH =
        keccak256(
            bytes(
                "UpdateOrderParams(uint256 sizeDeltaUsd,uint256 acceptablePrice,uint256 triggerPrice,uint256 minOutputAmount,uint256 validFromTime,bool autoCancel)"
            )
        );

    bytes32 public constant CANCEL_ORDER_TYPEHASH = keccak256(bytes("CancelOrder(bytes32 key,bytes32 relayParams)"));

    bytes32 public constant CREATE_ORDER_TYPEHASH =
        keccak256(
            bytes(
                "CreateOrder(uint256 collateralDeltaAmount,CreateOrderAddresses addresses,CreateOrderNumbers numbers,uint256 orderType,uint256 decreasePositionSwapType,bool isLong,bool shouldUnwrapNativeToken,bool autoCancel,bytes32 referralCode,bytes32 relayParams)CreateOrderAddresses(address receiver,address cancellationReceiver,address callbackContract,address uiFeeReceiver,address market,address initialCollateralToken,address[] swapPath)CreateOrderNumbers(uint256 sizeDeltaUsd,uint256 initialCollateralDeltaAmount,uint256 triggerPrice,uint256 acceptablePrice,uint256 executionFee,uint256 callbackGasLimit,uint256 minOutputAmount,uint256 validFromTime,uint256 srcChainId)"
            )
        );
    bytes32 public constant CREATE_ORDER_NUMBERS_TYPEHASH =
        keccak256(
            bytes(
                "CreateOrderNumbers(uint256 sizeDeltaUsd,uint256 initialCollateralDeltaAmount,uint256 triggerPrice,uint256 acceptablePrice,uint256 executionFee,uint256 callbackGasLimit,uint256 minOutputAmount,uint256 validFromTime,uint256 srcChainId)"
            )
        );
    bytes32 public constant CREATE_ORDER_ADDRESSES_TYPEHASH =
        keccak256(
            bytes(
                "CreateOrderAddresses(address receiver,address cancellationReceiver,address callbackContract,address uiFeeReceiver,address market,address initialCollateralToken,address[] swapPath)"
            )
        );
=======
    using Order for Order.Props;
>>>>>>> 9700a7e2

    constructor(
        Router _router,
        DataStore _dataStore,
        EventEmitter _eventEmitter,
        Oracle _oracle,
        IOrderHandler _orderHandler,
        OrderVault _orderVault,
        IExternalHandler _externalHandler
    )
        BaseGelatoRelayRouter(_router, _dataStore, _eventEmitter, _oracle, _orderHandler, _orderVault, _externalHandler)
    {}

    // @note all params except account should be part of the corresponding struct hash
    function createOrder(
        RelayUtils.RelayParams calldata relayParams,
        address account,
        uint256 collateralDeltaAmount,
        IBaseOrderUtils.CreateOrderParams memory params // can't use calldata because need to modify params.numbers.executionFee
    )
        external
        nonReentrant
        withOraclePricesForAtomicAction(relayParams.oracleParams)
        onlyGelatoRelay
        returns (bytes32)
    {
        _validateGaslessFeature();
        bytes32 structHash = RelayUtils.getCreateOrderStructHash(relayParams, collateralDeltaAmount, params);
        _validateCall(relayParams, account, structHash, 0 /* srcChainId */);

        return
            _createOrder(
                relayParams,
                account,

                0, // srcChainId
                collateralDeltaAmount,
                params,
                false // isSubaccount
            );
    }

    // @note all params except account should be part of the corresponding struct hash
    function updateOrder(
        RelayUtils.RelayParams calldata relayParams,
        address account,
        bytes32 key,
        RelayUtils.UpdateOrderParams calldata params,
        bool increaseExecutionFee
    ) external nonReentrant withOraclePricesForAtomicAction(relayParams.oracleParams) onlyGelatoRelay {
        _validateGaslessFeature();

        bytes32 structHash = RelayUtils.getUpdateOrderStructHash(relayParams, key, params, increaseExecutionFee);
        _validateCall(relayParams, account, structHash, 0 /* srcChainId */);

        _updateOrder(
            relayParams,
            account,
            key,
            params,
            increaseExecutionFee,
            false // isSubaccount
        );
    }

    // @note all params except account should be part of the corresponding struct hash
    function cancelOrder(
        RelayUtils.RelayParams calldata relayParams,
        address account,
        bytes32 key
    ) external nonReentrant withOraclePricesForAtomicAction(relayParams.oracleParams) onlyGelatoRelay {
        _validateGaslessFeature();

        bytes32 structHash = RelayUtils.getCancelOrderStructHash(relayParams, key);
        _validateCall(relayParams, account, structHash, 0 /* srcChainId */);

        _cancelOrder(
            relayParams,
            account,
            key,
            false // isSubaccount
        );
    }
<<<<<<< HEAD

    function _getUpdateOrderStructHash(
        RelayParams calldata relayParams,
        bytes32 key,
        UpdateOrderParams calldata params,
        bool increaseExecutionFee
    ) internal pure returns (bytes32) {
        return
            keccak256(
                abi.encode(
                    UPDATE_ORDER_TYPEHASH,
                    key,
                    _getUpdateOrderParamsStructHash(params),
                    increaseExecutionFee,
                    _getRelayParamsHash(relayParams)
                )
            );
    }

    function _getUpdateOrderParamsStructHash(UpdateOrderParams calldata params) internal pure returns (bytes32) {
        return
            keccak256(
                abi.encode(
                    UPDATE_ORDER_PARAMS_TYPEHASH,
                    params.sizeDeltaUsd,
                    params.acceptablePrice,
                    params.triggerPrice,
                    params.minOutputAmount,
                    params.validFromTime,
                    params.autoCancel
                )
            );
    }

    function _getCancelOrderStructHash(RelayParams calldata relayParams, bytes32 key) internal pure returns (bytes32) {
        return keccak256(abi.encode(CANCEL_ORDER_TYPEHASH, key, _getRelayParamsHash(relayParams)));
    }

    function _getCreateOrderStructHash(
        RelayParams calldata relayParams,
        uint256 collateralDeltaAmount,
        IBaseOrderUtils.CreateOrderParams memory params
    ) internal pure returns (bytes32) {
        return
            keccak256(
                abi.encode(
                    CREATE_ORDER_TYPEHASH,
                    collateralDeltaAmount,
                    _getCreateOrderAddressesStructHash(params.addresses),
                    _getCreateOrderNumbersStructHash(params.numbers),
                    uint256(params.orderType),
                    uint256(params.decreasePositionSwapType),
                    params.isLong,
                    params.shouldUnwrapNativeToken,
                    params.autoCancel,
                    params.referralCode,
                    _getRelayParamsHash(relayParams)
                )
            );
    }

    function _getCreateOrderNumbersStructHash(
        IBaseOrderUtils.CreateOrderParamsNumbers memory numbers
    ) internal pure returns (bytes32) {
        return
            keccak256(
                abi.encode(
                    CREATE_ORDER_NUMBERS_TYPEHASH,
                    numbers.sizeDeltaUsd,
                    numbers.initialCollateralDeltaAmount,
                    numbers.triggerPrice,
                    numbers.acceptablePrice,
                    numbers.executionFee,
                    numbers.callbackGasLimit,
                    numbers.minOutputAmount,
                    numbers.validFromTime,
                    numbers.srcChainId
                )
            );
    }

    function _getCreateOrderAddressesStructHash(
        IBaseOrderUtils.CreateOrderParamsAddresses memory addresses
    ) internal pure returns (bytes32) {
        return
            keccak256(
                abi.encode(
                    CREATE_ORDER_ADDRESSES_TYPEHASH,
                    addresses.receiver,
                    addresses.cancellationReceiver,
                    addresses.callbackContract,
                    addresses.uiFeeReceiver,
                    addresses.market,
                    addresses.initialCollateralToken,
                    keccak256(abi.encodePacked(addresses.swapPath))
                )
            );
    }
=======
>>>>>>> 9700a7e2
}<|MERGE_RESOLUTION|>--- conflicted
+++ resolved
@@ -11,43 +11,7 @@
 import "./BaseGelatoRelayRouter.sol";
 
 contract GelatoRelayRouter is BaseGelatoRelayRouter {
-<<<<<<< HEAD
-    bytes32 public constant UPDATE_ORDER_TYPEHASH =
-        keccak256(
-            bytes(
-                "UpdateOrder(bytes32 key,UpdateOrderParams params,bool increaseExecutionFee,bytes32 relayParams)UpdateOrderParams(uint256 sizeDeltaUsd,uint256 acceptablePrice,uint256 triggerPrice,uint256 minOutputAmount,uint256 validFromTime,bool autoCancel)"
-            )
-        );
-    bytes32 public constant UPDATE_ORDER_PARAMS_TYPEHASH =
-        keccak256(
-            bytes(
-                "UpdateOrderParams(uint256 sizeDeltaUsd,uint256 acceptablePrice,uint256 triggerPrice,uint256 minOutputAmount,uint256 validFromTime,bool autoCancel)"
-            )
-        );
-
-    bytes32 public constant CANCEL_ORDER_TYPEHASH = keccak256(bytes("CancelOrder(bytes32 key,bytes32 relayParams)"));
-
-    bytes32 public constant CREATE_ORDER_TYPEHASH =
-        keccak256(
-            bytes(
-                "CreateOrder(uint256 collateralDeltaAmount,CreateOrderAddresses addresses,CreateOrderNumbers numbers,uint256 orderType,uint256 decreasePositionSwapType,bool isLong,bool shouldUnwrapNativeToken,bool autoCancel,bytes32 referralCode,bytes32 relayParams)CreateOrderAddresses(address receiver,address cancellationReceiver,address callbackContract,address uiFeeReceiver,address market,address initialCollateralToken,address[] swapPath)CreateOrderNumbers(uint256 sizeDeltaUsd,uint256 initialCollateralDeltaAmount,uint256 triggerPrice,uint256 acceptablePrice,uint256 executionFee,uint256 callbackGasLimit,uint256 minOutputAmount,uint256 validFromTime,uint256 srcChainId)"
-            )
-        );
-    bytes32 public constant CREATE_ORDER_NUMBERS_TYPEHASH =
-        keccak256(
-            bytes(
-                "CreateOrderNumbers(uint256 sizeDeltaUsd,uint256 initialCollateralDeltaAmount,uint256 triggerPrice,uint256 acceptablePrice,uint256 executionFee,uint256 callbackGasLimit,uint256 minOutputAmount,uint256 validFromTime,uint256 srcChainId)"
-            )
-        );
-    bytes32 public constant CREATE_ORDER_ADDRESSES_TYPEHASH =
-        keccak256(
-            bytes(
-                "CreateOrderAddresses(address receiver,address cancellationReceiver,address callbackContract,address uiFeeReceiver,address market,address initialCollateralToken,address[] swapPath)"
-            )
-        );
-=======
     using Order for Order.Props;
->>>>>>> 9700a7e2
 
     constructor(
         Router _router,
@@ -131,105 +95,4 @@
             false // isSubaccount
         );
     }
-<<<<<<< HEAD
-
-    function _getUpdateOrderStructHash(
-        RelayParams calldata relayParams,
-        bytes32 key,
-        UpdateOrderParams calldata params,
-        bool increaseExecutionFee
-    ) internal pure returns (bytes32) {
-        return
-            keccak256(
-                abi.encode(
-                    UPDATE_ORDER_TYPEHASH,
-                    key,
-                    _getUpdateOrderParamsStructHash(params),
-                    increaseExecutionFee,
-                    _getRelayParamsHash(relayParams)
-                )
-            );
-    }
-
-    function _getUpdateOrderParamsStructHash(UpdateOrderParams calldata params) internal pure returns (bytes32) {
-        return
-            keccak256(
-                abi.encode(
-                    UPDATE_ORDER_PARAMS_TYPEHASH,
-                    params.sizeDeltaUsd,
-                    params.acceptablePrice,
-                    params.triggerPrice,
-                    params.minOutputAmount,
-                    params.validFromTime,
-                    params.autoCancel
-                )
-            );
-    }
-
-    function _getCancelOrderStructHash(RelayParams calldata relayParams, bytes32 key) internal pure returns (bytes32) {
-        return keccak256(abi.encode(CANCEL_ORDER_TYPEHASH, key, _getRelayParamsHash(relayParams)));
-    }
-
-    function _getCreateOrderStructHash(
-        RelayParams calldata relayParams,
-        uint256 collateralDeltaAmount,
-        IBaseOrderUtils.CreateOrderParams memory params
-    ) internal pure returns (bytes32) {
-        return
-            keccak256(
-                abi.encode(
-                    CREATE_ORDER_TYPEHASH,
-                    collateralDeltaAmount,
-                    _getCreateOrderAddressesStructHash(params.addresses),
-                    _getCreateOrderNumbersStructHash(params.numbers),
-                    uint256(params.orderType),
-                    uint256(params.decreasePositionSwapType),
-                    params.isLong,
-                    params.shouldUnwrapNativeToken,
-                    params.autoCancel,
-                    params.referralCode,
-                    _getRelayParamsHash(relayParams)
-                )
-            );
-    }
-
-    function _getCreateOrderNumbersStructHash(
-        IBaseOrderUtils.CreateOrderParamsNumbers memory numbers
-    ) internal pure returns (bytes32) {
-        return
-            keccak256(
-                abi.encode(
-                    CREATE_ORDER_NUMBERS_TYPEHASH,
-                    numbers.sizeDeltaUsd,
-                    numbers.initialCollateralDeltaAmount,
-                    numbers.triggerPrice,
-                    numbers.acceptablePrice,
-                    numbers.executionFee,
-                    numbers.callbackGasLimit,
-                    numbers.minOutputAmount,
-                    numbers.validFromTime,
-                    numbers.srcChainId
-                )
-            );
-    }
-
-    function _getCreateOrderAddressesStructHash(
-        IBaseOrderUtils.CreateOrderParamsAddresses memory addresses
-    ) internal pure returns (bytes32) {
-        return
-            keccak256(
-                abi.encode(
-                    CREATE_ORDER_ADDRESSES_TYPEHASH,
-                    addresses.receiver,
-                    addresses.cancellationReceiver,
-                    addresses.callbackContract,
-                    addresses.uiFeeReceiver,
-                    addresses.market,
-                    addresses.initialCollateralToken,
-                    keccak256(abi.encodePacked(addresses.swapPath))
-                )
-            );
-    }
-=======
->>>>>>> 9700a7e2
 }