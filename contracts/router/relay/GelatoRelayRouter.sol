// SPDX-License-Identifier: BUSL-1.1

pragma solidity ^0.8.0;

import "../../data/DataStore.sol";
import "../../event/EventEmitter.sol";
import "../../exchange/IOrderHandler.sol";
import "../../order/IBaseOrderUtils.sol";
import "../../order/OrderVault.sol";
import "../../router/Router.sol";
import "./BaseGelatoRelayRouter.sol";

contract GelatoRelayRouter is BaseGelatoRelayRouter {
    constructor(
        Router _router,
        RoleStore _roleStore,
        DataStore _dataStore,
        EventEmitter _eventEmitter,
        Oracle _oracle,
        IOrderHandler _orderHandler,
        OrderVault _orderVault,
        IExternalHandler _externalHandler
    )
        BaseGelatoRelayRouter(_oracle, _orderHandler, _orderVault, _externalHandler)
        BaseRouter(_router, _roleStore, _dataStore, _eventEmitter)
    {}

    // @note all params except subaccount should be part of the corresponding struct hash
    function batch(
        RelayParams calldata relayParams,
        address account,
        BatchParams calldata params
    ) external withRelay(relayParams, account, 0 /* srcChainId */, false) nonReentrant returns (bytes32[] memory) {
        bytes32 structHash = RelayUtils.getBatchStructHash(relayParams, params);
        _validateCall(relayParams, account, structHash, 0 /* srcChainId */);

        return _batch(
            account,
            0, // srcChainId
            params.createOrderParamsList,
            params.updateOrderParamsList,
            params.cancelOrderKeys,
            false // isSubaccount
        );
    }

    // @note all params except account should be part of the corresponding struct hash
    function batch(
        RelayParams calldata relayParams,
        address account,
        BatchParams calldata params
    ) external nonReentrant withRelay(relayParams, account, false) returns (bytes32[] memory) {
        bytes32 structHash = RelayUtils.getBatchStructHash(relayParams, params);
        _validateCall(relayParams, account, structHash, 0 /* srcChainId */);

        return _batch(
            account,
            0, // srcChainId
            params.createOrderParamsList,
            params.updateOrderParamsList,
            params.cancelOrderKeys,
            false // isSubaccount
        );
    }

    // @note all params except account should be part of the corresponding struct hash
    function createOrder(
        RelayParams calldata relayParams,
        address account,
        IBaseOrderUtils.CreateOrderParams calldata params
<<<<<<< HEAD
    ) external withRelay(relayParams, account, 0 /* srcChainId */, false) nonReentrant returns (bytes32) {
=======
    ) external nonReentrant withRelay(relayParams, account, false) returns (bytes32) {
>>>>>>> fa59741f
        bytes32 structHash = RelayUtils.getCreateOrderStructHash(relayParams, params);
        _validateCall(relayParams, account, structHash, 0 /* srcChainId */);

        return
            _createOrder(
                account,
                0, // srcChainId
                params,
                false // isSubaccount
            );
    }

    // @note all params except account should be part of the corresponding struct hash
    function updateOrder(
        RelayParams calldata relayParams,
        address account,
        UpdateOrderParams calldata params
<<<<<<< HEAD
    ) external withRelay(relayParams, account, 0 /* srcChainId */, false) nonReentrant {
=======
    ) external nonReentrant withRelay(relayParams, account, false) {
>>>>>>> fa59741f
        bytes32 structHash = RelayUtils.getUpdateOrderStructHash(relayParams, params);
        _validateCall(relayParams, account, structHash, 0 /* srcChainId */);

        _updateOrder(
            account,
            params,
            false // isSubaccount
        );
    }

    // @note all params except account should be part of the corresponding struct hash
    function cancelOrder(
        RelayParams calldata relayParams,
        address account,
        bytes32 key
<<<<<<< HEAD
    ) external withRelay(relayParams, account, 0 /* srcChainId */, false) nonReentrant {
=======
    ) external nonReentrant withRelay(relayParams, account, false) {
>>>>>>> fa59741f
        bytes32 structHash = RelayUtils.getCancelOrderStructHash(relayParams, key);
        _validateCall(relayParams, account, structHash, 0 /* srcChainId */);

        _cancelOrder(account, key);
    }
}<|MERGE_RESOLUTION|>--- conflicted
+++ resolved
@@ -25,31 +25,12 @@
         BaseRouter(_router, _roleStore, _dataStore, _eventEmitter)
     {}
 
-    // @note all params except subaccount should be part of the corresponding struct hash
-    function batch(
-        RelayParams calldata relayParams,
-        address account,
-        BatchParams calldata params
-    ) external withRelay(relayParams, account, 0 /* srcChainId */, false) nonReentrant returns (bytes32[] memory) {
-        bytes32 structHash = RelayUtils.getBatchStructHash(relayParams, params);
-        _validateCall(relayParams, account, structHash, 0 /* srcChainId */);
-
-        return _batch(
-            account,
-            0, // srcChainId
-            params.createOrderParamsList,
-            params.updateOrderParamsList,
-            params.cancelOrderKeys,
-            false // isSubaccount
-        );
-    }
-
     // @note all params except account should be part of the corresponding struct hash
     function batch(
         RelayParams calldata relayParams,
         address account,
         BatchParams calldata params
-    ) external nonReentrant withRelay(relayParams, account, false) returns (bytes32[] memory) {
+    ) external nonReentrant withRelay(relayParams, account, 0 /* srcChainId */, false) returns (bytes32[] memory) {
         bytes32 structHash = RelayUtils.getBatchStructHash(relayParams, params);
         _validateCall(relayParams, account, structHash, 0 /* srcChainId */);
 
@@ -68,11 +49,7 @@
         RelayParams calldata relayParams,
         address account,
         IBaseOrderUtils.CreateOrderParams calldata params
-<<<<<<< HEAD
-    ) external withRelay(relayParams, account, 0 /* srcChainId */, false) nonReentrant returns (bytes32) {
-=======
-    ) external nonReentrant withRelay(relayParams, account, false) returns (bytes32) {
->>>>>>> fa59741f
+    ) external nonReentrant withRelay(relayParams, account, 0 /* srcChainId */, false) returns (bytes32) {
         bytes32 structHash = RelayUtils.getCreateOrderStructHash(relayParams, params);
         _validateCall(relayParams, account, structHash, 0 /* srcChainId */);
 
@@ -90,11 +67,7 @@
         RelayParams calldata relayParams,
         address account,
         UpdateOrderParams calldata params
-<<<<<<< HEAD
-    ) external withRelay(relayParams, account, 0 /* srcChainId */, false) nonReentrant {
-=======
-    ) external nonReentrant withRelay(relayParams, account, false) {
->>>>>>> fa59741f
+    ) external nonReentrant withRelay(relayParams, account, 0 /* srcChainId */, false) {
         bytes32 structHash = RelayUtils.getUpdateOrderStructHash(relayParams, params);
         _validateCall(relayParams, account, structHash, 0 /* srcChainId */);
 
@@ -110,11 +83,7 @@
         RelayParams calldata relayParams,
         address account,
         bytes32 key
-<<<<<<< HEAD
-    ) external withRelay(relayParams, account, 0 /* srcChainId */, false) nonReentrant {
-=======
-    ) external nonReentrant withRelay(relayParams, account, false) {
->>>>>>> fa59741f
+    ) external nonReentrant withRelay(relayParams, account, 0 /* srcChainId */, false) {
         bytes32 structHash = RelayUtils.getCancelOrderStructHash(relayParams, key);
         _validateCall(relayParams, account, structHash, 0 /* srcChainId */);
 
