--- conflicted
+++ resolved
@@ -129,12 +129,7 @@
         bool increaseExecutionFee
     ) external nonReentrant withOraclePricesForAtomicAction(relayParams.oracleParams) onlyGelatoRelay {
         _validateGaslessFeature();
-<<<<<<< HEAD
-
-        bytes32 structHash = _getUpdateOrderStructHash(relayParams, subaccountApproval, account, key, params, increaseExecutionFee);
-        _validateCall(relayParams, subaccount, structHash, 0 /* srcChainId */);
-
-=======
+
         bytes32 structHash = _getUpdateOrderStructHash(
             relayParams,
             subaccountApproval,
@@ -143,8 +138,7 @@
             params,
             increaseExecutionFee
         );
-        _validateCall(relayParams, subaccount, structHash);
->>>>>>> 34e72321
+        _validateCall(relayParams, subaccount, structHash, 0 /* srcChainId */);
         _handleSubaccountAction(account, subaccount, Keys.SUBACCOUNT_ORDER_ACTION, subaccountApproval);
         _updateOrder(relayParams, account, key, params, increaseExecutionFee, true);
     }
@@ -181,17 +175,14 @@
             eventEmitter: eventEmitter,
             bank: orderVault
         });
-<<<<<<< HEAD
-        _handleRelay(contracts, relayParams, account, account, 0 /* srcChainId */);
-=======
         _handleRelay(
             contracts,
             relayParams,
             account,
             account,
-            false // isSubaccount is false because the `removeSubaccount` call is signed by the main account
-        );
->>>>>>> 34e72321
+            false, // isSubaccount is false because the `removeSubaccount` call is signed by the main account
+            0 // srcChainId
+        );
 
         SubaccountUtils.removeSubaccount(dataStore, eventEmitter, account, subaccount);
     }
