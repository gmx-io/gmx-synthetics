// SPDX-License-Identifier: BUSL-1.1

pragma solidity ^0.8.0;

import "../../order/IBaseOrderUtils.sol";
import "../../router/Router.sol";
import "../../feature/FeatureUtils.sol";
import "../../subaccount/SubaccountUtils.sol";
import "./BaseGelatoRelayRouter.sol";

contract SubaccountGelatoRelayRouter is BaseGelatoRelayRouter {
    mapping(address => uint256) public subaccountApprovalNonces;

    constructor(
        Router _router,
        RoleStore _roleStore,
        DataStore _dataStore,
        EventEmitter _eventEmitter,
        Oracle _oracle,
        IOrderHandler _orderHandler,
        OrderVault _orderVault,
        IExternalHandler _externalHandler
    )
        BaseGelatoRelayRouter(_oracle, _orderHandler, _orderVault, _externalHandler)
        BaseRouter(_router, _roleStore, _dataStore, _eventEmitter)

    {}

<<<<<<< HEAD
=======
    struct BatchVars {
        bytes32 structHash;
        uint256 actionsCount;
    }

    // @note all params except subaccount should be part of the corresponding struct hash
>>>>>>> fa59741f
    function batch(
        RelayParams calldata relayParams,
        SubaccountApproval calldata subaccountApproval,
        address account,
        address subaccount,
        BatchParams calldata params
<<<<<<< HEAD
    ) external withRelay(relayParams, account, 0 /* srcChainId */, true) nonReentrant returns (bytes32[] memory) {
        // BatchVars memory vars;
        // vars.structHash = RelayUtils.getBatchStructHash(relayParams, subaccountApproval, account, params);
        _validateCall(relayParams, subaccount, RelayUtils.getBatchStructHash(relayParams, subaccountApproval, account, params), 0 /* srcChainId */);
=======
    ) external nonReentrant withRelay(relayParams, account, true) returns (bytes32[] memory) {
        BatchVars memory vars;
        vars.structHash = RelayUtils.getBatchStructHash(relayParams, subaccountApproval, account, params);
        _validateCall(relayParams, subaccount, vars.structHash, 0 /* srcChainId */);
>>>>>>> fa59741f

        for (uint256 i = 0; i < params.createOrderParamsList.length; i++) {
            _validateCreateOrderParams(account, params.createOrderParamsList[i]);
        }

<<<<<<< HEAD
        _handleSubaccountAction(
            account,
            subaccount,
            Keys.SUBACCOUNT_ORDER_ACTION,
            params.createOrderParamsList.length +
                params.updateOrderParamsList.length +
                params.cancelOrderKeys.length, // actionsCount
            subaccountApproval
        );

        return _batch(
            account,
            0, // srcChainId
            params.createOrderParamsList,
            params.updateOrderParamsList,
            params.cancelOrderKeys,
            true // isSubaccount
        );
    }

=======
        vars.actionsCount = params.createOrderParamsList.length +
            params.updateOrderParamsList.length +
            params.cancelOrderKeys.length;

        _handleSubaccountAction(account, subaccount, Keys.SUBACCOUNT_ORDER_ACTION, vars.actionsCount, subaccountApproval);

        return _batch(
            account,
            0, // srcChainId
            params.createOrderParamsList,
            params.updateOrderParamsList,
            params.cancelOrderKeys,
            true // isSubaccount
        );
    }

>>>>>>> fa59741f
    function _validateCreateOrderParams(
        address account,
        IBaseOrderUtils.CreateOrderParams calldata params
    ) internal pure {
        if (params.addresses.receiver != account) {
            revert Errors.InvalidReceiver(params.addresses.receiver);
        }

        if (params.addresses.cancellationReceiver != address(0) && params.addresses.cancellationReceiver != account) {
            revert Errors.InvalidCancellationReceiverForSubaccountOrder(params.addresses.cancellationReceiver, account);
        }
    }

    // @note all params except subaccount should be part of the corresponding struct hash
    function createOrder(
        RelayParams calldata relayParams,
        SubaccountApproval calldata subaccountApproval,
        address account, // main account
        address subaccount,
        IBaseOrderUtils.CreateOrderParams calldata params
<<<<<<< HEAD
    ) external nonReentrant withRelay(relayParams, account, 0 /* srcChainId */, true) returns (bytes32) {
=======
    ) external nonReentrant withRelay(relayParams, account, true) returns (bytes32) {
>>>>>>> fa59741f
        bytes32 structHash = RelayUtils.getCreateOrderStructHash(relayParams, subaccountApproval, account, params);
        _validateCall(relayParams, subaccount, structHash, 0 /* srcChainId */);
        _validateCreateOrderParams(account, params);
        _handleSubaccountAction(account, subaccount, Keys.SUBACCOUNT_ORDER_ACTION, 1, subaccountApproval);

        return
            _createOrder(
                account,
                0, // srcChainId
                params,
                true // isSubaccount
            );
    }

    // @note all params except subaccount should be part of the corresponding struct hash
    function updateOrder(
        RelayParams calldata relayParams,
        SubaccountApproval calldata subaccountApproval,
        address account, // main account
        address subaccount,
        UpdateOrderParams calldata params
<<<<<<< HEAD
    ) external withRelay(relayParams, account, 0 /* srcChainId */, true) nonReentrant {
=======
    ) external nonReentrant withRelay(relayParams, account, true) {
>>>>>>> fa59741f
        bytes32 structHash = RelayUtils.getUpdateOrderStructHash(relayParams, subaccountApproval, account, params);
        _validateCall(relayParams, subaccount, structHash, 0 /* srcChainId */);
        _handleSubaccountAction(account, subaccount, Keys.SUBACCOUNT_ORDER_ACTION, 1, subaccountApproval);

        _updateOrder(
            account,
            params,
            true // isSubaccount
        );
    }

    // @note all params except subaccount should be part of the corresponding struct hash
    function cancelOrder(
        RelayParams calldata relayParams,
        SubaccountApproval calldata subaccountApproval,
        address account, // main account
        address subaccount,
        bytes32 key
<<<<<<< HEAD
    ) external withRelay(relayParams, account, 0 /* srcChainId */, true) nonReentrant {
=======
    ) external nonReentrant withRelay(relayParams, account, true) {
>>>>>>> fa59741f
        bytes32 structHash = RelayUtils.getCancelOrderStructHash(relayParams, subaccountApproval, account, key);
        _validateCall(relayParams, subaccount, structHash, 0 /* srcChainId */);
        _handleSubaccountAction(account, subaccount, Keys.SUBACCOUNT_ORDER_ACTION, 1, subaccountApproval);
        _cancelOrder(account, key);
    }

    // @note all params except account should be part of the corresponding struct hash
    function removeSubaccount(
        RelayParams calldata relayParams,
        address account,
        address subaccount
<<<<<<< HEAD
    ) external withRelay(relayParams, account, 0 /* srcChainId */, false) nonReentrant {
=======
    ) external nonReentrant withRelay(relayParams, account, false) {
>>>>>>> fa59741f
        // isSubaccount=false is passed to `withRelay` modifier because this action is signed by the main account
        bytes32 structHash = RelayUtils.getRemoveSubaccountStructHash(relayParams, subaccount);
        _validateCall(relayParams, account, structHash, 0 /* srcChainId */);

        SubaccountUtils.removeSubaccount(dataStore, eventEmitter, account, subaccount);
    }

    function _handleSubaccountAction(
        address account,
        address subaccount,
        bytes32 actionType,
        uint256 actionsCount,
        SubaccountApproval calldata subaccountApproval
    ) internal {
        FeatureUtils.validateFeature(dataStore, Keys.subaccountFeatureDisabledKey(address(this)));

        _handleSubaccountApproval(account, subaccountApproval);

        SubaccountUtils.handleSubaccountAction(dataStore, eventEmitter, account, subaccount, actionType, actionsCount);
    }

    function _handleSubaccountApproval(address account, SubaccountApproval calldata subaccountApproval) internal {
        if (subaccountApproval.signature.length == 0) {
            return;
        }

        if (subaccountApproval.subaccount == address(0)) {
            revert Errors.InvalidSubaccountApprovalSubaccount();
        }

        if (block.timestamp > subaccountApproval.deadline) {
            revert Errors.SubaccountApprovalDeadlinePassed(block.timestamp, subaccountApproval.deadline);
        }

        uint256 storedNonce = subaccountApprovalNonces[account];
        if (storedNonce != subaccountApproval.nonce) {
            revert Errors.InvalidSubaccountApprovalNonce(storedNonce, subaccountApproval.nonce);
        }
        subaccountApprovalNonces[account] = storedNonce + 1;

        bytes32 domainSeparator = _getDomainSeparator(block.chainid);
        bytes32 structHash = RelayUtils.getSubaccountApprovalStructHash(subaccountApproval);
        bytes32 digest = ECDSA.toTypedDataHash(domainSeparator, structHash);
        _validateSignature(digest, subaccountApproval.signature, account, "subaccount approval");

        SubaccountUtils.handleSubaccountApproval(dataStore, eventEmitter, account, subaccountApproval);
    }
}<|MERGE_RESOLUTION|>--- conflicted
+++ resolved
@@ -26,59 +26,27 @@
 
     {}
 
-<<<<<<< HEAD
-=======
     struct BatchVars {
         bytes32 structHash;
         uint256 actionsCount;
     }
 
     // @note all params except subaccount should be part of the corresponding struct hash
->>>>>>> fa59741f
     function batch(
         RelayParams calldata relayParams,
         SubaccountApproval calldata subaccountApproval,
         address account,
         address subaccount,
         BatchParams calldata params
-<<<<<<< HEAD
-    ) external withRelay(relayParams, account, 0 /* srcChainId */, true) nonReentrant returns (bytes32[] memory) {
-        // BatchVars memory vars;
-        // vars.structHash = RelayUtils.getBatchStructHash(relayParams, subaccountApproval, account, params);
-        _validateCall(relayParams, subaccount, RelayUtils.getBatchStructHash(relayParams, subaccountApproval, account, params), 0 /* srcChainId */);
-=======
-    ) external nonReentrant withRelay(relayParams, account, true) returns (bytes32[] memory) {
+    ) external nonReentrant withRelay(relayParams, account, 0 /* srcChainId */, true) returns (bytes32[] memory) {
         BatchVars memory vars;
         vars.structHash = RelayUtils.getBatchStructHash(relayParams, subaccountApproval, account, params);
         _validateCall(relayParams, subaccount, vars.structHash, 0 /* srcChainId */);
->>>>>>> fa59741f
 
         for (uint256 i = 0; i < params.createOrderParamsList.length; i++) {
             _validateCreateOrderParams(account, params.createOrderParamsList[i]);
         }
 
-<<<<<<< HEAD
-        _handleSubaccountAction(
-            account,
-            subaccount,
-            Keys.SUBACCOUNT_ORDER_ACTION,
-            params.createOrderParamsList.length +
-                params.updateOrderParamsList.length +
-                params.cancelOrderKeys.length, // actionsCount
-            subaccountApproval
-        );
-
-        return _batch(
-            account,
-            0, // srcChainId
-            params.createOrderParamsList,
-            params.updateOrderParamsList,
-            params.cancelOrderKeys,
-            true // isSubaccount
-        );
-    }
-
-=======
         vars.actionsCount = params.createOrderParamsList.length +
             params.updateOrderParamsList.length +
             params.cancelOrderKeys.length;
@@ -95,7 +63,6 @@
         );
     }
 
->>>>>>> fa59741f
     function _validateCreateOrderParams(
         address account,
         IBaseOrderUtils.CreateOrderParams calldata params
@@ -116,11 +83,7 @@
         address account, // main account
         address subaccount,
         IBaseOrderUtils.CreateOrderParams calldata params
-<<<<<<< HEAD
     ) external nonReentrant withRelay(relayParams, account, 0 /* srcChainId */, true) returns (bytes32) {
-=======
-    ) external nonReentrant withRelay(relayParams, account, true) returns (bytes32) {
->>>>>>> fa59741f
         bytes32 structHash = RelayUtils.getCreateOrderStructHash(relayParams, subaccountApproval, account, params);
         _validateCall(relayParams, subaccount, structHash, 0 /* srcChainId */);
         _validateCreateOrderParams(account, params);
@@ -142,11 +105,7 @@
         address account, // main account
         address subaccount,
         UpdateOrderParams calldata params
-<<<<<<< HEAD
-    ) external withRelay(relayParams, account, 0 /* srcChainId */, true) nonReentrant {
-=======
-    ) external nonReentrant withRelay(relayParams, account, true) {
->>>>>>> fa59741f
+    ) external nonReentrant withRelay(relayParams, account, 0 /* srcChainId */, true) {
         bytes32 structHash = RelayUtils.getUpdateOrderStructHash(relayParams, subaccountApproval, account, params);
         _validateCall(relayParams, subaccount, structHash, 0 /* srcChainId */);
         _handleSubaccountAction(account, subaccount, Keys.SUBACCOUNT_ORDER_ACTION, 1, subaccountApproval);
@@ -165,11 +124,7 @@
         address account, // main account
         address subaccount,
         bytes32 key
-<<<<<<< HEAD
-    ) external withRelay(relayParams, account, 0 /* srcChainId */, true) nonReentrant {
-=======
-    ) external nonReentrant withRelay(relayParams, account, true) {
->>>>>>> fa59741f
+    ) external nonReentrant withRelay(relayParams, account, 0 /* srcChainId */, true) {
         bytes32 structHash = RelayUtils.getCancelOrderStructHash(relayParams, subaccountApproval, account, key);
         _validateCall(relayParams, subaccount, structHash, 0 /* srcChainId */);
         _handleSubaccountAction(account, subaccount, Keys.SUBACCOUNT_ORDER_ACTION, 1, subaccountApproval);
@@ -181,11 +136,7 @@
         RelayParams calldata relayParams,
         address account,
         address subaccount
-<<<<<<< HEAD
-    ) external withRelay(relayParams, account, 0 /* srcChainId */, false) nonReentrant {
-=======
-    ) external nonReentrant withRelay(relayParams, account, false) {
->>>>>>> fa59741f
+    ) external nonReentrant withRelay(relayParams, account, 0 /* srcChainId */, false) {
         // isSubaccount=false is passed to `withRelay` modifier because this action is signed by the main account
         bytes32 structHash = RelayUtils.getRemoveSubaccountStructHash(relayParams, subaccount);
         _validateCall(relayParams, account, structHash, 0 /* srcChainId */);
