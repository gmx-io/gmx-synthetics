// SPDX-License-Identifier: BUSL-1.1

pragma solidity ^0.8.0;

import "../../order/IBaseOrderUtils.sol";
import "../../router/Router.sol";
import "../../feature/FeatureUtils.sol";
import "../../subaccount/SubaccountUtils.sol";
import "./BaseGelatoRelayRouter.sol";
import "./SubaccountRelayUtils.sol";

contract SubaccountGelatoRelayRouter is BaseGelatoRelayRouter {
<<<<<<< HEAD
    using Order for Order.Props;

=======
>>>>>>> 5ceb6fc2
    mapping(address => uint256) public subaccountApprovalNonces;

    constructor(
        Router _router,
        RoleStore _roleStore,
        DataStore _dataStore,
        EventEmitter _eventEmitter,
        Oracle _oracle,
        IOrderHandler _orderHandler,
        OrderVault _orderVault,
        IExternalHandler _externalHandler
    )
        BaseGelatoRelayRouter(_oracle, _orderHandler, _orderVault, _externalHandler)
        BaseRouter(_router, _roleStore, _dataStore, _eventEmitter)

    {}

    struct BatchVars {
        bytes32 structHash;
        uint256 actionsCount;
    }

    // @note all params except subaccount should be part of the corresponding struct hash
<<<<<<< HEAD
    function createOrder(
        RelayUtils.RelayParams calldata relayParams,
        SubaccountRelayUtils.SubaccountApproval calldata subaccountApproval,
        address account, // main account
        address subaccount,
        uint256 collateralDeltaAmount,
        IBaseOrderUtils.CreateOrderParams memory params // can't use calldata because need to modify params.numbers.executionFee
    )
        external
        nonReentrant
        withOraclePricesForAtomicAction(relayParams.oracleParams)
        onlyGelatoRelay
        returns (bytes32)
    {
        _validateGaslessFeature();
        bytes32 structHash = SubaccountRelayUtils.getCreateOrderStructHash(
            relayParams,
            subaccountApproval,
=======
    function batch(
        RelayParams calldata relayParams,
        SubaccountApproval calldata subaccountApproval,
        address account,
        address subaccount,
        BatchParams calldata params
    ) external nonReentrant withRelay(relayParams, account, true) returns (bytes32[] memory) {
        BatchVars memory vars;
        vars.structHash = RelayUtils.getBatchStructHash(relayParams, subaccountApproval, account, params);
        _validateCall(relayParams, subaccount, vars.structHash);

        for (uint256 i = 0; i < params.createOrderParamsList.length; i++) {
            _validateCreateOrderParams(account, params.createOrderParamsList[i]);
        }

        vars.actionsCount = params.createOrderParamsList.length +
            params.updateOrderParamsList.length +
            params.cancelOrderKeys.length;

        _handleSubaccountAction(account, subaccount, Keys.SUBACCOUNT_ORDER_ACTION, vars.actionsCount, subaccountApproval);

        return _batch(
>>>>>>> 5ceb6fc2
            account,
            params.createOrderParamsList,
            params.updateOrderParamsList,
            params.cancelOrderKeys,
            true // isSubaccount
        );
<<<<<<< HEAD
        _validateCall(relayParams, subaccount, structHash, 0 /* srcChainId */);
        _handleSubaccountAction(account, subaccount, Keys.SUBACCOUNT_ORDER_ACTION, subaccountApproval);
=======
    }
>>>>>>> 5ceb6fc2

    function _validateCreateOrderParams(
        address account,
        IBaseOrderUtils.CreateOrderParams calldata params
    ) internal pure {
        if (params.addresses.receiver != account) {
            revert Errors.InvalidReceiver(params.addresses.receiver);
        }

        if (params.addresses.cancellationReceiver != address(0) && params.addresses.cancellationReceiver != account) {
            revert Errors.InvalidCancellationReceiverForSubaccountOrder(params.addresses.cancellationReceiver, account);
        }
    }

    // @note all params except subaccount should be part of the corresponding struct hash
    function createOrder(
        RelayParams calldata relayParams,
        SubaccountApproval calldata subaccountApproval,
        address account, // main account
        address subaccount,
        IBaseOrderUtils.CreateOrderParams calldata params
    ) external nonReentrant withRelay(relayParams, account, true) returns (bytes32) {
        bytes32 structHash = RelayUtils.getCreateOrderStructHash(relayParams, subaccountApproval, account, params);
        _validateCall(relayParams, subaccount, structHash);
        _validateCreateOrderParams(account, params);
        _handleSubaccountAction(account, subaccount, Keys.SUBACCOUNT_ORDER_ACTION, 1, subaccountApproval);

        return
            _createOrder(
                account,
<<<<<<< HEAD
                collateralDeltaAmount,
                0, // srcChainId
=======
>>>>>>> 5ceb6fc2
                params,
                true // isSubaccount
            );
    }

    // @note all params except subaccount should be part of the corresponding struct hash
    function updateOrder(
        RelayUtils.RelayParams calldata relayParams,
        SubaccountRelayUtils.SubaccountApproval calldata subaccountApproval,
        address account, // main account
        address subaccount,
<<<<<<< HEAD
        bytes32 key,
        RelayUtils.UpdateOrderParams calldata params,
        bool increaseExecutionFee
    ) external nonReentrant withOraclePricesForAtomicAction(relayParams.oracleParams) onlyGelatoRelay {
        _validateGaslessFeature();

        bytes32 structHash = SubaccountRelayUtils.getUpdateOrderStructHash(
            relayParams,
            subaccountApproval,
            account,
            key,
            params,
            increaseExecutionFee
        );
        _validateCall(relayParams, subaccount, structHash, 0 /* srcChainId */);
        _handleSubaccountAction(account, subaccount, Keys.SUBACCOUNT_ORDER_ACTION, subaccountApproval);
=======
        UpdateOrderParams calldata params
    ) external nonReentrant withRelay(relayParams, account, true) {
        bytes32 structHash = RelayUtils.getUpdateOrderStructHash(relayParams, subaccountApproval, account, params);
        _validateCall(relayParams, subaccount, structHash);
        _handleSubaccountAction(account, subaccount, Keys.SUBACCOUNT_ORDER_ACTION, 1, subaccountApproval);

>>>>>>> 5ceb6fc2
        _updateOrder(
            account,
            params,
            true // isSubaccount
        );
    }

    // @note all params except subaccount should be part of the corresponding struct hash
    function cancelOrder(
        RelayUtils.RelayParams calldata relayParams,
        SubaccountRelayUtils.SubaccountApproval calldata subaccountApproval,
        address account, // main account
        address subaccount,
        bytes32 key
<<<<<<< HEAD
    ) external nonReentrant withOraclePricesForAtomicAction(relayParams.oracleParams) onlyGelatoRelay {
        _validateGaslessFeature();

        bytes32 structHash = SubaccountRelayUtils.getCancelOrderStructHash(relayParams, subaccountApproval, account, key);
        _validateCall(relayParams, subaccount, structHash, 0 /* srcChainId */);

        _handleSubaccountAction(account, subaccount, Keys.SUBACCOUNT_ORDER_ACTION, subaccountApproval);
        _cancelOrder(
            relayParams,
            account,
            key,
            true // isSubaccount
        );
=======
    ) external nonReentrant withRelay(relayParams, account, true) {
        bytes32 structHash = RelayUtils.getCancelOrderStructHash(relayParams, subaccountApproval, account, key);
        _validateCall(relayParams, subaccount, structHash);
        _handleSubaccountAction(account, subaccount, Keys.SUBACCOUNT_ORDER_ACTION, 1, subaccountApproval);
        _cancelOrder(account, key);
>>>>>>> 5ceb6fc2
    }

    // @note all params except account should be part of the corresponding struct hash
    function removeSubaccount(
        RelayUtils.RelayParams calldata relayParams,
        address account,
        address subaccount
<<<<<<< HEAD
    ) external nonReentrant withOraclePricesForAtomicAction(relayParams.oracleParams) onlyGelatoRelay {
        _validateGaslessFeature();
        bytes32 structHash = SubaccountRelayUtils.getRemoveSubaccountStructHash(relayParams, subaccount);
        _validateCall(relayParams, account, structHash, 0 /* srcChainId */);

        Contracts memory contracts = Contracts({
            dataStore: dataStore,
            eventEmitter: eventEmitter,
            bank: orderVault
        });
        _handleRelay(
            contracts,
            relayParams,
            account,
            account,
            false, // isSubaccount is false because the `removeSubaccount` call is signed by the main account
            0 // srcChainId
        );

=======
    ) external nonReentrant withRelay(relayParams, account, false) {
        // isSubaccount=false is passed to `withRelay` modifier because this action is signed by the main account
        bytes32 structHash = RelayUtils.getRemoveSubaccountStructHash(relayParams, subaccount);
        _validateCall(relayParams, account, structHash);

>>>>>>> 5ceb6fc2
        SubaccountUtils.removeSubaccount(dataStore, eventEmitter, account, subaccount);
    }

    function _handleSubaccountAction(
        address account,
        address subaccount,
        bytes32 actionType,
<<<<<<< HEAD
        SubaccountRelayUtils.SubaccountApproval calldata subaccountApproval
=======
        uint256 actionsCount,
        SubaccountApproval calldata subaccountApproval
>>>>>>> 5ceb6fc2
    ) internal {
        FeatureUtils.validateFeature(dataStore, Keys.subaccountFeatureDisabledKey(address(this)));

        _handleSubaccountApproval(account, subaccountApproval);

        SubaccountUtils.handleSubaccountAction(dataStore, eventEmitter, account, subaccount, actionType, actionsCount);
    }

    function _handleSubaccountApproval(address account, SubaccountRelayUtils.SubaccountApproval calldata subaccountApproval) internal {
        if (subaccountApproval.signature.length == 0) {
            return;
        }

        if (subaccountApproval.subaccount == address(0)) {
            revert Errors.InvalidSubaccountApprovalSubaccount();
        }

        if (block.timestamp > subaccountApproval.deadline) {
            revert Errors.SubaccountApprovalDeadlinePassed(block.timestamp, subaccountApproval.deadline);
        }

        uint256 storedNonce = subaccountApprovalNonces[account];
        if (storedNonce != subaccountApproval.nonce) {
            revert Errors.InvalidSubaccountApprovalNonce(storedNonce, subaccountApproval.nonce);
        }
        subaccountApprovalNonces[account] = storedNonce + 1;

        bytes32 domainSeparator = _getDomainSeparator(block.chainid);
<<<<<<< HEAD
        bytes32 structHash = SubaccountRelayUtils.getSubaccountApprovalStructHash(subaccountApproval);
        bytes32 digest = ECDSA.toTypedDataHash(domainSeparator, structHash);
        _validateSignature(digest, subaccountApproval.signature, account, "subaccount approval");

        if (subaccountApproval.maxAllowedCount > 0) {
            SubaccountUtils.setMaxAllowedSubaccountActionCount(
                dataStore,
                eventEmitter,
                account,
                subaccountApproval.subaccount,
                subaccountApproval.actionType,
                subaccountApproval.maxAllowedCount
            );
        }

        if (subaccountApproval.expiresAt > 0) {
            SubaccountUtils.setSubaccountExpiresAt(
                dataStore,
                eventEmitter,
                account,
                subaccountApproval.subaccount,
                subaccountApproval.actionType,
                subaccountApproval.expiresAt
            );
        }

        if (subaccountApproval.shouldAdd) {
            SubaccountUtils.addSubaccount(dataStore, eventEmitter, account, subaccountApproval.subaccount);
        }
=======
        bytes32 structHash = RelayUtils.getSubaccountApprovalStructHash(subaccountApproval);
        bytes32 digest = ECDSA.toTypedDataHash(domainSeparator, structHash);
        _validateSignature(digest, subaccountApproval.signature, account, "subaccount approval");

        SubaccountUtils.handleSubaccountApproval(dataStore, eventEmitter, account, subaccountApproval);
>>>>>>> 5ceb6fc2
    }
}<|MERGE_RESOLUTION|>--- conflicted
+++ resolved
@@ -7,14 +7,8 @@
 import "../../feature/FeatureUtils.sol";
 import "../../subaccount/SubaccountUtils.sol";
 import "./BaseGelatoRelayRouter.sol";
-import "./SubaccountRelayUtils.sol";
 
 contract SubaccountGelatoRelayRouter is BaseGelatoRelayRouter {
-<<<<<<< HEAD
-    using Order for Order.Props;
-
-=======
->>>>>>> 5ceb6fc2
     mapping(address => uint256) public subaccountApprovalNonces;
 
     constructor(
@@ -38,26 +32,6 @@
     }
 
     // @note all params except subaccount should be part of the corresponding struct hash
-<<<<<<< HEAD
-    function createOrder(
-        RelayUtils.RelayParams calldata relayParams,
-        SubaccountRelayUtils.SubaccountApproval calldata subaccountApproval,
-        address account, // main account
-        address subaccount,
-        uint256 collateralDeltaAmount,
-        IBaseOrderUtils.CreateOrderParams memory params // can't use calldata because need to modify params.numbers.executionFee
-    )
-        external
-        nonReentrant
-        withOraclePricesForAtomicAction(relayParams.oracleParams)
-        onlyGelatoRelay
-        returns (bytes32)
-    {
-        _validateGaslessFeature();
-        bytes32 structHash = SubaccountRelayUtils.getCreateOrderStructHash(
-            relayParams,
-            subaccountApproval,
-=======
     function batch(
         RelayParams calldata relayParams,
         SubaccountApproval calldata subaccountApproval,
@@ -67,7 +41,7 @@
     ) external nonReentrant withRelay(relayParams, account, true) returns (bytes32[] memory) {
         BatchVars memory vars;
         vars.structHash = RelayUtils.getBatchStructHash(relayParams, subaccountApproval, account, params);
-        _validateCall(relayParams, subaccount, vars.structHash);
+        _validateCall(relayParams, subaccount, vars.structHash, 0 /* srcChainId */);
 
         for (uint256 i = 0; i < params.createOrderParamsList.length; i++) {
             _validateCreateOrderParams(account, params.createOrderParamsList[i]);
@@ -80,19 +54,14 @@
         _handleSubaccountAction(account, subaccount, Keys.SUBACCOUNT_ORDER_ACTION, vars.actionsCount, subaccountApproval);
 
         return _batch(
->>>>>>> 5ceb6fc2
             account,
+            0, // srcChainId
             params.createOrderParamsList,
             params.updateOrderParamsList,
             params.cancelOrderKeys,
             true // isSubaccount
         );
-<<<<<<< HEAD
-        _validateCall(relayParams, subaccount, structHash, 0 /* srcChainId */);
-        _handleSubaccountAction(account, subaccount, Keys.SUBACCOUNT_ORDER_ACTION, subaccountApproval);
-=======
     }
->>>>>>> 5ceb6fc2
 
     function _validateCreateOrderParams(
         address account,
@@ -116,18 +85,14 @@
         IBaseOrderUtils.CreateOrderParams calldata params
     ) external nonReentrant withRelay(relayParams, account, true) returns (bytes32) {
         bytes32 structHash = RelayUtils.getCreateOrderStructHash(relayParams, subaccountApproval, account, params);
-        _validateCall(relayParams, subaccount, structHash);
+        _validateCall(relayParams, subaccount, structHash, 0 /* srcChainId */);
         _validateCreateOrderParams(account, params);
         _handleSubaccountAction(account, subaccount, Keys.SUBACCOUNT_ORDER_ACTION, 1, subaccountApproval);
 
         return
             _createOrder(
                 account,
-<<<<<<< HEAD
-                collateralDeltaAmount,
                 0, // srcChainId
-=======
->>>>>>> 5ceb6fc2
                 params,
                 true // isSubaccount
             );
@@ -135,35 +100,16 @@
 
     // @note all params except subaccount should be part of the corresponding struct hash
     function updateOrder(
-        RelayUtils.RelayParams calldata relayParams,
-        SubaccountRelayUtils.SubaccountApproval calldata subaccountApproval,
+        RelayParams calldata relayParams,
+        SubaccountApproval calldata subaccountApproval,
         address account, // main account
         address subaccount,
-<<<<<<< HEAD
-        bytes32 key,
-        RelayUtils.UpdateOrderParams calldata params,
-        bool increaseExecutionFee
-    ) external nonReentrant withOraclePricesForAtomicAction(relayParams.oracleParams) onlyGelatoRelay {
-        _validateGaslessFeature();
-
-        bytes32 structHash = SubaccountRelayUtils.getUpdateOrderStructHash(
-            relayParams,
-            subaccountApproval,
-            account,
-            key,
-            params,
-            increaseExecutionFee
-        );
-        _validateCall(relayParams, subaccount, structHash, 0 /* srcChainId */);
-        _handleSubaccountAction(account, subaccount, Keys.SUBACCOUNT_ORDER_ACTION, subaccountApproval);
-=======
         UpdateOrderParams calldata params
     ) external nonReentrant withRelay(relayParams, account, true) {
         bytes32 structHash = RelayUtils.getUpdateOrderStructHash(relayParams, subaccountApproval, account, params);
-        _validateCall(relayParams, subaccount, structHash);
+        _validateCall(relayParams, subaccount, structHash, 0 /* srcChainId */);
         _handleSubaccountAction(account, subaccount, Keys.SUBACCOUNT_ORDER_ACTION, 1, subaccountApproval);
 
->>>>>>> 5ceb6fc2
         _updateOrder(
             account,
             params,
@@ -173,66 +119,28 @@
 
     // @note all params except subaccount should be part of the corresponding struct hash
     function cancelOrder(
-        RelayUtils.RelayParams calldata relayParams,
-        SubaccountRelayUtils.SubaccountApproval calldata subaccountApproval,
+        RelayParams calldata relayParams,
+        SubaccountApproval calldata subaccountApproval,
         address account, // main account
         address subaccount,
         bytes32 key
-<<<<<<< HEAD
-    ) external nonReentrant withOraclePricesForAtomicAction(relayParams.oracleParams) onlyGelatoRelay {
-        _validateGaslessFeature();
-
-        bytes32 structHash = SubaccountRelayUtils.getCancelOrderStructHash(relayParams, subaccountApproval, account, key);
-        _validateCall(relayParams, subaccount, structHash, 0 /* srcChainId */);
-
-        _handleSubaccountAction(account, subaccount, Keys.SUBACCOUNT_ORDER_ACTION, subaccountApproval);
-        _cancelOrder(
-            relayParams,
-            account,
-            key,
-            true // isSubaccount
-        );
-=======
     ) external nonReentrant withRelay(relayParams, account, true) {
         bytes32 structHash = RelayUtils.getCancelOrderStructHash(relayParams, subaccountApproval, account, key);
-        _validateCall(relayParams, subaccount, structHash);
+        _validateCall(relayParams, subaccount, structHash, 0 /* srcChainId */);
         _handleSubaccountAction(account, subaccount, Keys.SUBACCOUNT_ORDER_ACTION, 1, subaccountApproval);
         _cancelOrder(account, key);
->>>>>>> 5ceb6fc2
     }
 
     // @note all params except account should be part of the corresponding struct hash
     function removeSubaccount(
-        RelayUtils.RelayParams calldata relayParams,
+        RelayParams calldata relayParams,
         address account,
         address subaccount
-<<<<<<< HEAD
-    ) external nonReentrant withOraclePricesForAtomicAction(relayParams.oracleParams) onlyGelatoRelay {
-        _validateGaslessFeature();
-        bytes32 structHash = SubaccountRelayUtils.getRemoveSubaccountStructHash(relayParams, subaccount);
-        _validateCall(relayParams, account, structHash, 0 /* srcChainId */);
-
-        Contracts memory contracts = Contracts({
-            dataStore: dataStore,
-            eventEmitter: eventEmitter,
-            bank: orderVault
-        });
-        _handleRelay(
-            contracts,
-            relayParams,
-            account,
-            account,
-            false, // isSubaccount is false because the `removeSubaccount` call is signed by the main account
-            0 // srcChainId
-        );
-
-=======
     ) external nonReentrant withRelay(relayParams, account, false) {
         // isSubaccount=false is passed to `withRelay` modifier because this action is signed by the main account
         bytes32 structHash = RelayUtils.getRemoveSubaccountStructHash(relayParams, subaccount);
-        _validateCall(relayParams, account, structHash);
+        _validateCall(relayParams, account, structHash, 0 /* srcChainId */);
 
->>>>>>> 5ceb6fc2
         SubaccountUtils.removeSubaccount(dataStore, eventEmitter, account, subaccount);
     }
 
@@ -240,12 +148,8 @@
         address account,
         address subaccount,
         bytes32 actionType,
-<<<<<<< HEAD
-        SubaccountRelayUtils.SubaccountApproval calldata subaccountApproval
-=======
         uint256 actionsCount,
         SubaccountApproval calldata subaccountApproval
->>>>>>> 5ceb6fc2
     ) internal {
         FeatureUtils.validateFeature(dataStore, Keys.subaccountFeatureDisabledKey(address(this)));
 
@@ -254,7 +158,7 @@
         SubaccountUtils.handleSubaccountAction(dataStore, eventEmitter, account, subaccount, actionType, actionsCount);
     }
 
-    function _handleSubaccountApproval(address account, SubaccountRelayUtils.SubaccountApproval calldata subaccountApproval) internal {
+    function _handleSubaccountApproval(address account, SubaccountApproval calldata subaccountApproval) internal {
         if (subaccountApproval.signature.length == 0) {
             return;
         }
@@ -274,42 +178,10 @@
         subaccountApprovalNonces[account] = storedNonce + 1;
 
         bytes32 domainSeparator = _getDomainSeparator(block.chainid);
-<<<<<<< HEAD
-        bytes32 structHash = SubaccountRelayUtils.getSubaccountApprovalStructHash(subaccountApproval);
-        bytes32 digest = ECDSA.toTypedDataHash(domainSeparator, structHash);
-        _validateSignature(digest, subaccountApproval.signature, account, "subaccount approval");
-
-        if (subaccountApproval.maxAllowedCount > 0) {
-            SubaccountUtils.setMaxAllowedSubaccountActionCount(
-                dataStore,
-                eventEmitter,
-                account,
-                subaccountApproval.subaccount,
-                subaccountApproval.actionType,
-                subaccountApproval.maxAllowedCount
-            );
-        }
-
-        if (subaccountApproval.expiresAt > 0) {
-            SubaccountUtils.setSubaccountExpiresAt(
-                dataStore,
-                eventEmitter,
-                account,
-                subaccountApproval.subaccount,
-                subaccountApproval.actionType,
-                subaccountApproval.expiresAt
-            );
-        }
-
-        if (subaccountApproval.shouldAdd) {
-            SubaccountUtils.addSubaccount(dataStore, eventEmitter, account, subaccountApproval.subaccount);
-        }
-=======
         bytes32 structHash = RelayUtils.getSubaccountApprovalStructHash(subaccountApproval);
         bytes32 digest = ECDSA.toTypedDataHash(domainSeparator, structHash);
         _validateSignature(digest, subaccountApproval.signature, account, "subaccount approval");
 
         SubaccountUtils.handleSubaccountApproval(dataStore, eventEmitter, account, subaccountApproval);
->>>>>>> 5ceb6fc2
     }
 }