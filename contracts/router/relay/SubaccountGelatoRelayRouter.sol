--- conflicted
+++ resolved
@@ -41,17 +41,13 @@
     bytes32 public constant CREATE_ORDER_TYPEHASH =
         keccak256(
             bytes(
-<<<<<<< HEAD
-                "CreateOrder(uint256 collateralDeltaAmount,address account,CreateOrderAddresses addresses,CreateOrderNumbers numbers,uint256 orderType,uint256 decreasePositionSwapType,bool isLong,bool shouldUnwrapNativeToken,bool autoCancel,bytes32 referralCode,bytes32 relayParams,bytes32 subaccountApproval)CreateOrderAddresses(address receiver,address cancellationReceiver,address callbackContract,address uiFeeReceiver,address market,address initialCollateralToken,address[] swapPath)CreateOrderNumbers(uint256 sizeDeltaUsd,uint256 initialCollateralDeltaAmount,uint256 triggerPrice,uint256 acceptablePrice,uint256 executionFee,uint256 callbackGasLimit,uint256 minOutputAmount,uint256 validFromTime,uint256 srcChainId)"
-=======
                 "CreateOrder(uint256 collateralDeltaAmount,address account,CreateOrderAddresses addresses,CreateOrderNumbers numbers,uint256 orderType,uint256 decreasePositionSwapType,bool isLong,bool shouldUnwrapNativeToken,bool autoCancel,bytes32 referralCode,bytes32[] dataList,bytes32 relayParams,bytes32 subaccountApproval)CreateOrderAddresses(address receiver,address cancellationReceiver,address callbackContract,address uiFeeReceiver,address market,address initialCollateralToken,address[] swapPath)CreateOrderNumbers(uint256 sizeDeltaUsd,uint256 initialCollateralDeltaAmount,uint256 triggerPrice,uint256 acceptablePrice,uint256 executionFee,uint256 callbackGasLimit,uint256 minOutputAmount,uint256 validFromTime)"
->>>>>>> 9700a7e2
             )
         );
     bytes32 public constant CREATE_ORDER_NUMBERS_TYPEHASH =
         keccak256(
             bytes(
-                "CreateOrderNumbers(uint256 sizeDeltaUsd,uint256 initialCollateralDeltaAmount,uint256 triggerPrice,uint256 acceptablePrice,uint256 executionFee,uint256 callbackGasLimit,uint256 minOutputAmount,uint256 validFromTime,uint256 srcChainId)"
+                "CreateOrderNumbers(uint256 sizeDeltaUsd,uint256 initialCollateralDeltaAmount,uint256 triggerPrice,uint256 acceptablePrice,uint256 executionFee,uint256 callbackGasLimit,uint256 minOutputAmount,uint256 validFromTime)"
             )
         );
     bytes32 public constant CREATE_ORDER_ADDRESSES_TYPEHASH =
@@ -363,8 +359,7 @@
                     numbers.executionFee,
                     numbers.callbackGasLimit,
                     numbers.minOutputAmount,
-                    numbers.validFromTime,
-                    numbers.srcChainId
+                    numbers.validFromTime
                 )
             );
     }
