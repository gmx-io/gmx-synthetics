--- conflicted
+++ resolved
@@ -6,18 +6,12 @@
 import "../../event/EventEmitter.sol";
 import "../../order/OrderVault.sol";
 import "../../oracle/Oracle.sol";
+import "../../oracle/OracleUtils.sol";
 import "../../market/Market.sol";
 import "../../swap/SwapUtils.sol";
 import "../../order/IBaseOrderUtils.sol";
-<<<<<<< HEAD
 import { SubaccountApproval } from "../../subaccount/SubaccountUtils.sol";
 
-// Multichain
-=======
-import {SubaccountApproval} from "../../subaccount/SubaccountUtils.sol";
-
-import "../../oracle/OracleUtils.sol";
->>>>>>> fa59741f
 import "../../deposit/DepositUtils.sol";
 import "../../glv/glvDeposit/GlvDepositUtils.sol";
 import "../../withdrawal/WithdrawalUtils.sol";
@@ -63,8 +57,6 @@
 // @note when using external calls for position collateral and creating multiple orders via `batch()`
 // then the funds will be allocated to the first increase order because all external calls are processed first
 // and only then OrderVault's balance is used for order's initialCollateralDeltaAmount
-<<<<<<< HEAD
-=======
 //
 // @note using external calls for position collateral and atomic swaps for relay fee at the same time should be done with caution
 // if position collateral and initial relay fee token are the same then the collateral will be lost
@@ -74,23 +66,14 @@
 // 3. on swap OrderVault.tokenBalances are synced
 // 4. on order creation OrderVault.recordTransferInt returns 0
 // 5. the collateral is lost
->>>>>>> fa59741f
 struct ExternalCalls {
     // Gelato Relay Router contracts do not support `multicall` and `sendTokens` methods
     // so all tokens and amounts should be specified here
     address[] sendTokens; // tokens to send to ExternalHandler
     uint256[] sendAmounts; // tokens amounts to send to ExternalHandler
-<<<<<<< HEAD
     // lists of external calls to be made
     address[] externalCallTargets; // external targets to call
     bytes[] externalCallDataList; // external call data list
-=======
-
-    // lists of external calls to be made
-    address[] externalCallTargets; // external targets to call
-    bytes[] externalCallDataList; // external call data list
-
->>>>>>> fa59741f
     // refundTokens and refundReceivers are used to send residual funds left in the ExchangeHandler
     // for example, if "swapExactOut" is used some amount of "tokenIn" could be lefts
     address[] refundTokens; // tokens to refund to user
@@ -101,7 +84,6 @@
     // oracle params are used for relay fee swap through GMX v2 pools
     // if swap is not needed then `oracleParams` values should be empty
     OracleUtils.SetPricesParams oracleParams;
-<<<<<<< HEAD
     ExternalCalls externalCalls;
     // token permits could be used to approve spending of tokens by the Router contract
     // instead of sending separate approval transactions
@@ -113,26 +95,6 @@
     // can't be used in future if a user signs and forgets about it
     uint256 deadline;
     bytes signature;
-=======
-
-    ExternalCalls externalCalls;
-
-    // token permits could be used to approve spending of tokens by the Router contract
-    // instead of sending separate approval transactions
-    TokenPermit[] tokenPermits;
-
-    FeeParams fee;
-
-    // should be retrieved from userNonces(account)
-    uint256 userNonce;
-
-    // deadline for the transaction. should be used for extra safety so signed message
-    // can't be used in future if a user signs and forgets about it
-    uint256 deadline;
-
-    bytes signature;
-
->>>>>>> fa59741f
     uint256 desChainId;
 }
 
@@ -145,10 +107,6 @@
     uint256 minOutputAmount;
     uint256 validFromTime;
     bool autoCancel;
-<<<<<<< HEAD
-=======
-
->>>>>>> fa59741f
     // should be non zero if order's execution fee should be increased
     // otherwise should be 0
     uint256 executionFeeIncrease;
@@ -160,7 +118,6 @@
     bytes32[] cancelOrderKeys;
 }
 
-<<<<<<< HEAD
 struct TransferRequests {
     address[] tokens;
     address[] receivers;
@@ -174,8 +131,6 @@
     bytes data; // provider specific data e.g. dstEid
 }
 
-=======
->>>>>>> fa59741f
 string constant UPDATE_ORDER_PARAMS = "UpdateOrderParams(bytes32 key,uint256 sizeDeltaUsd,uint256 acceptablePrice,uint256 triggerPrice,uint256 minOutputAmount,uint256 validFromTime,bool autoCancel,uint256 executionFeeIncrease)";
 
 string constant CREATE_ORDER_ADDRESSES = "CreateOrderAddresses(address receiver,address cancellationReceiver,address callbackContract,address uiFeeReceiver,address market,address initialCollateralToken,address[] swapPath)";
@@ -191,20 +146,6 @@
 );
 
 library RelayUtils {
-<<<<<<< HEAD
-=======
-    struct TransferRequests {
-        address[] tokens;
-        address[] receivers;
-        uint256[] amounts;
-    }
-
-    struct BridgeOutParams {
-        address token;
-        uint256 amount;
-    }
-
->>>>>>> fa59741f
     bytes32 public constant UPDATE_ORDER_PARAMS_TYPEHASH = keccak256(bytes(UPDATE_ORDER_PARAMS));
     bytes32 public constant UPDATE_ORDER_TYPEHASH =
         keccak256(
@@ -360,49 +301,12 @@
             })
         );
 
-<<<<<<< HEAD
-=======
-    function swapFeeTokens(
-        Contracts memory contracts,
-        EventEmitter eventEmitter,
-        Oracle oracle,
-        FeeParams calldata fee
-    ) external {
-        oracle.validateSequencerUp();
-
-        // swap fee tokens to WNT
-        MarketUtils.validateSwapPath(contracts.dataStore, fee.feeSwapPath);
-        Market.Props[] memory swapPathMarkets = MarketUtils.getSwapPathMarkets(contracts.dataStore, fee.feeSwapPath);
-
-        (address outputToken, ) = SwapUtils.swap(
-            SwapUtils.SwapParams({
-                dataStore: contracts.dataStore,
-                eventEmitter: eventEmitter,
-                oracle: oracle,
-                bank: contracts.orderVault,
-                key: bytes32(0),
-                tokenIn: fee.feeToken,
-                amountIn: fee.feeAmount,
-                swapPathMarkets: swapPathMarkets,
-                minOutputAmount: 0,
-                receiver: address(this),
-                uiFeeReceiver: address(0),
-                shouldUnwrapNativeToken: false,
-                swapPricingType: ISwapPricingUtils.SwapPricingType.AtomicSwap
-            })
-        );
-
->>>>>>> fa59741f
         if (outputToken != contracts.wnt) {
             revert Errors.UnexpectedRelayFeeTokenAfterSwap(outputToken, contracts.wnt);
         }
     }
 
-<<<<<<< HEAD
     function _getRelayParamsHash(RelayParams calldata relayParams) private pure returns (bytes32) {
-=======
-    function getRelayParamsHash(RelayParams calldata relayParams) internal pure returns (bytes32) {
->>>>>>> fa59741f
         return
             keccak256(
                 abi.encode(
@@ -420,22 +324,13 @@
     function getRemoveSubaccountStructHash(
         RelayParams calldata relayParams,
         address subaccount
-<<<<<<< HEAD
     ) external pure returns (bytes32) {
         return keccak256(abi.encode(REMOVE_SUBACCOUNT_TYPEHASH, subaccount, _getRelayParamsHash(relayParams)));
-=======
-    ) internal pure returns (bytes32) {
-        return keccak256(abi.encode(REMOVE_SUBACCOUNT_TYPEHASH, subaccount, getRelayParamsHash(relayParams)));
->>>>>>> fa59741f
     }
 
     function getSubaccountApprovalStructHash(
         SubaccountApproval calldata subaccountApproval
-<<<<<<< HEAD
-    ) external pure returns (bytes32) {
-=======
-    ) internal pure returns (bytes32) {
->>>>>>> fa59741f
+    ) external pure returns (bytes32) {
         return
             keccak256(
                 abi.encode(
@@ -456,13 +351,8 @@
         SubaccountApproval calldata subaccountApproval,
         address account,
         IBaseOrderUtils.CreateOrderParams memory params
-<<<<<<< HEAD
     ) external pure returns (bytes32) {
         bytes32 relayParamsHash = _getRelayParamsHash(relayParams);
-=======
-    ) internal pure returns (bytes32) {
-        bytes32 relayParamsHash = getRelayParamsHash(relayParams);
->>>>>>> fa59741f
         bytes32 subaccountApprovalHash = keccak256(abi.encode(subaccountApproval));
 
         return
@@ -470,23 +360,14 @@
                 abi.encode(
                     CREATE_ORDER_TYPEHASH,
                     account,
-<<<<<<< HEAD
                     _getCreateOrderAddressesStructHash(params.addresses),
                     _getCreateOrderNumbersStructHash(params.numbers),
-=======
-                    getCreateOrderAddressesStructHash(params.addresses),
-                    getCreateOrderNumbersStructHash(params.numbers),
->>>>>>> fa59741f
                     uint256(params.orderType),
                     uint256(params.decreasePositionSwapType),
                     params.isLong,
                     params.shouldUnwrapNativeToken,
                     params.autoCancel,
                     params.referralCode,
-<<<<<<< HEAD
-=======
-                    // keccak256(abi.encodePacked(params.dataList)),
->>>>>>> fa59741f
                     relayParamsHash,
                     subaccountApprovalHash
                 )
@@ -496,26 +377,16 @@
     function getCreateOrderStructHash(
         RelayParams calldata relayParams,
         IBaseOrderUtils.CreateOrderParams memory params
-<<<<<<< HEAD
     ) external pure returns (bytes32) {
         bytes32 relayParamsHash = _getRelayParamsHash(relayParams);
-=======
-    ) internal pure returns (bytes32) {
-        bytes32 relayParamsHash = getRelayParamsHash(relayParams);
->>>>>>> fa59741f
 
         return
             keccak256(
                 abi.encode(
                     CREATE_ORDER_TYPEHASH,
                     address(0),
-<<<<<<< HEAD
                     _getCreateOrderAddressesStructHash(params.addresses),
                     _getCreateOrderNumbersStructHash(params.numbers),
-=======
-                    getCreateOrderAddressesStructHash(params.addresses),
-                    getCreateOrderNumbersStructHash(params.numbers),
->>>>>>> fa59741f
                     uint256(params.orderType),
                     uint256(params.decreasePositionSwapType),
                     params.isLong,
@@ -528,15 +399,9 @@
             );
     }
 
-<<<<<<< HEAD
     function _getCreateOrderAddressesStructHash(
         IBaseOrderUtils.CreateOrderParamsAddresses memory addresses
     ) private pure returns (bytes32) {
-=======
-    function getCreateOrderAddressesStructHash(
-        IBaseOrderUtils.CreateOrderParamsAddresses memory addresses
-    ) internal pure returns (bytes32) {
->>>>>>> fa59741f
         return
             keccak256(
                 abi.encode(
@@ -552,7 +417,7 @@
             );
     }
 
-    function getCreateOrderNumbersStructHash(
+    function _getCreateOrderNumbersStructHash(
         IBaseOrderUtils.CreateOrderParamsNumbers memory numbers
     ) private pure returns (bytes32) {
         return
@@ -574,11 +439,7 @@
     function getUpdateOrderStructHash(
         RelayParams calldata relayParams,
         UpdateOrderParams calldata params
-<<<<<<< HEAD
-    ) external pure returns (bytes32) {
-=======
-    ) internal pure returns (bytes32) {
->>>>>>> fa59741f
+    ) external pure returns (bytes32) {
         return _getUpdateOrderStructHash(relayParams, bytes32(0), address(0), params);
     }
 
@@ -587,11 +448,7 @@
         SubaccountApproval calldata subaccountApproval,
         address account,
         UpdateOrderParams calldata params
-<<<<<<< HEAD
-    ) external pure returns (bytes32) {
-=======
-    ) internal pure returns (bytes32) {
->>>>>>> fa59741f
+    ) external pure returns (bytes32) {
         return _getUpdateOrderStructHash(relayParams, keccak256(abi.encode(subaccountApproval)), account, params);
     }
 
@@ -600,13 +457,12 @@
         bytes32 subaccountApprovalHash,
         address account,
         UpdateOrderParams calldata params
-    ) internal pure returns (bytes32) {
+    ) private pure returns (bytes32) {
         return
             keccak256(
                 abi.encode(
                     UPDATE_ORDER_TYPEHASH,
                     account,
-<<<<<<< HEAD
                     _getUpdateOrderParamsStructHash(params),
                     _getRelayParamsHash(relayParams),
                     subaccountApprovalHash
@@ -649,7 +505,7 @@
         bytes32 subaccountApprovalHash,
         address account,
         bytes32 key
-    ) internal pure returns (bytes32) {
+    ) private pure returns (bytes32) {
         return
             keccak256(
                 abi.encode(
@@ -755,7 +611,7 @@
         return keccak256(abi.encodePacked(updateOrderParamsStructHashes));
     }
 
-    // Multichain
+    //////////////////// MULTICHAIN ////////////////////
 
     function getClaimFundingFeesStructHash(
         RelayParams calldata relayParams,
@@ -809,173 +665,9 @@
                     keccak256(abi.encodePacked(tokens)),
                     receiver,
                     _getRelayParamsHash(relayParams)
-=======
-                    getUpdateOrderParamsStructHash(params),
-                    getRelayParamsHash(relayParams),
-                    subaccountApprovalHash
-                )
-            );
-    }
-
-    function getUpdateOrderParamsStructHash(UpdateOrderParams calldata params) internal pure returns (bytes32) {
-        return
-            keccak256(
-                abi.encode(
-                    UPDATE_ORDER_PARAMS_TYPEHASH,
-                    params.key,
-                    params.sizeDeltaUsd,
-                    params.acceptablePrice,
-                    params.triggerPrice,
-                    params.minOutputAmount,
-                    params.validFromTime,
-                    params.autoCancel,
-                    params.executionFeeIncrease
->>>>>>> fa59741f
-                )
-            );
-    }
-
-    function getCancelOrderStructHash(
-        RelayParams calldata relayParams,
-        SubaccountApproval calldata subaccountApproval,
-        address account,
-        bytes32 key
-    ) internal pure returns (bytes32) {
-        return _getCancelOrderStructHash(relayParams, keccak256(abi.encode(subaccountApproval)), account, key);
-    }
-
-    function getCancelOrderStructHash(RelayParams calldata relayParams, bytes32 key) internal pure returns (bytes32) {
-        return _getCancelOrderStructHash(relayParams, bytes32(0), address(0), key);
-    }
-
-    function _getCancelOrderStructHash(
-        RelayParams calldata relayParams,
-        bytes32 subaccountApprovalHash,
-        address account,
-        bytes32 key
-    ) internal pure returns (bytes32) {
-        return
-            keccak256(
-                abi.encode(CANCEL_ORDER_TYPEHASH, account, key, getRelayParamsHash(relayParams), subaccountApprovalHash)
-            );
-    }
-
-    function getCreateOrderParamsStructHash(
-        IBaseOrderUtils.CreateOrderParams calldata params
-    ) internal pure returns (bytes32) {
-        return
-            keccak256(
-                abi.encode(
-                    CREATE_ORDER_PARAMS_TYPEHASH,
-                    getCreateOrderAddressesStructHash(params.addresses),
-                    getCreateOrderNumbersStructHash(params.numbers),
-                    uint256(params.orderType),
-                    uint256(params.decreasePositionSwapType),
-                    params.isLong,
-                    params.shouldUnwrapNativeToken,
-                    params.autoCancel,
-                    params.referralCode
-                )
-            );
-    }
-
-    function _getCreateDepositAdressesStructHash(
-        DepositUtils.CreateDepositParamsAdresses memory addresses
-    ) private pure returns (bytes32) {
-        return
-            keccak256(
-                abi.encode(
-                    CREATE_DEPOSIT_ADDRESSES_TYPEHASH,
-                    addresses.receiver,
-                    addresses.callbackContract,
-                    addresses.uiFeeReceiver,
-                    addresses.market,
-                    addresses.initialLongToken,
-                    addresses.initialShortToken,
-                    keccak256(abi.encodePacked(addresses.longTokenSwapPath)),
-                    keccak256(abi.encodePacked(addresses.shortTokenSwapPath))
-                )
-            );
-    }
-
-<<<<<<< HEAD
-    function getCreateGlvDepositStructHash(
-=======
-    function getBatchStructHash(
-        RelayParams calldata relayParams,
-        SubaccountApproval calldata subaccountApproval,
-        address account,
-        BatchParams calldata params
-    ) public pure returns (bytes32) {
-        return
-            _getBatchStructHash(
-                relayParams,
-                keccak256(abi.encode(subaccountApproval)),
-                account,
-                params.createOrderParamsList,
-                params.updateOrderParamsList,
-                params.cancelOrderKeys
-            );
-    }
-
-    function getBatchStructHash(
-        RelayParams calldata relayParams,
-        BatchParams calldata params
-    ) internal pure returns (bytes32) {
-        return
-            _getBatchStructHash(
-                relayParams,
-                bytes32(0),
-                address(0),
-                params.createOrderParamsList,
-                params.updateOrderParamsList,
-                params.cancelOrderKeys
-            );
-    }
-
-    function _getBatchStructHash(
-        RelayParams calldata relayParams,
-        bytes32 subaccountApprovalHash,
-        address account,
-        IBaseOrderUtils.CreateOrderParams[] calldata createOrderParamsList,
-        UpdateOrderParams[] calldata updateOrderParamsList,
-        bytes32[] calldata cancelOrderKeys
-    ) internal pure returns (bytes32) {
-        return
-            keccak256(
-                abi.encode(
-                    BATCH_TYPEHASH,
-                    account,
-                    getCreateOrderParamsListStructHash(createOrderParamsList),
-                    getUpdateOrderParamsListStructHash(updateOrderParamsList),
-                    keccak256(abi.encodePacked(cancelOrderKeys)),
-                    getRelayParamsHash(relayParams),
-                    subaccountApprovalHash
-                )
-            );
-    }
-
-    function getCreateOrderParamsListStructHash(
-        IBaseOrderUtils.CreateOrderParams[] calldata createOrderParamsList
-    ) internal pure returns (bytes32) {
-        bytes32[] memory createOrderParamsStructHashes = new bytes32[](createOrderParamsList.length);
-        for (uint256 i = 0; i < createOrderParamsList.length; i++) {
-            createOrderParamsStructHashes[i] = getCreateOrderParamsStructHash(createOrderParamsList[i]);
-        }
-        return keccak256(abi.encodePacked(createOrderParamsStructHashes));
-    }
-
-    function getUpdateOrderParamsListStructHash(
-        UpdateOrderParams[] calldata updateOrderParamsList
-    ) internal pure returns (bytes32) {
-        bytes32[] memory updateOrderParamsStructHashes = new bytes32[](updateOrderParamsList.length);
-        for (uint256 i = 0; i < updateOrderParamsList.length; i++) {
-            updateOrderParamsStructHashes[i] = getUpdateOrderParamsStructHash(updateOrderParamsList[i]);
-        }
-        return keccak256(abi.encodePacked(updateOrderParamsStructHashes));
-    }
-
-    //////////////////// MULTICHAIN ////////////////////
+                )
+            );
+    }
 
     function getCreateDepositStructHash(
         RelayParams calldata relayParams,
@@ -995,13 +687,31 @@
                     params.executionFee,
                     params.callbackGasLimit,
                     keccak256(abi.encodePacked(params.dataList)),
-                    getRelayParamsHash(relayParams)
-                )
-            );
-    }
-
-    function getCreateWithdrawalStructHash(
->>>>>>> fa59741f
+                    _getRelayParamsHash(relayParams)
+                )
+            );
+    }
+
+    function _getCreateDepositAdressesStructHash(
+        DepositUtils.CreateDepositParamsAdresses memory addresses
+    ) private pure returns (bytes32) {
+        return
+            keccak256(
+                abi.encode(
+                    CREATE_DEPOSIT_ADDRESSES_TYPEHASH,
+                    addresses.receiver,
+                    addresses.callbackContract,
+                    addresses.uiFeeReceiver,
+                    addresses.market,
+                    addresses.initialLongToken,
+                    addresses.initialShortToken,
+                    keccak256(abi.encodePacked(addresses.longTokenSwapPath)),
+                    keccak256(abi.encodePacked(addresses.shortTokenSwapPath))
+                )
+            );
+    }
+
+    function getCreateGlvDepositStructHash(
         RelayParams calldata relayParams,
         TransferRequests calldata transferRequests,
         GlvDepositUtils.CreateGlvDepositParams memory params
@@ -1020,7 +730,7 @@
                     params.shouldUnwrapNativeToken,
                     params.isMarketTokenDeposit,
                     keccak256(abi.encodePacked(params.dataList)),
-                    getRelayParamsHash(relayParams)
+                    _getRelayParamsHash(relayParams)
                 )
             );
     }
@@ -1064,7 +774,7 @@
                     params.executionFee,
                     params.callbackGasLimit,
                     keccak256(abi.encodePacked(params.dataList)),
-                    getRelayParamsHash(relayParams)
+                    _getRelayParamsHash(relayParams)
                 )
             );
     }
@@ -1103,7 +813,7 @@
                     params.executionFee,
                     params.callbackGasLimit,
                     keccak256(abi.encodePacked(params.dataList)),
-                    getRelayParamsHash(relayParams)
+                    _getRelayParamsHash(relayParams)
                 )
             );
     }
@@ -1143,7 +853,7 @@
                     params.executionFee,
                     params.callbackGasLimit,
                     keccak256(abi.encodePacked(params.dataList)),
-                    getRelayParamsHash(relayParams)
+                    _getRelayParamsHash(relayParams)
                 )
             );
     }
@@ -1176,69 +886,9 @@
                     BRIDGE_OUT_TYPEHASH,
                     params.token,
                     params.amount,
-<<<<<<< HEAD
                     params.provider,
                     keccak256(abi.encodePacked(params.data)),
                     _getRelayParamsHash(relayParams)
-=======
-                    getRelayParamsHash(relayParams)
-                )
-            );
-    }
-
-    function getClaimFundingFeesStructHash(
-        RelayParams calldata relayParams,
-        address[] memory markets,
-        address[] memory tokens,
-        address receiver
-    ) external pure returns (bytes32) {
-        return
-            keccak256(
-                abi.encode(
-                    CLAIM_FUNDING_FEES_TYPEHASH,
-                    keccak256(abi.encodePacked(markets)),
-                    keccak256(abi.encodePacked(tokens)),
-                    receiver,
-                    getRelayParamsHash(relayParams)
-                )
-            );
-    }
-
-    function getClaimCollateralStructHash(
-        RelayParams calldata relayParams,
-        address[] memory markets,
-        address[] memory tokens,
-        uint256[] memory timeKeys,
-        address receiver
-    ) external pure returns (bytes32) {
-        return
-            keccak256(
-                abi.encode(
-                    CLAIM_COLLATERAL_TYPEHASH,
-                    keccak256(abi.encodePacked(markets)),
-                    keccak256(abi.encodePacked(tokens)),
-                    keccak256(abi.encodePacked(timeKeys)),
-                    receiver,
-                    getRelayParamsHash(relayParams)
-                )
-            );
-    }
-
-    function getClaimAffiliateRewardsStructHash(
-        RelayParams calldata relayParams,
-        address[] memory markets,
-        address[] memory tokens,
-        address receiver
-    ) external pure returns (bytes32) {
-        return
-            keccak256(
-                abi.encode(
-                    CLAIM_AFFILIATE_REWARDS_TYPEHASH,
-                    keccak256(abi.encodePacked(markets)),
-                    keccak256(abi.encodePacked(tokens)),
-                    receiver,
-                    getRelayParamsHash(relayParams)
->>>>>>> fa59741f
                 )
             );
     }
