// SPDX-License-Identifier: BUSL-1.1

pragma solidity ^0.8.0;

import "../../data/DataStore.sol";
import "../../event/EventEmitter.sol";
import "../../order/OrderVault.sol";
import "../../oracle/Oracle.sol";
import "../../oracle/OracleUtils.sol";
import "../../market/Market.sol";
import "../../swap/SwapUtils.sol";
import "../../order/IBaseOrderUtils.sol";
import { SubaccountApproval } from "../../subaccount/SubaccountUtils.sol";

import "../../deposit/DepositUtils.sol";
import "../../glv/glvDeposit/GlvDepositUtils.sol";
import "../../withdrawal/WithdrawalUtils.sol";
import "../../glv/glvWithdrawal/GlvWithdrawalUtils.sol";
import "../../shift/ShiftUtils.sol";

struct Contracts {
    DataStore dataStore;
    OrderVault orderVault;
    address wnt;
}

struct FeeParams {
    // 1. if no swap is needed then `feeToken` should be WNT address, `feeAmount` should be correct amount and `feeSwapPath` should be empty
    // 2. if GMX v2 swap is used to swap relay fee then `feeToken` should be the address of the input token,
    //    `feeAmount` should be the amount of the input token enough to cover the relay fee in WNT, and `feeSwapPath` should be the list of markets
    //    through which the input token should be swapped to get the output token
    // 3. if external calls are used then `feeToken` should be WNT address (even though the input token is different)
    //    `feeAmount` should be 0 because the input token and amount will be specified in `externalCalls`
    //    `feeSwapPath` should be empty
    address feeToken;
    uint256 feeAmount;
    address[] feeSwapPath;
}

struct TokenPermit {
    // EIP-2612 permit https://eips.ethereum.org/EIPS/eip-2612
    address owner;
    address spender;
    uint256 value;
    uint256 deadline;
    uint8 v;
    bytes32 r;
    bytes32 s;
    address token;
}

// external calls could be used to swap relay fee and/or position collateral
// GMX v2 swaps consume relatively a lot of gas, so using external calls could reduce txn fee
// for relay fee the funds should be sent to the RelayRouter contract
// for position collateral the funds should be sent to the OrderVault contract
//
// @note when using external calls for position collateral and creating multiple orders via `batch()`
// then the funds will be allocated to the first increase order because all external calls are processed first
// and only then OrderVault's balance is used for order's initialCollateralDeltaAmount
//
// @note using external calls for position collateral and atomic swaps for relay fee at the same time should be done with caution
// if position collateral and initial relay fee token are the same then the collateral will be lost
// for example, a user wants to pay ARB to open a position with USDC as collateral and pay USDC as a relay fee
// 1. external calls swap ARB for USDC and sends USDC to the OrderVault to use as position collateral
// 2. USDC is sent to the OrderVault before the swap
// 3. on swap OrderVault.tokenBalances are synced
// 4. on order creation OrderVault.recordTransferInt returns 0
// 5. the collateral is lost
struct ExternalCalls {
    // Gelato Relay Router contracts do not support `multicall` and `sendTokens` methods
    // so all tokens and amounts should be specified here
    address[] sendTokens; // tokens to send to ExternalHandler
    uint256[] sendAmounts; // tokens amounts to send to ExternalHandler
    // lists of external calls to be made
    address[] externalCallTargets; // external targets to call
    bytes[] externalCallDataList; // external call data list
    // refundTokens and refundReceivers are used to send residual funds left in the ExchangeHandler
    // for example, if "swapExactOut" is used some amount of "tokenIn" could be lefts
    address[] refundTokens; // tokens to refund to user
    address[] refundReceivers; // receivers of the refunds
}

struct RelayParams {
    // oracle params are used for relay fee swap through GMX v2 pools
    // if swap is not needed then `oracleParams` values should be empty
    OracleUtils.SetPricesParams oracleParams;
    ExternalCalls externalCalls;
    // token permits could be used to approve spending of tokens by the Router contract
    // instead of sending separate approval transactions
    TokenPermit[] tokenPermits;
    FeeParams fee;
    // should be retrieved from userNonces(account)
    uint256 userNonce;
    // deadline for the transaction. should be used for extra safety so signed message
    // can't be used in future if a user signs and forgets about it
    uint256 deadline;
    bytes signature;
    uint256 desChainId;
}

// @note all params except account should be part of the corresponding struct hash
struct UpdateOrderParams {
    bytes32 key;
    uint256 sizeDeltaUsd;
    uint256 acceptablePrice;
    uint256 triggerPrice;
    uint256 minOutputAmount;
    uint256 validFromTime;
    bool autoCancel;
    // should be non zero if order's execution fee should be increased
    // otherwise should be 0
    uint256 executionFeeIncrease;
}

struct BatchParams {
    IBaseOrderUtils.CreateOrderParams[] createOrderParamsList;
    UpdateOrderParams[] updateOrderParamsList;
    bytes32[] cancelOrderKeys;
}

struct TransferRequests {
    address[] tokens;
    address[] receivers;
    uint256[] amounts;
}

struct BridgeOutParams {
    address token;
    uint256 amount;
    address provider;
    bytes data; // provider specific data e.g. dstEid
}

string constant UPDATE_ORDER_PARAMS = "UpdateOrderParams(bytes32 key,uint256 sizeDeltaUsd,uint256 acceptablePrice,uint256 triggerPrice,uint256 minOutputAmount,uint256 validFromTime,bool autoCancel,uint256 executionFeeIncrease)";

string constant CREATE_ORDER_ADDRESSES = "CreateOrderAddresses(address receiver,address cancellationReceiver,address callbackContract,address uiFeeReceiver,address market,address initialCollateralToken,address[] swapPath)";
string constant CREATE_ORDER_NUMBERS = "CreateOrderNumbers(uint256 sizeDeltaUsd,uint256 initialCollateralDeltaAmount,uint256 triggerPrice,uint256 acceptablePrice,uint256 executionFee,uint256 callbackGasLimit,uint256 minOutputAmount,uint256 validFromTime)";

string constant CREATE_ORDER_PARAMS_ROOT = "CreateOrderParams(CreateOrderAddresses addresses,CreateOrderNumbers numbers,uint256 orderType,uint256 decreasePositionSwapType,bool isLong,bool shouldUnwrapNativeToken,bool autoCancel,bytes32 referralCode)";
string constant CREATE_ORDER_PARAMS = string(
    abi.encodePacked(
        "CreateOrderParams(CreateOrderAddresses addresses,CreateOrderNumbers numbers,uint256 orderType,uint256 decreasePositionSwapType,bool isLong,bool shouldUnwrapNativeToken,bool autoCancel,bytes32 referralCode)",
        CREATE_ORDER_ADDRESSES,
        CREATE_ORDER_NUMBERS
    )
);

library RelayUtils {
    bytes32 public constant UPDATE_ORDER_PARAMS_TYPEHASH = keccak256(bytes(UPDATE_ORDER_PARAMS));
    bytes32 public constant UPDATE_ORDER_TYPEHASH =
        keccak256(
            abi.encodePacked(
                "UpdateOrder(address account,UpdateOrderParams params,bytes32 relayParams,bytes32 subaccountApproval)",
                UPDATE_ORDER_PARAMS
            )
        );

    bytes32 public constant CANCEL_ORDER_TYPEHASH =
        keccak256(bytes("CancelOrder(address account,bytes32 key,bytes32 relayParams,bytes32 subaccountApproval)"));

    bytes32 public constant CREATE_ORDER_NUMBERS_TYPEHASH = keccak256(bytes(CREATE_ORDER_NUMBERS));
    bytes32 public constant CREATE_ORDER_ADDRESSES_TYPEHASH = keccak256(bytes(CREATE_ORDER_ADDRESSES));
    bytes32 public constant CREATE_ORDER_PARAMS_TYPEHASH = keccak256(bytes(CREATE_ORDER_PARAMS));
    bytes32 public constant CREATE_ORDER_TYPEHASH =
        keccak256(
            abi.encodePacked(
                "CreateOrder(address account,CreateOrderAddresses addresses,CreateOrderNumbers numbers,uint256 orderType,uint256 decreasePositionSwapType,bool isLong,bool shouldUnwrapNativeToken,bool autoCancel,bytes32 referralCode,bytes32 relayParams,bytes32 subaccountApproval)",
                CREATE_ORDER_ADDRESSES,
                CREATE_ORDER_NUMBERS
            )
        );

    bytes32 public constant SUBACCOUNT_APPROVAL_TYPEHASH =
        keccak256(
            bytes(
                "SubaccountApproval(address subaccount,bool shouldAdd,uint256 expiresAt,uint256 maxAllowedCount,bytes32 actionType,uint256 nonce,uint256 deadline,bytes32 integrationId)"
            )
        );

    bytes32 public constant REMOVE_SUBACCOUNT_TYPEHASH =
        keccak256(bytes("RemoveSubaccount(address subaccount,bytes32 relayParams)"));

    bytes32 public constant BATCH_TYPEHASH =
        keccak256(
            abi.encodePacked(
                "Batch(address account,CreateOrderParams[] createOrderParamsList,UpdateOrderParams[] updateOrderParamsList,bytes32[] cancelOrderKeys,bytes32 relayParams,bytes32 subaccountApproval)",
                // according to EIP-712 all types following the root type should be in alphabetical order
                // can't use CREATE_ORDER_PARAMS because the resulting order would be incorrect: CreateOrderParams, CreateOrderAddresses, CreateOrderNumbers
                // it should be CreateOrderAddresses, CreateOrderNumbers, CreateOrderParams
                CREATE_ORDER_ADDRESSES,
                CREATE_ORDER_NUMBERS,
                CREATE_ORDER_PARAMS_ROOT,
                UPDATE_ORDER_PARAMS
            )
        );

    // Multichain
    bytes32 public constant CREATE_DEPOSIT_TYPEHASH =
        keccak256(
            bytes(
                "CreateDeposit(address[] transferTokens,address[] transferReceivers,uint256[] transferAmounts,CreateDepositAddresses addresses,uint256 minMarketTokens,bool shouldUnwrapNativeToken,uint256 executionFee,uint256 callbackGasLimit,bytes32[] dataList,bytes32 relayParams)CreateDepositAddresses(address receiver,address callbackContract,address uiFeeReceiver,address market,address initialLongToken,address initialShortToken,address[] longTokenSwapPath,address[] shortTokenSwapPath)"
            )
        );
    bytes32 public constant CREATE_DEPOSIT_ADDRESSES_TYPEHASH =
        keccak256(
            bytes(
                "CreateDepositAddresses(address receiver,address callbackContract,address uiFeeReceiver,address market,address initialLongToken,address initialShortToken,address[] longTokenSwapPath,address[] shortTokenSwapPath)"
            )
        );

    bytes32 public constant CREATE_WITHDRAWAL_TYPEHASH =
        keccak256(
            bytes(
                "CreateWithdrawal(address[] transferTokens,address[] transferReceivers,uint256[] transferAmounts,CreateWithdrawalAddresses addresses,uint256 minLongTokenAmount,uint256 minShortTokenAmount,bool shouldUnwrapNativeToken,uint256 executionFee,uint256 callbackGasLimit,bytes32[] dataList,bytes32 relayParams)CreateWithdrawalAddresses(address receiver,address callbackContract,address uiFeeReceiver,address market,address[] longTokenSwapPath,address[] shortTokenSwapPath)"
            )
        );
    bytes32 public constant CREATE_WITHDRAWAL_ADDRESSES_TYPEHASH =
        keccak256(
            bytes(
                "CreateWithdrawalAddresses(address receiver,address callbackContract,address uiFeeReceiver,address market,address[] longTokenSwapPath,address[] shortTokenSwapPath)"
            )
        );

    bytes32 public constant CREATE_SHIFT_TYPEHASH =
        keccak256(
            bytes(
                "CreateShift(address[] transferTokens,address[] transferReceivers,uint256[] transferAmounts,CreateShiftAddresses addresses,uint256 minMarketTokens,uint256 executionFee,uint256 callbackGasLimit,bytes32[] dataList,bytes32 relayParams)CreateShiftAddresses(address receiver,address callbackContract,address uiFeeReceiver,address fromMarket,address toMarket)"
            )
        );
    bytes32 public constant CREATE_SHIFT_ADDRESSES_TYPEHASH =
        keccak256(
            bytes(
                "CreateShiftAddresses(address receiver,address callbackContract,address uiFeeReceiver,address fromMarket,address toMarket)"
            )
        );

    bytes32 public constant CREATE_GLV_DEPOSIT_TYPEHASH =
        keccak256(
            "CreateGlvDeposit(address[] transferTokens,address[] transferReceivers,uint256[] transferAmounts,CreateGlvDepositAddresses addresses,uint256 minGlvTokens,uint256 executionFee,uint256 callbackGasLimit,bool shouldUnwrapNativeToken,bool isMarketTokenDeposit,bytes32[] dataList,bytes32 relayParams)CreateGlvDepositAddresses(address glv,address market,address receiver,address callbackContract,address uiFeeReceiver,address initialLongToken,address initialShortToken,address[] longTokenSwapPath,address[] shortTokenSwapPath)"
        );
    bytes32 public constant CREATE_GLV_DEPOSIT_ADDRESSES_TYPEHASH =
        keccak256(
            "CreateGlvDepositAddresses(address glv,address market,address receiver,address callbackContract,address uiFeeReceiver,address initialLongToken,address initialShortToken,address[] longTokenSwapPath,address[] shortTokenSwapPath)"
        );

    bytes32 public constant CREATE_GLV_WITHDRAWAL_TYPEHASH =
        keccak256(
            "CreateGlvWithdrawal(address[] transferTokens,address[] transferReceivers,uint256[] transferAmounts,CreateGlvWithdrawalAddresses addresses,uint256 minLongTokenAmount,uint256 minShortTokenAmount,bool shouldUnwrapNativeToken,uint256 executionFee,uint256 callbackGasLimit,bytes32[] dataList,bytes32 relayParams)CreateGlvWithdrawalAddresses(address receiver,address callbackContract,address uiFeeReceiver,address market,address glv,address[] longTokenSwapPath,address[] shortTokenSwapPath)"
        );
    bytes32 public constant CREATE_GLV_WITHDRAWAL_ADDRESSES_TYPEHASH =
        keccak256(
            "CreateGlvWithdrawalAddresses(address receiver,address callbackContract,address uiFeeReceiver,address market,address glv,address[] longTokenSwapPath,address[] shortTokenSwapPath)"
        );

    bytes32 public constant TRANSFER_REQUESTS_TYPEHASH =
        keccak256(bytes("TransferRequests(address[] tokens,address[] receivers,uint256[] amounts)"));

    bytes32 public constant BRIDGE_OUT_TYPEHASH =
        keccak256(bytes("BridgeOut(address token,uint256 amount,address provider,bytes data,bytes32 relayParams)"));

<<<<<<< HEAD

=======
>>>>>>> 87b7d9a7
    bytes32 public constant CLAIM_FUNDING_FEES_TYPEHASH =
        keccak256(bytes("ClaimFundingFees(address[] markets,address[] tokens,address receiver,bytes32 relayParams)"));
    bytes32 public constant CLAIM_COLLATERAL_TYPEHASH =
        keccak256(
            bytes(
                "ClaimCollateral(address[] markets,address[] tokens,uint256[] timeKeys,address receiver,bytes32 relayParams)"
            )
        );
    bytes32 public constant CLAIM_AFFILIATE_REWARDS_TYPEHASH =
        keccak256(
            bytes("ClaimAffiliateRewards(address[] markets,address[] tokens,address receiver,bytes32 relayParams)")
        );

    function swapFeeTokens(
        Contracts memory contracts,
        EventEmitter eventEmitter,
        Oracle oracle,
        FeeParams calldata fee
    ) external {
        oracle.validateSequencerUp();

        // swap fee tokens to WNT
        MarketUtils.validateSwapPath(contracts.dataStore, fee.feeSwapPath);
        Market.Props[] memory swapPathMarkets = MarketUtils.getSwapPathMarkets(contracts.dataStore, fee.feeSwapPath);

        (address outputToken, ) = SwapUtils.swap(
            SwapUtils.SwapParams({
                dataStore: contracts.dataStore,
                eventEmitter: eventEmitter,
                oracle: oracle,
                bank: contracts.orderVault,
                key: bytes32(0),
                tokenIn: fee.feeToken,
                amountIn: fee.feeAmount,
                swapPathMarkets: swapPathMarkets,
                minOutputAmount: 0,
                receiver: address(this),
                uiFeeReceiver: address(0),
                shouldUnwrapNativeToken: false,
                swapPricingType: ISwapPricingUtils.SwapPricingType.AtomicSwap
            })
        );

        if (outputToken != contracts.wnt) {
            revert Errors.UnexpectedRelayFeeTokenAfterSwap(outputToken, contracts.wnt);
        }
    }

    function _getRelayParamsHash(RelayParams calldata relayParams) private pure returns (bytes32) {
        return
            keccak256(
                abi.encode(
                    relayParams.oracleParams,
                    relayParams.externalCalls,
                    relayParams.tokenPermits,
                    relayParams.fee,
                    relayParams.userNonce,
                    relayParams.deadline,
                    relayParams.desChainId
                )
            );
    }

    function getRemoveSubaccountStructHash(
        RelayParams calldata relayParams,
        address subaccount
    ) external pure returns (bytes32) {
        return keccak256(abi.encode(REMOVE_SUBACCOUNT_TYPEHASH, subaccount, _getRelayParamsHash(relayParams)));
    }

    function getSubaccountApprovalStructHash(
        SubaccountApproval calldata subaccountApproval
    ) external pure returns (bytes32) {
        return
            keccak256(
                abi.encode(
                    SUBACCOUNT_APPROVAL_TYPEHASH,
                    subaccountApproval.subaccount,
                    subaccountApproval.shouldAdd,
                    subaccountApproval.expiresAt,
                    subaccountApproval.maxAllowedCount,
                    subaccountApproval.actionType,
                    subaccountApproval.nonce,
                    subaccountApproval.deadline,
                    subaccountApproval.integrationId
                )
            );
    }

    function getCreateOrderStructHash(
        RelayParams calldata relayParams,
        SubaccountApproval calldata subaccountApproval,
        address account,
        IBaseOrderUtils.CreateOrderParams memory params
    ) external pure returns (bytes32) {
        bytes32 relayParamsHash = _getRelayParamsHash(relayParams);
        bytes32 subaccountApprovalHash = keccak256(abi.encode(subaccountApproval));

        return
            keccak256(
                abi.encode(
                    CREATE_ORDER_TYPEHASH,
                    account,
                    _getCreateOrderAddressesStructHash(params.addresses),
                    _getCreateOrderNumbersStructHash(params.numbers),
                    uint256(params.orderType),
                    uint256(params.decreasePositionSwapType),
                    params.isLong,
                    params.shouldUnwrapNativeToken,
                    params.autoCancel,
                    params.referralCode,
                    relayParamsHash,
                    subaccountApprovalHash
                )
            );
    }

    function getCreateOrderStructHash(
        RelayParams calldata relayParams,
        IBaseOrderUtils.CreateOrderParams memory params
    ) external pure returns (bytes32) {
        bytes32 relayParamsHash = _getRelayParamsHash(relayParams);

        return
            keccak256(
                abi.encode(
                    CREATE_ORDER_TYPEHASH,
                    address(0),
                    _getCreateOrderAddressesStructHash(params.addresses),
                    _getCreateOrderNumbersStructHash(params.numbers),
                    uint256(params.orderType),
                    uint256(params.decreasePositionSwapType),
                    params.isLong,
                    params.shouldUnwrapNativeToken,
                    params.autoCancel,
                    params.referralCode,
                    relayParamsHash,
                    bytes32(0)
                )
            );
    }

    function _getCreateOrderAddressesStructHash(
        IBaseOrderUtils.CreateOrderParamsAddresses memory addresses
    ) private pure returns (bytes32) {
        return
            keccak256(
                abi.encode(
                    CREATE_ORDER_ADDRESSES_TYPEHASH,
                    addresses.receiver,
                    addresses.cancellationReceiver,
                    addresses.callbackContract,
                    addresses.uiFeeReceiver,
                    addresses.market,
                    addresses.initialCollateralToken,
                    keccak256(abi.encodePacked(addresses.swapPath))
                )
            );
    }

    function _getCreateOrderNumbersStructHash(
        IBaseOrderUtils.CreateOrderParamsNumbers memory numbers
    ) private pure returns (bytes32) {
        return
            keccak256(
                abi.encode(
                    CREATE_ORDER_NUMBERS_TYPEHASH,
                    numbers.sizeDeltaUsd,
                    numbers.initialCollateralDeltaAmount,
                    numbers.triggerPrice,
                    numbers.acceptablePrice,
                    numbers.executionFee,
                    numbers.callbackGasLimit,
                    numbers.minOutputAmount,
                    numbers.validFromTime
                )
            );
    }

    function getUpdateOrderStructHash(
        RelayParams calldata relayParams,
        UpdateOrderParams calldata params
    ) external pure returns (bytes32) {
        return _getUpdateOrderStructHash(relayParams, bytes32(0), address(0), params);
    }

    function getUpdateOrderStructHash(
        RelayParams calldata relayParams,
        SubaccountApproval calldata subaccountApproval,
        address account,
        UpdateOrderParams calldata params
    ) external pure returns (bytes32) {
        return _getUpdateOrderStructHash(relayParams, keccak256(abi.encode(subaccountApproval)), account, params);
    }

    function _getUpdateOrderStructHash(
        RelayParams calldata relayParams,
        bytes32 subaccountApprovalHash,
        address account,
        UpdateOrderParams calldata params
    ) private pure returns (bytes32) {
        return
            keccak256(
                abi.encode(
                    UPDATE_ORDER_TYPEHASH,
                    account,
                    _getUpdateOrderParamsStructHash(params),
                    _getRelayParamsHash(relayParams),
                    subaccountApprovalHash
                )
            );
    }

    function _getUpdateOrderParamsStructHash(UpdateOrderParams calldata params) private pure returns (bytes32) {
        return
            keccak256(
                abi.encode(
                    UPDATE_ORDER_PARAMS_TYPEHASH,
                    params.key,
                    params.sizeDeltaUsd,
                    params.acceptablePrice,
                    params.triggerPrice,
                    params.minOutputAmount,
                    params.validFromTime,
                    params.autoCancel,
                    params.executionFeeIncrease
                )
            );
    }

    function getCancelOrderStructHash(
        RelayParams calldata relayParams,
        SubaccountApproval calldata subaccountApproval,
        address account,
        bytes32 key
    ) external pure returns (bytes32) {
        return _getCancelOrderStructHash(relayParams, keccak256(abi.encode(subaccountApproval)), account, key);
    }

    function getCancelOrderStructHash(RelayParams calldata relayParams, bytes32 key) external pure returns (bytes32) {
        return _getCancelOrderStructHash(relayParams, bytes32(0), address(0), key);
    }

    function _getCancelOrderStructHash(
        RelayParams calldata relayParams,
        bytes32 subaccountApprovalHash,
        address account,
        bytes32 key
    ) private pure returns (bytes32) {
        return
            keccak256(
                abi.encode(
                    CANCEL_ORDER_TYPEHASH,
                    account,
                    key,
                    _getRelayParamsHash(relayParams),
                    subaccountApprovalHash
                )
            );
    }

    function _getCreateOrderParamsStructHash(
        IBaseOrderUtils.CreateOrderParams calldata params
    ) private pure returns (bytes32) {
        return
            keccak256(
                abi.encode(
                    CREATE_ORDER_PARAMS_TYPEHASH,
                    _getCreateOrderAddressesStructHash(params.addresses),
                    _getCreateOrderNumbersStructHash(params.numbers),
                    uint256(params.orderType),
                    uint256(params.decreasePositionSwapType),
                    params.isLong,
                    params.shouldUnwrapNativeToken,
                    params.autoCancel,
                    params.referralCode
                )
            );
    }

    function getBatchStructHash(
        RelayParams calldata relayParams,
        SubaccountApproval calldata subaccountApproval,
        address account,
        BatchParams calldata params
    ) external pure returns (bytes32) {
        return
            _getBatchStructHash(
                relayParams,
                keccak256(abi.encode(subaccountApproval)),
                account,
                params.createOrderParamsList,
                params.updateOrderParamsList,
                params.cancelOrderKeys
            );
    }

    function getBatchStructHash(
        RelayParams calldata relayParams,
        BatchParams calldata params
    ) external pure returns (bytes32) {
        return
            _getBatchStructHash(
                relayParams,
                bytes32(0),
                address(0),
                params.createOrderParamsList,
                params.updateOrderParamsList,
                params.cancelOrderKeys
            );
    }

    function _getBatchStructHash(
        RelayParams calldata relayParams,
        bytes32 subaccountApprovalHash,
        address account,
        IBaseOrderUtils.CreateOrderParams[] calldata createOrderParamsList,
        UpdateOrderParams[] calldata updateOrderParamsList,
        bytes32[] calldata cancelOrderKeys
    ) private pure returns (bytes32) {
        return
            keccak256(
                abi.encode(
                    BATCH_TYPEHASH,
                    account,
                    _getCreateOrderParamsListStructHash(createOrderParamsList),
                    _getUpdateOrderParamsListStructHash(updateOrderParamsList),
                    keccak256(abi.encodePacked(cancelOrderKeys)),
                    _getRelayParamsHash(relayParams),
                    subaccountApprovalHash
                )
            );
    }

    function _getCreateOrderParamsListStructHash(
        IBaseOrderUtils.CreateOrderParams[] calldata createOrderParamsList
    ) private pure returns (bytes32) {
        bytes32[] memory createOrderParamsStructHashes = new bytes32[](createOrderParamsList.length);
        for (uint256 i = 0; i < createOrderParamsList.length; i++) {
            createOrderParamsStructHashes[i] = _getCreateOrderParamsStructHash(createOrderParamsList[i]);
        }
        return keccak256(abi.encodePacked(createOrderParamsStructHashes));
    }

    function _getUpdateOrderParamsListStructHash(
        UpdateOrderParams[] calldata updateOrderParamsList
    ) private pure returns (bytes32) {
        bytes32[] memory updateOrderParamsStructHashes = new bytes32[](updateOrderParamsList.length);
        for (uint256 i = 0; i < updateOrderParamsList.length; i++) {
            updateOrderParamsStructHashes[i] = _getUpdateOrderParamsStructHash(updateOrderParamsList[i]);
        }
        return keccak256(abi.encodePacked(updateOrderParamsStructHashes));
    }

    //////////////////// MULTICHAIN ////////////////////

    function getClaimFundingFeesStructHash(
        RelayParams calldata relayParams,
        address[] memory markets,
        address[] memory tokens,
        address receiver
    ) external pure returns (bytes32) {
        return
            keccak256(
                abi.encode(
                    CLAIM_FUNDING_FEES_TYPEHASH,
                    keccak256(abi.encodePacked(markets)),
                    keccak256(abi.encodePacked(tokens)),
                    receiver,
                    _getRelayParamsHash(relayParams)
                )
            );
    }

    function getClaimCollateralStructHash(
        RelayParams calldata relayParams,
        address[] memory markets,
        address[] memory tokens,
        uint256[] memory timeKeys,
        address receiver
    ) external pure returns (bytes32) {
        return
            keccak256(
                abi.encode(
                    CLAIM_COLLATERAL_TYPEHASH,
                    keccak256(abi.encodePacked(markets)),
                    keccak256(abi.encodePacked(tokens)),
                    keccak256(abi.encodePacked(timeKeys)),
                    receiver,
                    _getRelayParamsHash(relayParams)
                )
            );
    }

    function getClaimAffiliateRewardsStructHash(
        RelayParams calldata relayParams,
        address[] memory markets,
        address[] memory tokens,
        address receiver
    ) external pure returns (bytes32) {
        return
            keccak256(
                abi.encode(
                    CLAIM_AFFILIATE_REWARDS_TYPEHASH,
                    keccak256(abi.encodePacked(markets)),
                    keccak256(abi.encodePacked(tokens)),
                    receiver,
                    _getRelayParamsHash(relayParams)
                )
            );
    }

    function getCreateDepositStructHash(
        RelayParams calldata relayParams,
        TransferRequests calldata transferRequests,
        DepositUtils.CreateDepositParams memory params
    ) external pure returns (bytes32) {
        return
            keccak256(
                abi.encode(
                    CREATE_DEPOSIT_TYPEHASH,
                    keccak256(abi.encodePacked(transferRequests.tokens)),
                    keccak256(abi.encodePacked(transferRequests.receivers)),
                    keccak256(abi.encodePacked(transferRequests.amounts)),
                    _getCreateDepositAdressesStructHash(params.addresses),
                    params.minMarketTokens,
                    params.shouldUnwrapNativeToken,
                    params.executionFee,
                    params.callbackGasLimit,
                    keccak256(abi.encodePacked(params.dataList)),
                    _getRelayParamsHash(relayParams)
                )
            );
    }

    function _getCreateDepositAdressesStructHash(
        DepositUtils.CreateDepositParamsAdresses memory addresses
    ) private pure returns (bytes32) {
        return
            keccak256(
                abi.encode(
                    CREATE_DEPOSIT_ADDRESSES_TYPEHASH,
                    addresses.receiver,
                    addresses.callbackContract,
                    addresses.uiFeeReceiver,
                    addresses.market,
                    addresses.initialLongToken,
                    addresses.initialShortToken,
                    keccak256(abi.encodePacked(addresses.longTokenSwapPath)),
                    keccak256(abi.encodePacked(addresses.shortTokenSwapPath))
                )
            );
    }

    function getCreateGlvDepositStructHash(
        RelayParams calldata relayParams,
        TransferRequests calldata transferRequests,
        GlvDepositUtils.CreateGlvDepositParams memory params
    ) external pure returns (bytes32) {
        return
            keccak256(
                abi.encode(
                    CREATE_GLV_DEPOSIT_TYPEHASH,
                    keccak256(abi.encodePacked(transferRequests.tokens)),
                    keccak256(abi.encodePacked(transferRequests.receivers)),
                    keccak256(abi.encodePacked(transferRequests.amounts)),
                    _getCreateGlvDepositAddressesStructHash(params.addresses),
                    params.minGlvTokens,
                    params.executionFee,
                    params.callbackGasLimit,
                    params.shouldUnwrapNativeToken,
                    params.isMarketTokenDeposit,
                    keccak256(abi.encodePacked(params.dataList)),
                    _getRelayParamsHash(relayParams)
                )
            );
    }

    function _getCreateGlvDepositAddressesStructHash(
        GlvDepositUtils.CreateGlvDepositParamsAddresses memory addresses
    ) private pure returns (bytes32) {
        return
            keccak256(
                abi.encode(
                    CREATE_GLV_DEPOSIT_ADDRESSES_TYPEHASH,
                    addresses.glv,
                    addresses.market,
                    addresses.receiver,
                    addresses.callbackContract,
                    addresses.uiFeeReceiver,
                    addresses.initialLongToken,
                    addresses.initialShortToken,
                    keccak256(abi.encodePacked(addresses.longTokenSwapPath)),
                    keccak256(abi.encodePacked(addresses.shortTokenSwapPath))
                )
            );
    }

    function getCreateWithdrawalStructHash(
        RelayParams calldata relayParams,
        TransferRequests calldata transferRequests,
        WithdrawalUtils.CreateWithdrawalParams memory params
    ) external pure returns (bytes32) {
        return
            keccak256(
                abi.encode(
                    CREATE_WITHDRAWAL_TYPEHASH,
                    keccak256(abi.encodePacked(transferRequests.tokens)),
                    keccak256(abi.encodePacked(transferRequests.receivers)),
                    keccak256(abi.encodePacked(transferRequests.amounts)),
                    _getCreateWithdrawalAddressesStructHash(params.addresses),
                    params.minLongTokenAmount,
                    params.minShortTokenAmount,
                    params.shouldUnwrapNativeToken,
                    params.executionFee,
                    params.callbackGasLimit,
                    keccak256(abi.encodePacked(params.dataList)),
                    _getRelayParamsHash(relayParams)
                )
            );
    }

    function _getCreateWithdrawalAddressesStructHash(
        WithdrawalUtils.CreateWithdrawalParamsAddresses memory addresses
    ) private pure returns (bytes32) {
        return
            keccak256(
                abi.encode(
                    CREATE_WITHDRAWAL_ADDRESSES_TYPEHASH,
                    addresses.receiver,
                    addresses.callbackContract,
                    addresses.uiFeeReceiver,
                    addresses.market,
                    keccak256(abi.encodePacked(addresses.longTokenSwapPath)),
                    keccak256(abi.encodePacked(addresses.shortTokenSwapPath))
                )
            );
    }

    function getCreateShiftStructHash(
        RelayParams calldata relayParams,
        TransferRequests calldata transferRequests,
        ShiftUtils.CreateShiftParams memory params
    ) external pure returns (bytes32) {
        return
            keccak256(
                abi.encode(
                    CREATE_SHIFT_TYPEHASH,
                    keccak256(abi.encodePacked(transferRequests.tokens)),
                    keccak256(abi.encodePacked(transferRequests.receivers)),
                    keccak256(abi.encodePacked(transferRequests.amounts)),
                    _getCreateShiftAddressesStructHash(params.addresses),
                    params.minMarketTokens,
                    params.executionFee,
                    params.callbackGasLimit,
                    keccak256(abi.encodePacked(params.dataList)),
                    _getRelayParamsHash(relayParams)
                )
            );
    }

    function _getCreateShiftAddressesStructHash(
        ShiftUtils.CreateShiftParamsAddresses memory addresses
    ) private pure returns (bytes32) {
        return
            keccak256(
                abi.encode(
                    CREATE_SHIFT_ADDRESSES_TYPEHASH,
                    addresses.receiver,
                    addresses.callbackContract,
                    addresses.uiFeeReceiver,
                    addresses.fromMarket,
                    addresses.toMarket
                )
            );
    }

    function getCreateGlvWithdrawalStructHash(
        RelayParams calldata relayParams,
        TransferRequests calldata transferRequests,
        GlvWithdrawalUtils.CreateGlvWithdrawalParams memory params
    ) external pure returns (bytes32) {
        return
            keccak256(
                abi.encode(
                    CREATE_GLV_WITHDRAWAL_TYPEHASH,
                    keccak256(abi.encodePacked(transferRequests.tokens)),
                    keccak256(abi.encodePacked(transferRequests.receivers)),
                    keccak256(abi.encodePacked(transferRequests.amounts)),
                    _getCreateGlvWithdrawalAddressesStructHash(params.addresses),
                    params.minLongTokenAmount,
                    params.minShortTokenAmount,
                    params.shouldUnwrapNativeToken,
                    params.executionFee,
                    params.callbackGasLimit,
                    keccak256(abi.encodePacked(params.dataList)),
                    _getRelayParamsHash(relayParams)
                )
            );
    }

    function _getCreateGlvWithdrawalAddressesStructHash(
        GlvWithdrawalUtils.CreateGlvWithdrawalParamsAddresses memory addresses
    ) private pure returns (bytes32) {
        return
            keccak256(
                abi.encode(
                    CREATE_GLV_WITHDRAWAL_ADDRESSES_TYPEHASH,
                    addresses.receiver,
                    addresses.callbackContract,
                    addresses.uiFeeReceiver,
                    addresses.market,
                    addresses.glv,
                    keccak256(abi.encodePacked(addresses.longTokenSwapPath)),
                    keccak256(abi.encodePacked(addresses.shortTokenSwapPath))
                )
            );
    }

    function getBridgeOutStructHash(
        RelayParams calldata relayParams,
        BridgeOutParams memory params
    ) external pure returns (bytes32) {
        return
            keccak256(
                abi.encode(
                    BRIDGE_OUT_TYPEHASH,
                    params.token,
                    params.amount,
                    params.provider,
                    keccak256(abi.encodePacked(params.data)),
                    _getRelayParamsHash(relayParams)
                )
            );
    }
}<|MERGE_RESOLUTION|>--- conflicted
+++ resolved
@@ -258,10 +258,6 @@
     bytes32 public constant BRIDGE_OUT_TYPEHASH =
         keccak256(bytes("BridgeOut(address token,uint256 amount,address provider,bytes data,bytes32 relayParams)"));
 
-<<<<<<< HEAD
-
-=======
->>>>>>> 87b7d9a7
     bytes32 public constant CLAIM_FUNDING_FEES_TYPEHASH =
         keccak256(bytes("ClaimFundingFees(address[] markets,address[] tokens,address receiver,bytes32 relayParams)"));
     bytes32 public constant CLAIM_COLLATERAL_TYPEHASH =
