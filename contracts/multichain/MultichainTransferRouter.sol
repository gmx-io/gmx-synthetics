--- conflicted
+++ resolved
@@ -26,10 +26,6 @@
 
     function bridgeOut(
         RelayParams calldata relayParams,
-<<<<<<< HEAD
-=======
-        address provider,
->>>>>>> fa59741f
         address account,
         uint256 srcChainId,
         BridgeOutParams calldata params
@@ -39,10 +35,6 @@
         bytes32 structHash = RelayUtils.getBridgeOutStructHash(relayParams, params);
         _validateCall(relayParams, account, structHash, srcChainId);
 
-<<<<<<< HEAD
-        // orderVault is used to transfer funds into it and do a swap from feeToken to wnt when using the feeSwapPath
-=======
->>>>>>> fa59741f
         // moves user's funds (amount + bridging fee) from their multichain balance into multichainProvider
         multichainProvider.bridgeOut(
             IMultichainProvider.BridgeOutParams({
