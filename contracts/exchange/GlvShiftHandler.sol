--- conflicted
+++ resolved
@@ -84,12 +84,8 @@
             depositHandler: depositHandler,
             withdrawalHandler: withdrawalHandler,
             swapHandler: swapHandler,
-<<<<<<< HEAD
+            shiftHandler: shiftHandler,
             oracle: getOracle(),
-=======
-            shiftHandler: shiftHandler,
-            oracle: oracle,
->>>>>>> 2c40f712
             keeper: keeper
         });
 
