--- conflicted
+++ resolved
@@ -614,79 +614,10 @@
         return (values, getEmptyFees());
     }
 
-<<<<<<< HEAD
     function getEmptyFees() internal pure returns (PositionPricingUtils.PositionFees memory) {
         // all fees are zeroed even though funding may have been paid
         // the funding fee amount value may not be accurate in the events due to this
         PositionPricingUtils.PositionFees memory _fees;
-=======
-    function getEmptyFees(
-        PositionPricingUtils.PositionFees memory fees
-    ) internal pure returns (PositionPricingUtils.PositionFees memory) {
-        PositionPricingUtils.PositionReferralFees memory referral = PositionPricingUtils.PositionReferralFees({
-            referralCode: bytes32(0),
-            affiliate: address(0),
-            trader: address(0),
-            totalRebateFactor: 0,
-            traderDiscountFactor: 0,
-            totalRebateAmount: 0,
-            traderDiscountAmount: 0,
-            affiliateRewardAmount: 0
-        });
-
-        // allow the accumulated funding fees to still be claimable
-        // return the latestFundingFeeAmountPerSize, latestLongTokenClaimableFundingAmountPerSize,
-        // latestShortTokenClaimableFundingAmountPerSize values as these may be used to update the
-        // position's values if the position will be partially closed
-        PositionPricingUtils.PositionFundingFees memory funding = PositionPricingUtils.PositionFundingFees({
-            fundingFeeAmount: 0,
-            claimableLongTokenAmount: fees.funding.claimableLongTokenAmount,
-            claimableShortTokenAmount: fees.funding.claimableShortTokenAmount,
-            latestFundingFeeAmountPerSize: fees.funding.latestFundingFeeAmountPerSize,
-            latestLongTokenClaimableFundingAmountPerSize: fees.funding.latestLongTokenClaimableFundingAmountPerSize,
-            latestShortTokenClaimableFundingAmountPerSize: fees.funding.latestShortTokenClaimableFundingAmountPerSize
-        });
-
-        PositionPricingUtils.PositionBorrowingFees memory borrowing = PositionPricingUtils.PositionBorrowingFees({
-            borrowingFeeUsd: 0,
-            borrowingFeeAmount: 0,
-            borrowingFeeReceiverFactor: 0,
-            borrowingFeeAmountForFeeReceiver: 0
-        });
-
-        PositionPricingUtils.PositionLiquidationFees memory liquidation = PositionPricingUtils.PositionLiquidationFees({
-            liquidationFeeUsd: 0,
-            liquidationFeeAmount: 0,
-            liquidationFeeReceiverFactor: 0,
-            liquidationFeeAmountForFeeReceiver: 0
-        });
-
-        PositionPricingUtils.PositionUiFees memory ui = PositionPricingUtils.PositionUiFees({
-            uiFeeReceiver: address(0),
-            uiFeeReceiverFactor: 0,
-            uiFeeAmount: 0
-        });
-
-        // all fees are zeroed even though funding may have been paid
-        // the funding fee amount value may not be accurate in the events due to this
-        PositionPricingUtils.PositionFees memory _fees = PositionPricingUtils.PositionFees({
-            referral: referral,
-            funding: funding,
-            borrowing: borrowing,
-            ui: ui,
-            liquidation: liquidation,
-            collateralTokenPrice: fees.collateralTokenPrice,
-            positionFeeFactor: 0,
-            protocolFeeAmount: 0,
-            positionFeeReceiverFactor: 0,
-            feeReceiverAmount: 0,
-            feeAmountForPool: 0,
-            positionFeeAmountForPool: 0,
-            positionFeeAmount: 0,
-            totalCostAmountExcludingFunding: 0,
-            totalCostAmount: 0
-        });
->>>>>>> a7b38836
 
         return _fees;
     }
