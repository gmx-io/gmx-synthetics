// SPDX-License-Identifier: BUSL-1.1

pragma solidity ^0.8.0;

library Errors {
    // AdlHandler errors
    error AdlNotRequired(int256 pnlToPoolFactor, uint256 maxPnlFactorForAdl);
    error InvalidAdl(int256 nextPnlToPoolFactor, int256 pnlToPoolFactor);
    error PnlOvercorrected(int256 nextPnlToPoolFactor, uint256 minPnlFactorForAdl);

    // AdlUtils errors
    error InvalidSizeDeltaForAdl(uint256 sizeDeltaUsd, uint256 positionSizeInUsd);
    error AdlNotEnabled();

    // AutoCancelUtils errors
    error MaxAutoCancelOrdersExceeded(uint256 count, uint256 maxAutoCancelOrders);

    // Bank errors
    error SelfTransferNotSupported(address receiver);
    error InvalidNativeTokenSender(address msgSender);

    // BaseHandler errors
    error RequestNotYetCancellable(uint256 requestAge, uint256 requestExpirationAge, string requestType);

    // CallbackUtils errors
    error MaxCallbackGasLimitExceeded(uint256 callbackGasLimit, uint256 maxCallbackGasLimit);
    error InsufficientGasLeftForCallback(uint256 gasToBeForwarded, uint256 callbackGasLimit);

    // Config errors
    error InvalidBaseKey(bytes32 baseKey);
    error ConfigValueExceedsAllowedRange(bytes32 baseKey, uint256 value);
    error InvalidClaimableFactor(uint256 value);
    error InvalidClaimableReductionFactor(uint256 value);
    error OracleProviderAlreadyExistsForToken(address token);
    error OracleProviderMinChangeDelayNotYetPassed(address token, address provider);
    error PriceFeedAlreadyExistsForToken(address token);
    error DataStreamIdAlreadyExistsForToken(address token);
    error MaxFundingFactorPerSecondLimitExceeded(uint256 maxFundingFactorPerSecond, uint256 limit);
    error InvalidPositionImpactPoolDistributionRate(uint256 distributionAmount, uint256 positionImpactPoolAmount);
    error InsufficientMinPositionImpactPoolAmount(uint256 minPositionImpactPoolAmount, int256 totalPendingImpactAmount);
    error MaxDataListLengthExceeded(uint256 dataLength, uint256 maxDataLength);
    error EmptyToken();

    // ContributorHandler errors
    error InvalidSetContributorPaymentInput(uint256 tokensLength, uint256 amountsLength);
    error InvalidContributorToken(address token);
    error MaxTotalContributorTokenAmountExceeded(address token, uint256 totalAmount, uint256 maxTotalAmount);
    error MinContributorPaymentIntervalNotYetPassed(uint256 minPaymentInterval);
    error MinContributorPaymentIntervalBelowAllowedRange(uint256 interval);
    error InvalidSetMaxTotalContributorTokenAmountInput(uint256 tokensLength, uint256 amountsLength);

    // Timelock errors
    error ActionAlreadySignalled();
    error ActionNotSignalled();
    error SignalTimeNotYetPassed(uint256 signalTime);
    error InvalidTimelockDelay(uint256 timelockDelay);
    error MaxTimelockDelayExceeded(uint256 timelockDelay);
    error InvalidFeeReceiver(address receiver);
    error InvalidOracleSigner(address signer);
    error InvalidHoldingAddress(address account);
    error EmptyPositionImpactWithdrawalAmount();
    error OraclePriceOutdated();
    error EmptyTarget();
<<<<<<< HEAD
    error EmptyFundingAccount();
    error EmptyReduceLentAmount();
    error ReductionExceedsLentAmount(uint256 lentAmount, uint256 totalReductionAmount);
=======
    error TargetIsNotAContract(address targer);
>>>>>>> 283367db

    // GlvDepositStoreUtils errors
    error GlvDepositNotFound(bytes32 key);
    // GlvShiftStoreUtils errors
    error GlvShiftNotFound(bytes32 key);
    // GlvWithdrawalStoreUtils errors
    error GlvWithdrawalNotFound(bytes32 key);
    // GlvDepositUtils errors
    error EmptyGlvDepositAmounts();
    error EmptyGlvMarketAmount();
    error EmptyGlvDeposit();
    error InvalidMinGlvTokensForFirstGlvDeposit(uint256 minGlvTokens, uint256 expectedMinGlvTokens);
    error InvalidReceiverForFirstGlvDeposit(address receiver, address expectedReceiver);
    // GlvWithdrawalUtils errors
    error EmptyGlvWithdrawal();
    error EmptyGlvWithdrawalAmount();
    // GlvUtils errors
    error EmptyGlv(address glv);
    error EmptyGlvTokenSupply();
    error GlvNegativeMarketPoolValue(address glv, address market);
    error GlvUnsupportedMarket(address glv, address market);
    error GlvDisabledMarket(address glv, address market);
    error GlvEnabledMarket(address glv, address market);
    error GlvNonZeroMarketBalance(address glv, address market);
    error GlvMaxMarketCountExceeded(address glv, uint256 glvMaxMarketCount);
    error GlvMaxMarketTokenBalanceUsdExceeded(address glv, address market, uint256 maxMarketTokenBalanceUsd, uint256 marketTokenBalanceUsd);
    error GlvMaxMarketTokenBalanceAmountExceeded(address glv, address market, uint256 maxMarketTokenBalanceAmount, uint256 marketTokenBalanceAmount);
    error GlvInsufficientMarketTokenBalance(address glv, address market, uint256 marketTokenBalance, uint256 marketTokenAmount);
    error GlvMarketAlreadyExists(address glv, address market);
    error GlvInvalidLongToken(address glv, address provided, address expected);
    error GlvInvalidShortToken(address glv, address provided, address expected);
    // GlvShiftUtils
    error GlvShiftMaxPriceImpactExceeded(uint256 effectivePriceImpactFactor, uint256 glvMaxShiftPriceImpactFactor);
    error GlvShiftIntervalNotYetPassed(uint256 currentTimestamp, uint256 lastGlvShiftExecutedAt, uint256 glvShiftMinInterval);
    // GlvFactory
    error GlvAlreadyExists(bytes32 salt, address glv);
    error GlvSymbolTooLong();
    error GlvNameTooLong();
    // GlvStoreUtils
    error GlvNotFound(address key);

    // DepositStoreUtils errors
    error DepositNotFound(bytes32 key);

    // DepositUtils errors
    error EmptyDeposit();
    error EmptyDepositAmounts();

    // ExecuteDepositUtils errors
    error MinMarketTokens(uint256 received, uint256 expected);
    error EmptyDepositAmountsAfterSwap();
    error InvalidPoolValueForDeposit(int256 poolValue);
    error InvalidSwapOutputToken(address outputToken, address expectedOutputToken);
    error InvalidReceiverForFirstDeposit(address receiver, address expectedReceiver);
    error InvalidMinMarketTokensForFirstDeposit(uint256 minMarketTokens, uint256 expectedMinMarketTokens);

    // ExternalHandler errors
    error ExternalCallFailed(bytes data);
    error InvalidExternalCallInput(uint256 targetsLength, uint256 dataListLength);
    error InvalidExternalReceiversInput(uint256 refundTokensLength, uint256 refundReceiversLength);
    error InvalidExternalCallTarget(address target);

    // FeeBatchStoreUtils errors
    error FeeBatchNotFound(bytes32 key);

    // FeeDistributor errors
    error InvalidFeeBatchTokenIndex(uint256 tokenIndex, uint256 feeBatchTokensLength);
    error InvalidAmountInForFeeBatch(uint256 amountIn, uint256 remainingAmount);
    error InvalidSwapPathForV1(address[] path, address bridgingToken);

    // GlpMigrator errors
    error InvalidGlpAmount(uint256 totalGlpAmountToRedeem, uint256 totalGlpAmount);
    error InvalidExecutionFeeForMigration(uint256 totalExecutionFee, uint256 msgValue);

    // GlvHandler errors
    error InvalidGlvDepositInitialLongToken(address initialLongToken);
    error InvalidGlvDepositInitialShortToken(address initialShortToken);
    error InvalidGlvDepositSwapPath(uint256 longTokenSwapPathLength, uint256 shortTokenSwapPathLength);
    error MinGlvTokens(uint256 received, uint256 expected);

    // OrderHandler errors
    error OrderNotUpdatable(uint256 orderType);
    error InvalidKeeperForFrozenOrder(address keeper);

    // FeatureUtils errors
    error DisabledFeature(bytes32 key);

    // FeeHandler errors
    error InvalidBuybackToken(address buybackToken);
    error InvalidVersion(uint256 version);
    error InsufficientBuybackOutputAmount(address feeToken, address buybackToken, uint256 outputAmount, uint256 minOutputAmount);
    error BuybackAndFeeTokenAreEqual(address feeToken, address buybackToken);
    error AvailableFeeAmountIsZero(address feeToken, address buybackToken, uint256 availableFeeAmount);
    error MaxBuybackPriceAgeExceeded(uint256 priceTimestamp, uint256 buybackMaxPriceAge, uint256 currentTimestamp);
    error EmptyClaimFeesMarket();

    // GasUtils errors
    error InsufficientExecutionFee(uint256 minExecutionFee, uint256 executionFee);
    error InsufficientWntAmountForExecutionFee(uint256 wntAmount, uint256 executionFee);
    error InsufficientExecutionGasForErrorHandling(uint256 startingGas, uint256 minHandleErrorGas);
    error InsufficientExecutionGas(uint256 startingGas, uint256 estimatedGasLimit, uint256 minAdditionalGasForExecution);
    error InsufficientHandleExecutionErrorGas(uint256 gas, uint256 minHandleExecutionErrorGas);
    error InsufficientGasForCancellation(uint256 gas, uint256 minHandleExecutionErrorGas);
    error InsufficientGasForAutoCancellation(uint256 gas, uint256 minHandleExecutionErrorGas);
    error InvalidExecutionFee(uint256 executionFee, uint256 minExecutionFee, uint256 maxExecutionFee);
    error EmptyRelayFeeAddress();

    // MarketFactory errors
    error MarketAlreadyExists(bytes32 salt, address existingMarketAddress);

    // MarketStoreUtils errors
    error MarketNotFound(address key);

    // MarketUtils errors
    error EmptyMarket();
    error DisabledMarket(address market);
    error MaxSwapPathLengthExceeded(uint256 swapPathLengh, uint256 maxSwapPathLength);
    error InsufficientPoolAmount(uint256 poolAmount, uint256 amount);
    error InsufficientReserve(uint256 reservedUsd, uint256 maxReservedUsd);
    error InsufficientReserveForOpenInterest(uint256 reservedUsd, uint256 maxReservedUsd);
    error UnableToGetOppositeToken(address inputToken, address market);
    error UnexpectedTokenForVirtualInventory(address token, address market);
    error EmptyMarketTokenSupply();
    error InvalidSwapMarket(address market);
    error UnableToGetCachedTokenPrice(address token, address market);
    error CollateralAlreadyClaimed(uint256 adjustedClaimableAmount, uint256 claimedAmount);
    error OpenInterestCannotBeUpdatedForSwapOnlyMarket(address market);
    error MaxOpenInterestExceeded(uint256 openInterest, uint256 maxOpenInterest);
    error MaxPoolAmountExceeded(uint256 poolAmount, uint256 maxPoolAmount);
    error MaxPoolUsdForDepositExceeded(uint256 poolUsd, uint256 maxPoolUsdForDeposit);
    error UnexpectedBorrowingFactor(uint256 positionBorrowingFactor, uint256 cumulativeBorrowingFactor);
    error UnableToGetBorrowingFactorEmptyPoolUsd();
    error UnableToGetFundingFactorEmptyOpenInterest();
    error InvalidPositionMarket(address market);
    error InvalidCollateralTokenForMarket(address market, address token);
    error PnlFactorExceededForLongs(int256 pnlToPoolFactor, uint256 maxPnlFactor);
    error PnlFactorExceededForShorts(int256 pnlToPoolFactor, uint256 maxPnlFactor);
    error InvalidUiFeeFactor(uint256 uiFeeFactor, uint256 maxUiFeeFactor);
    error EmptyAddressInMarketTokenBalanceValidation(address market, address token);
    error InvalidMarketTokenBalance(address market, address token, uint256 balance, uint256 expectedMinBalance);
    error InvalidMarketTokenBalanceForCollateralAmount(address market, address token, uint256 balance, uint256 collateralAmount);
    error InvalidMarketTokenBalanceForClaimableFunding(address market, address token, uint256 balance, uint256 claimableFundingFeeAmount);
    error UnexpectedPoolValue(int256 poolValue);

    // MarketPositionImpactUtils errors
    error InsufficientImpactPoolValueForWithdrawal(uint256 withdrawalAmount, uint256 poolValue, int256 totalPendingImpactAmount);

    // Oracle errors
    error SequencerDown();
    error SequencerGraceDurationNotYetPassed(uint256 timeSinceUp, uint256 sequencerGraceDuration);
    error EmptyValidatedPrices(); // not used, kept for compatibility
    error InvalidOracleProvider(address provider);
    error InvalidOracleProviderForToken(address provider, address expectedProvider);
    error GmEmptySigner(uint256 signerIndex);
    error InvalidOracleSetPricesProvidersParam(uint256 tokensLength, uint256 providersLength);
    error InvalidOracleSetPricesDataParam(uint256 tokensLength, uint256 dataLength);
    error GmInvalidBlockNumber(uint256 minOracleBlockNumber, uint256 currentBlockNumber);
    error GmInvalidMinMaxBlockNumber(uint256 minOracleBlockNumber, uint256 maxOracleBlockNumber);
    error EmptyDataStreamFeedId(address token);
    error InvalidDataStreamFeedId(address token, bytes32 feedId, bytes32 expectedFeedId);
    error InvalidDataStreamBidAsk(address token, int192 bid, int192 ask);
    error InvalidDataStreamPrices(address token, int192 bid, int192 ask);
    error MaxPriceAgeExceeded(uint256 oracleTimestamp, uint256 currentTimestamp);
    error MaxOracleTimestampRangeExceeded(uint256 range, uint256 maxRange);
    error GmMinOracleSigners(uint256 oracleSigners, uint256 minOracleSigners);
    error GmMaxOracleSigners(uint256 oracleSigners, uint256 maxOracleSigners);
    error BlockNumbersNotSorted(uint256 minOracleBlockNumber, uint256 prevMinOracleBlockNumber);
    error GmMinPricesNotSorted(address token, uint256 price, uint256 prevPrice);
    error GmMaxPricesNotSorted(address token, uint256 price, uint256 prevPrice);
    error EmptyChainlinkPriceFeedMultiplier(address token);
    error EmptyDataStreamMultiplier(address token);
    error InvalidDataStreamSpreadReductionFactor(address token, uint256 spreadReductionFactor);
    error InvalidFeedPrice(address token, int256 price);
    error ChainlinkPriceFeedNotUpdated(address token, uint256 timestamp, uint256 heartbeatDuration);
    error GmMaxSignerIndex(uint256 signerIndex, uint256 maxSignerIndex);
    error InvalidGmOraclePrice(address token);
    error InvalidGmSignerMinMaxPrice(uint256 minPrice, uint256 maxPrice);
    error InvalidGmMedianMinMaxPrice(uint256 minPrice, uint256 maxPrice);
    error NonEmptyTokensWithPrices(uint256 tokensWithPricesLength);
    error InvalidMinMaxForPrice(address token, uint256 min, uint256 max);
    error EmptyChainlinkPriceFeed(address token);
    error PriceAlreadySet(address token, uint256 minPrice, uint256 maxPrice);
    error MaxRefPriceDeviationExceeded(
        address token,
        uint256 price,
        uint256 refPrice,
        uint256 maxRefPriceDeviationFactor
    );
    error InvalidBlockRangeSet(uint256 largestMinBlockNumber, uint256 smallestMaxBlockNumber);
    error NonAtomicOracleProvider(address provider);

    // OracleModule errors
    error InvalidPrimaryPricesForSimulation(uint256 primaryTokensLength, uint256 primaryPricesLength);
    error EndOfOracleSimulation();

    // OracleUtils errors
    error InvalidGmSignature(address recoveredSigner, address expectedSigner);

    error EmptyPrimaryPrice(address token);

    error OracleTimestampsAreSmallerThanRequired(uint256 minOracleTimestamp, uint256 expectedTimestamp);
    error OracleTimestampsAreLargerThanRequestExpirationTime(uint256 maxOracleTimestamp, uint256 requestTimestamp, uint256 requestExpirationTime);

    // BaseOrderUtils errors
    error EmptyOrder();
    error UnsupportedOrderType(uint256 orderType);
    error UnsupportedOrderTypeForAutoCancellation(uint256 orderType);
    error InvalidOrderPrices(
        uint256 primaryPriceMin,
        uint256 primaryPriceMax,
        uint256 triggerPrice,
        uint256 orderType
    );
    error EmptySizeDeltaInTokens();
    error PriceImpactLargerThanOrderSize(int256 priceImpactUsd, uint256 sizeDeltaUsd);
    error NegativeExecutionPrice(int256 executionPrice, uint256 price, uint256 positionSizeInUsd, int256 priceImpactUsd, uint256 sizeDeltaUsd);
    error OrderNotFulfillableAtAcceptablePrice(uint256 price, uint256 acceptablePrice);
    error OrderValidFromTimeNotReached(uint256 validFromTime, uint256 currentTimestamp);

    // IncreaseOrderUtils errors
    error UnexpectedPositionState();

    // OrderUtils errors
    error OrderTypeCannotBeCreated(uint256 orderType);
    error OrderAlreadyFrozen();
    error MaxTotalCallbackGasLimitForAutoCancelOrdersExceeded(uint256 totalCallbackGasLimit, uint256 maxTotalCallbackGasLimit);
    error InvalidReceiver(address receiver);
    error UnexpectedValidFromTime(uint256 orderType);

    // OrderStoreUtils errors
    error OrderNotFound(bytes32 key);

    // SwapOrderUtils errors
    error UnexpectedMarket();

    // DecreasePositionCollateralUtils errors
    error InsufficientFundsToPayForCosts(uint256 remainingCostUsd, string step);
    error InvalidOutputToken(address tokenOut, address expectedTokenOut);

    // DecreasePositionUtils errors
    error InvalidDecreaseOrderSize(uint256 sizeDeltaUsd, uint256 positionSizeInUsd);
    error UnableToWithdrawCollateral(int256 estimatedRemainingCollateralUsd);
    error InvalidDecreasePositionSwapType(uint256 decreasePositionSwapType);
    error PositionShouldNotBeLiquidated(
        string reason,
        int256 remainingCollateralUsd,
        int256 minCollateralUsd,
        int256 minCollateralUsdForLeverage
    );

    // IncreasePositionUtils errors
    error InsufficientCollateralAmount(uint256 collateralAmount, int256 collateralDeltaAmount);
    error InsufficientCollateralUsd(int256 remainingCollateralUsd);

    // PositionStoreUtils errors
    error PositionNotFound(bytes32 key);

    // PositionUtils errors
    error LiquidatablePosition(
        string reason,
        int256 remainingCollateralUsd,
        int256 minCollateralUsd,
        int256 minCollateralUsdForLeverage
    );

    error EmptyPosition();
    error InvalidPositionSizeValues(uint256 sizeInUsd, uint256 sizeInTokens);
    error MinPositionSize(uint256 positionSizeInUsd, uint256 minPositionSizeUsd);

    // PositionPricingUtils errors
    error UsdDeltaExceedsLongOpenInterest(int256 usdDelta, uint256 longOpenInterest);
    error UsdDeltaExceedsShortOpenInterest(int256 usdDelta, uint256 shortOpenInterest);

    // ShiftStoreUtils errors
    error ShiftNotFound(bytes32 key);

    // ShiftUtils errors
    error EmptyShift();
    error EmptyShiftAmount();
    error ShiftFromAndToMarketAreEqual(address market);
    error LongTokensAreNotEqual(address fromMarketLongToken, address toMarketLongToken);
    error ShortTokensAreNotEqual(address fromMarketLongToken, address toMarketLongToken);
    error BridgeOutNotSupportedDuringShift();

    // SwapPricingUtils errors
    error UsdDeltaExceedsPoolValue(int256 usdDelta, uint256 poolUsd);

    // RoleModule errors
    error Unauthorized(address msgSender, string role);

    // RoleStore errors
    error ThereMustBeAtLeastOneRoleAdmin();
    error ThereMustBeAtLeastOneTimelockMultiSig();

    // ExchangeRouter errors
    error InvalidClaimFundingFeesInput(uint256 marketsLength, uint256 tokensLength);
    error InvalidClaimCollateralInput(uint256 marketsLength, uint256 tokensLength, uint256 timeKeysLength);
    error InvalidClaimAffiliateRewardsInput(uint256 marketsLength, uint256 tokensLength);
    error InvalidClaimUiFeesInput(uint256 marketsLength, uint256 tokensLength);

    // SwapUtils errors
    error InvalidTokenIn(address tokenIn, address market);
    error InsufficientOutputAmount(uint256 outputAmount, uint256 minOutputAmount);
    error InsufficientSwapOutputAmount(uint256 outputAmount, uint256 minOutputAmount);
    error DuplicatedMarketInSwapPath(address market);
    error SwapPriceImpactExceedsAmountIn(uint256 amountAfterFees, int256 negativeImpactAmount);

    // SubaccountRouter errors
    error InvalidReceiverForSubaccountOrder(address receiver, address expectedReceiver);
    error InvalidCancellationReceiverForSubaccountOrder(address cancellationReceiver, address expectedCancellationReceiver);

    // SubaccountUtils errors
    error SubaccountNotAuthorized(address account, address subaccount);
    error MaxSubaccountActionCountExceeded(address account, address subaccount, uint256 count, uint256 maxCount);
    error SubaccountApprovalExpired(address account, address subaccount, uint256 deadline, uint256 currentTimestamp);
    error SubaccountIntegrationIdDisabled(bytes32 integrationId);

    // TokenUtils errors
    error TokenTransferError(address token, address receiver, uint256 amount);
    error EmptyHoldingAddress();
    // Note that Transfer is misspelled as Tranfer in the EmptyTokenTranferGasLimit error
    // some contracts with this error cannot be re-deployed so it has been left as is
    error EmptyTokenTranferGasLimit(address token);

    // AccountUtils errors
    error EmptyAccount();
    error EmptyReceiver();
    error DataListLengthExceeded();

    // Array errors
    error CompactedArrayOutOfBounds(
        uint256[] compactedValues,
        uint256 index,
        uint256 slotIndex,
        string label
    );

    error ArrayOutOfBoundsUint256(
        uint256[] values,
        uint256 index,
        string label
    );

    error ArrayOutOfBoundsBytes(
        bytes[] values,
        uint256 index,
        string label
    );

    // WithdrawalHandler errors
    error SwapsNotAllowedForAtomicWithdrawal(uint256 longTokenSwapPathLength, uint256 shortTokenSwapPathLength);

    // WithdrawalStoreUtils errors
    error WithdrawalNotFound(bytes32 key);

    // WithdrawalUtils errors
    error EmptyWithdrawal();
    error EmptyWithdrawalAmount();
    error MinLongTokens(uint256 received, uint256 expected);
    error MinShortTokens(uint256 received, uint256 expected);
    error InsufficientMarketTokens(uint256 balance, uint256 expected);
    error InvalidPoolValueForWithdrawal(int256 poolValue);
    error MaxLendableFactorForWithdrawalsExceeded(uint256 poolUsd, uint256 maxLendableUsd, uint256 lentUsd);

    // Uint256Mask errors
    error MaskIndexOutOfBounds(uint256 index, string label);
    error DuplicatedIndex(uint256 index, string label);

    // Cast errors
    error Uint256AsBytesLengthExceeds32Bytes(uint256 length);

    // ConfigSyncer errors
    error SyncConfigInvalidInputLengths(uint256 marketsLength, uint256 parametersLength);
    error SyncConfigUpdatesDisabledForMarket(address market);
    error SyncConfigUpdatesDisabledForParameter(string parameter);
    error SyncConfigUpdatesDisabledForMarketParameter(address market, string parameter);
    error SyncConfigInvalidMarketFromData(address market, address marketFromData);

    // Reader errors
    error EmptyMarketPrice(address market);

    // Multichain errors
    error InvalidTransferRequestsLength();
    error EmptyMultichainTransferInAmount(address account, address token);
    error EmptyMultichainTransferOutAmount(address account, address token);
    error InsufficientMultichainBalance(address account, address token, uint256 balance, uint256 amount);
    error InvalidSrcChainId(uint256 srcChainId);
    error InvalidEid(uint256 eid);
    error InvalidDestinationChainId(uint256 desChainId);
    error TokenPermitsNotAllowedForMultichain();
    error InvalidInitializer();
    error InvalidMultichainProvider(address provider);
    error InvalidMultichainEndpoint(address endpoint);
    error UnableToPayOrderFee();
    error UnableToPayOrderFeeFromCollateral();
    error InvalidBridgeOutToken(address token);
    error InsufficientFee(uint256 feeProvided, uint256 feeRequired);

    enum SignatureType {
        Call,
        SubaccountApproval
    }

    // Gelato relay errors
    error InvalidSignature(string signatureType);
    // User sent incorrect fee token or incorrect swap path
    error UnexpectedRelayFeeTokenAfterSwap(address feeToken, address expectedFeeToken);
    error UnexpectedRelayFeeToken(address feeToken, address expectedFeeToken);
    // Contract received unsupported fee token from Gelato relay
    error UnsupportedRelayFeeToken(address feeToken, address expectedFeeToken);
    error InvalidPermitSpender(address spender, address expectedSpender);
    error InvalidUserNonce(uint256 storedUserNonce, uint256 userNonce);
    error SubaccountApprovalDeadlinePassed(uint256 currentTimestamp, uint256 deadline);
    error InvalidSubaccountApprovalNonce(uint256 storedNonce, uint256 nonce);
    error DeadlinePassed(uint256 currentTimestamp, uint256 deadline);
    error InsufficientRelayFee(uint256 requiredRelayFee, uint256 availableFeeAmount);
    error InvalidSubaccountApprovalSubaccount();
    error NonEmptyExternalCallsForSubaccountOrder();

    // EventUtils error
    error EventItemNotFound(string key);

    // EdgeOracle verifier errors
    error InvalidTrustedSignerAddress();
    error InvalidEdgeSigner();
    error InvalidEdgeSignature(uint256 recoverError);
    error InvalidEdgeDataStreamBidAsk(address token, uint256 bid, uint256 ask);
    error InvalidEdgeDataStreamPrices(address token, uint256 bid, uint256 ask);
    error InvalidEdgeDataStreamExpo(int256 expo);
    error RelayEmptyBatch();
    error RelayCalldataTooLong(uint256 calldataLength);
    error InvalidExternalCalls(uint256 sendTokensLength, uint256 sendAmountsLength);
    error MaxRelayFeeSwapForSubaccountExceeded(uint256 feeUsd, uint256 maxFeeUsd);
}<|MERGE_RESOLUTION|>--- conflicted
+++ resolved
@@ -61,13 +61,10 @@
     error EmptyPositionImpactWithdrawalAmount();
     error OraclePriceOutdated();
     error EmptyTarget();
-<<<<<<< HEAD
     error EmptyFundingAccount();
     error EmptyReduceLentAmount();
     error ReductionExceedsLentAmount(uint256 lentAmount, uint256 totalReductionAmount);
-=======
-    error TargetIsNotAContract(address targer);
->>>>>>> 283367db
+    error TargetIsNotAContract(address target);
 
     // GlvDepositStoreUtils errors
     error GlvDepositNotFound(bytes32 key);
