--- conflicted
+++ resolved
@@ -515,9 +515,8 @@
     error InvalidExternalCalls(uint256 sendTokensLength, uint256 sendAmountsLength);
     error MaxRelayFeeSwapForSubaccountExceeded(uint256 feeUsd, uint256 maxFeeUsd);
 
-<<<<<<< HEAD
     error RemovalShouldNotBeSkipped(bytes32 listKey, bytes32 entityKey);
-=======
+
     // MultichainReader errors
     error InsufficientMultichainNativeFee(uint256 msgValue);
     error EmptyPeer(uint32 eid);
@@ -540,5 +539,4 @@
     error InvalidReferralRewardToken(address token);
     error BridgingBalanceArrayMismatch(uint256 balancesLength, uint256 targetBalancesLength);
     error ZeroTreasuryAddress();
->>>>>>> 549bbe9e
 }