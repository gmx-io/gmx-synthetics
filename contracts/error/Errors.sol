--- conflicted
+++ resolved
@@ -477,7 +477,18 @@
     // EventUtils error
     error EventItemNotFound(string key);
 
-<<<<<<< HEAD
+    // EdgeOracle verifier errors
+    error InvalidTrustedSignerAddress();
+    error InvalidEdgeSigner();
+    error InvalidEdgeSignature(uint256 recoverError);
+    error InvalidEdgeDataStreamBidAsk(address token, uint256 bid, uint256 ask);
+    error InvalidEdgeDataStreamPrices(address token, uint256 bid, uint256 ask);
+    error InvalidEdgeDataStreamExpo(int256 expo);
+    error RelayEmptyBatch();
+    error RelayCalldataTooLong(uint256 calldataLength);
+    error InvalidExternalCalls(uint256 sendTokensLength, uint256 sendAmountsLength);
+    error MaxRelayFeeSwapForSubaccountExceeded(uint256 feeUsd, uint256 maxFeeUsd);
+
     // MultichainReader errors
     error InsufficientMultichainNativeFee(uint256 msgValue);
     error EmptyPeer(uint32 eid);
@@ -499,17 +510,4 @@
     error ReferralRewardsArrayMismatch(address token, uint256 addressArrayLength, uint256 amountArrayLength);
     error ReferralRewardsAmountExceedsMaxBatchSize(address token, uint256 addressArrayLength, uint256 maxBatchSize);
     error InvalidReferralRewardToken(address token);
-=======
-    // EdgeOracle verifier errors
-    error InvalidTrustedSignerAddress();
-    error InvalidEdgeSigner();
-    error InvalidEdgeSignature(uint256 recoverError);
-    error InvalidEdgeDataStreamBidAsk(address token, uint256 bid, uint256 ask);
-    error InvalidEdgeDataStreamPrices(address token, uint256 bid, uint256 ask);
-    error InvalidEdgeDataStreamExpo(int256 expo);
-    error RelayEmptyBatch();
-    error RelayCalldataTooLong(uint256 calldataLength);
-    error InvalidExternalCalls(uint256 sendTokensLength, uint256 sendAmountsLength);
-    error MaxRelayFeeSwapForSubaccountExceeded(uint256 feeUsd, uint256 maxFeeUsd);
->>>>>>> 7d9d8edd
 }