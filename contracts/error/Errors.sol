--- conflicted
+++ resolved
@@ -452,11 +452,7 @@
     error InvalidMultichainEndpoint(address endpoint);
     error UnableToPayOrderFee();
     error UnableToPayOrderFeeFromCollateral();
-<<<<<<< HEAD
-    error RelayPriceOutdated();
     error InvalidBridgeOutToken(address token);
-=======
->>>>>>> 3f22d3cc
 
     enum SignatureType {
         Call,
