--- conflicted
+++ resolved
@@ -425,7 +425,6 @@
     // Reader errors
     error EmptyMarketPrice(address market);
 
-<<<<<<< HEAD
     // Multichain errors
     error EmptyMultichainDepositAmount();
     error EmptyMultichainWithdrawalAmount();
@@ -433,12 +432,11 @@
     error InvalidMultichainProviderSignature();
     error InvalidStargatePool();
     error InvalidLzEndpoint();
-=======
+
     enum SignatureType {
         Call,
         SubaccountApproval
     }
->>>>>>> 668a113b
 
     // Gelato relay errors
     error InvalidSignature(string signatureType);
