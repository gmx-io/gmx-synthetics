--- conflicted
+++ resolved
@@ -426,7 +426,6 @@
     // Reader errors
     error EmptyMarketPrice(address market);
 
-<<<<<<< HEAD
     // Multichain errors
     error EmptyMultichainDepositAmount();
     error EmptyMultichainWithdrawalAmount();
@@ -434,7 +433,7 @@
     error InvalidMultichainProviderSignature();
     error InvalidStargatePool();
     error InvalidLzEndpoint();
-=======
+
     // Gelato relay errors
     error InvalidSignature();
     // User sent incorrect fee token or incorrect swap path
@@ -447,5 +446,4 @@
     error InvalidSubaccountApprovalNonce(uint256 storedNonce, uint256 nonce);
     error DeadlinePassed(uint256 currentTimestamp, uint256 deadline);
     error InsufficientRelayFee(uint256 requiredRelayFee, uint256 feeAmount);
->>>>>>> 8c685aa4
 }