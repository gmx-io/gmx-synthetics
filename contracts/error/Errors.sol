--- conflicted
+++ resolved
@@ -157,11 +157,8 @@
     error InsufficientExecutionGas(uint256 startingGas, uint256 estimatedGasLimit, uint256 minAdditionalGasForExecution);
     error InsufficientHandleExecutionErrorGas(uint256 gas, uint256 minHandleExecutionErrorGas);
     error InsufficientGasForCancellation(uint256 gas, uint256 minHandleExecutionErrorGas);
-<<<<<<< HEAD
     error InsufficientGasForAutoCancellation(uint256 gas, uint256 minHandleExecutionErrorGas);
-=======
     error InvalidExecutionFee(uint256 executionFee, uint256 minExecutionFee, uint256 maxExecutionFee);
->>>>>>> 5b68fd45
 
     // MarketFactory errors
     error MarketAlreadyExists(bytes32 salt, address existingMarketAddress);
