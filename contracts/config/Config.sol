--- conflicted
+++ resolved
@@ -557,7 +557,10 @@
         allowedBaseKeys[Keys.CLAIMABLE_COLLATERAL_DELAY] = true;
 
         allowedBaseKeys[Keys.SUBACCOUNT_INTEGRATION_DISABLED] = true;
-<<<<<<< HEAD
+        allowedBaseKeys[Keys.RELAY_FEE_ADDRESS] = true;
+        allowedBaseKeys[Keys.GELATO_RELAY_FEE_BASE_AMOUNT] = true;
+        allowedBaseKeys[Keys.GELATO_RELAY_FEE_MULTIPLIER_FACTOR] = true;
+        allowedBaseKeys[Keys.MAX_RELAY_FEE_SWAP_USD_FOR_SUBACCOUNT] = true;
 
         allowedBaseKeys[Keys.MULTICHAIN_READ_CHANNEL] = true;
         allowedBaseKeys[Keys.MULTICHAIN_PEERS] = true;
@@ -579,12 +582,6 @@
         allowedBaseKeys[Keys.FEE_DISTRIBUTOR_CHAINLINK_FACTOR] = true;
         allowedBaseKeys[Keys.FEE_DISTRIBUTOR_BRIDGE_ORIGIN_DEADLINE] = true;
         allowedBaseKeys[Keys.FEE_DISTRIBUTOR_BRIDGE_DEST_DEADLINE] = true;
-=======
-        allowedBaseKeys[Keys.RELAY_FEE_ADDRESS] = true;
-        allowedBaseKeys[Keys.GELATO_RELAY_FEE_BASE_AMOUNT] = true;
-        allowedBaseKeys[Keys.GELATO_RELAY_FEE_MULTIPLIER_FACTOR] = true;
-        allowedBaseKeys[Keys.MAX_RELAY_FEE_SWAP_USD_FOR_SUBACCOUNT] = true;
->>>>>>> 7d9d8edd
     }
 
     function _initAllowedLimitedBaseKeys() internal {
