--- conflicted
+++ resolved
@@ -517,11 +517,9 @@
 
         allowedBaseKeys[Keys.SOURCE_CHAIN_BALANCE] = true;
 
-<<<<<<< HEAD
         allowedBaseKeys[Keys.MAX_DATA_LENGTH] = true;
-=======
+
         allowedBaseKeys[Keys.CLAIMABLE_COLLATERAL_DELAY] = true;
->>>>>>> 94b9059a
     }
 
     function _initAllowedLimitedBaseKeys() internal {
