--- conflicted
+++ resolved
@@ -497,12 +497,9 @@
         allowedBaseKeys[Keys.POSITION_IMPACT_EXPONENT_FACTOR] = true;
         allowedBaseKeys[Keys.MAX_POSITION_IMPACT_FACTOR] = true;
         allowedBaseKeys[Keys.POSITION_FEE_FACTOR] = true;
-<<<<<<< HEAD
         allowedBaseKeys[Keys.PRO_DISCOUNT_FACTOR] = true;
         allowedBaseKeys[Keys.PRO_TRADER_TIER] = true;
-=======
         allowedBaseKeys[Keys.LIQUIDATION_FEE_FACTOR] = true;
->>>>>>> a7b38836
 
         allowedBaseKeys[Keys.SWAP_IMPACT_FACTOR] = true;
         allowedBaseKeys[Keys.SWAP_IMPACT_EXPONENT_FACTOR] = true;
