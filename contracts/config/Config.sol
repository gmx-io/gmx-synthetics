--- conflicted
+++ resolved
@@ -600,165 +600,4 @@
 
         revert Errors.InvalidBaseKey(baseKey);
     }
-<<<<<<< HEAD
-=======
-
-    // @dev validate that the value is within the allowed range
-    // @param baseKey the base key for the value
-    // @param value the value to be set
-    function _validateRange(bytes32 baseKey, bytes memory data, uint256 value) internal view {
-        if (
-            baseKey == Keys.SEQUENCER_GRACE_DURATION
-        ) {
-            // 2 hours
-            if (value > 7200) {
-                revert Errors.ConfigValueExceedsAllowedRange(baseKey, value);
-            }
-        }
-
-        if (
-            baseKey == Keys.MAX_FUNDING_FACTOR_PER_SECOND
-        ) {
-            if (value > MAX_ALLOWED_MAX_FUNDING_FACTOR_PER_SECOND) {
-                revert Errors.ConfigValueExceedsAllowedRange(baseKey, value);
-            }
-
-            bytes32 minFundingFactorPerSecondKey = Keys.getFullKey(Keys.MIN_FUNDING_FACTOR_PER_SECOND, data);
-            uint256 minFundingFactorPerSecond = dataStore.getUint(minFundingFactorPerSecondKey);
-            if (value < minFundingFactorPerSecond) {
-                revert Errors.ConfigValueExceedsAllowedRange(baseKey, value);
-            }
-        }
-
-        if (
-            baseKey == Keys.MIN_FUNDING_FACTOR_PER_SECOND
-        ) {
-            bytes32 maxFundingFactorPerSecondKey = Keys.getFullKey(Keys.MAX_FUNDING_FACTOR_PER_SECOND, data);
-            uint256 maxFundingFactorPerSecond = dataStore.getUint(maxFundingFactorPerSecondKey);
-            if (value > maxFundingFactorPerSecond) {
-                revert Errors.ConfigValueExceedsAllowedRange(baseKey, value);
-            }
-        }
-
-        if (
-            baseKey == Keys.FUNDING_INCREASE_FACTOR_PER_SECOND
-        ) {
-            if (value > MAX_ALLOWED_FUNDING_INCREASE_FACTOR_PER_SECOND) {
-                revert Errors.ConfigValueExceedsAllowedRange(baseKey, value);
-            }
-        }
-
-        if (
-            baseKey == Keys.FUNDING_DECREASE_FACTOR_PER_SECOND
-        ) {
-            if (value > MAX_ALLOWED_FUNDING_DECREASE_FACTOR_PER_SECOND) {
-                revert Errors.ConfigValueExceedsAllowedRange(baseKey, value);
-            }
-        }
-
-        if (
-            baseKey == Keys.BORROWING_FACTOR ||
-            baseKey == Keys.BASE_BORROWING_FACTOR
-        ) {
-            // 0.000005% per second, ~157% per year at 100% utilization
-            if (value > 50000000000000000000000) {
-                revert Errors.ConfigValueExceedsAllowedRange(baseKey, value);
-            }
-        }
-
-        if (baseKey == Keys.ABOVE_OPTIMAL_USAGE_BORROWING_FACTOR) {
-            // 0.00001% per second, ~315% per year at 100% utilization
-            if (value > 100000000000000000000000) {
-                revert Errors.ConfigValueExceedsAllowedRange(baseKey, value);
-            }
-        }
-
-        if (
-            baseKey == Keys.FUNDING_EXPONENT_FACTOR ||
-            baseKey == Keys.BORROWING_EXPONENT_FACTOR
-        ) {
-            // revert if value > 2
-            if (value > 2 * Precision.FLOAT_PRECISION) {
-                revert Errors.ConfigValueExceedsAllowedRange(baseKey, value);
-            }
-        }
-
-        if (
-            baseKey == Keys.POSITION_IMPACT_EXPONENT_FACTOR ||
-            baseKey == Keys.SWAP_IMPACT_EXPONENT_FACTOR
-        ) {
-            // revert if value > 3
-            if (value > 3 * Precision.FLOAT_PRECISION) {
-                revert Errors.ConfigValueExceedsAllowedRange(baseKey, value);
-            }
-        }
-
-        if (
-            baseKey == Keys.FUNDING_FACTOR ||
-            baseKey == Keys.BORROWING_FACTOR ||
-            baseKey == Keys.FUNDING_INCREASE_FACTOR_PER_SECOND ||
-            baseKey == Keys.FUNDING_DECREASE_FACTOR_PER_SECOND ||
-            baseKey == Keys.MIN_COLLATERAL_FACTOR
-        ) {
-            // revert if value > 1%
-            if (value > 1 * Precision.FLOAT_PRECISION / 100) {
-                revert Errors.ConfigValueExceedsAllowedRange(baseKey, value);
-            }
-        }
-
-        if (
-            baseKey == Keys.SWAP_FEE_FACTOR ||
-            baseKey == Keys.DEPOSIT_FEE_FACTOR ||
-            baseKey == Keys.WITHDRAWAL_FEE_FACTOR ||
-            baseKey == Keys.POSITION_FEE_FACTOR ||
-            baseKey == Keys.MAX_UI_FEE_FACTOR ||
-            baseKey == Keys.ATOMIC_SWAP_FEE_FACTOR ||
-            baseKey == Keys.ATOMIC_WITHDRAWAL_FEE_FACTOR ||
-            baseKey == Keys.BUYBACK_MAX_PRICE_IMPACT_FACTOR
-        ) {
-            // revert if value > 5%
-            if (value > 5 * Precision.FLOAT_PRECISION / 100) {
-                revert Errors.ConfigValueExceedsAllowedRange(baseKey, value);
-            }
-        }
-
-        if (baseKey == Keys.LIQUIDATION_FEE_FACTOR) {
-            // revert if value > 1%
-            if (value > Precision.FLOAT_PRECISION / 100) {
-                revert Errors.ConfigValueExceedsAllowedRange(baseKey, value);
-            }
-        }
-
-        if (baseKey == Keys.MIN_COLLATERAL_USD) {
-            // revert if value > 10 USD
-            if (value > 10 * Precision.FLOAT_PRECISION) {
-                revert Errors.ConfigValueExceedsAllowedRange(baseKey, value);
-            }
-        }
-
-        if (
-            baseKey == Keys.POSITION_FEE_RECEIVER_FACTOR ||
-            baseKey == Keys.SWAP_FEE_RECEIVER_FACTOR ||
-            baseKey == Keys.BORROWING_FEE_RECEIVER_FACTOR ||
-            baseKey == Keys.LIQUIDATION_FEE_RECEIVER_FACTOR ||
-            baseKey == Keys.MAX_PNL_FACTOR ||
-            baseKey == Keys.MIN_PNL_FACTOR_AFTER_ADL ||
-            baseKey == Keys.OPTIMAL_USAGE_FACTOR ||
-            baseKey == Keys.PRO_DISCOUNT_FACTOR ||
-            baseKey == Keys.BUYBACK_GMX_FACTOR ||
-            baseKey == Keys.DATA_STREAM_SPREAD_REDUCTION_FACTOR
-        ) {
-            // revert if value > 100%
-            if (value > Precision.FLOAT_PRECISION) {
-                revert Errors.ConfigValueExceedsAllowedRange(baseKey, value);
-            }
-        }
-
-        if (baseKey == Keys.MAX_EXECUTION_FEE_MULTIPLIER_FACTOR) {
-            if (value < Precision.FLOAT_PRECISION * 10 || value > Precision.FLOAT_PRECISION * 100_000) {
-                revert Errors.ConfigValueExceedsAllowedRange(baseKey, value);
-            }
-        }
-    }
->>>>>>> 4766aa92
 }