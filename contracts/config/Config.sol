// SPDX-License-Identifier: BUSL-1.1

pragma solidity ^0.8.0;

import "@openzeppelin/contracts/security/ReentrancyGuard.sol";

import "../data/DataStore.sol";
import "../data/Keys.sol";
import "../role/RoleModule.sol";
import "../event/EventEmitter.sol";
import "../utils/BasicMulticall.sol";
import "../utils/Precision.sol";
import "../utils/Cast.sol";
import "../market/MarketUtils.sol";

import "./ConfigUtils.sol";

// @title Config
contract Config is ReentrancyGuard, RoleModule, BasicMulticall {
    using EventUtils for EventUtils.AddressItems;
    using EventUtils for EventUtils.UintItems;
    using EventUtils for EventUtils.IntItems;
    using EventUtils for EventUtils.BoolItems;
    using EventUtils for EventUtils.Bytes32Items;
    using EventUtils for EventUtils.BytesItems;
    using EventUtils for EventUtils.StringItems;

    uint256 public constant MAX_FEE_FACTOR = 5 * Precision.FLOAT_PRECISION / 100; // 5%

    // 0.00001% per second, ~315% per year
    uint256 public constant MAX_ALLOWED_MAX_FUNDING_FACTOR_PER_SECOND = 100000000000000000000000;
    // at this rate max allowed funding rate will be reached in 1 hour at 100% imbalance if max funding rate is 315%
    uint256 public constant MAX_ALLOWED_FUNDING_INCREASE_FACTOR_PER_SECOND = MAX_ALLOWED_MAX_FUNDING_FACTOR_PER_SECOND / 1 hours;
    // at this rate zero funding rate will be reached in 24 hours if max funding rate is 315%
    uint256 public constant MAX_ALLOWED_FUNDING_DECREASE_FACTOR_PER_SECOND = MAX_ALLOWED_MAX_FUNDING_FACTOR_PER_SECOND / 24 hours;
    // minimum duration required to fully distribute the position impact pool amount
    uint256 public constant MIN_POSITION_IMPACT_POOL_DISTRIBUTION_TIME = 7 days;

    DataStore public immutable dataStore;
    EventEmitter public immutable eventEmitter;

    // @dev the base keys that can be set
    mapping (bytes32 => bool) public allowedBaseKeys;
    // @dev the limited base keys that can be set
    mapping (bytes32 => bool) public allowedLimitedBaseKeys;

    constructor(
        RoleStore _roleStore,
        DataStore _dataStore,
        EventEmitter _eventEmitter
    ) RoleModule(_roleStore) {
        dataStore = _dataStore;
        eventEmitter = _eventEmitter;

        _initAllowedBaseKeys();
        _initAllowedLimitedBaseKeys();
    }

    modifier onlyKeeper() {
        if (
            !roleStore.hasRole(msg.sender, Role.LIMITED_CONFIG_KEEPER) &&
            !roleStore.hasRole(msg.sender, Role.CONFIG_KEEPER)
        ) {
            revert Errors.Unauthorized(msg.sender, "LIMITED / CONFIG KEEPER");
        }

        _;
    }

    function initOracleProviderForToken(address token, address provider) external onlyConfigKeeper nonReentrant {
        if (dataStore.getAddress(Keys.oracleProviderForTokenKey(token)) != address(0)) {
            revert Errors.OracleProviderAlreadyExistsForToken(token);
        }

        dataStore.setAddress(Keys.oracleProviderForTokenKey(token), provider);

        EventUtils.EventLogData memory eventData;
        eventData.addressItems.initItems(2);
        eventData.addressItems.setItem(0, "token", token);
        eventData.addressItems.setItem(1, "provider", provider);
        eventEmitter.emitEventLog(
            "InitOracleProviderForToken",
            eventData
        );
    }


    function setPriceFeed(
        address token,
        address priceFeed,
        uint256 priceFeedMultiplier,
        uint256 priceFeedHeartbeatDuration,
        uint256 stablePrice
    ) external onlyConfigKeeper nonReentrant {
        ConfigUtils.setPriceFeed(
            dataStore,
            eventEmitter,
            token,
            priceFeed,
            priceFeedMultiplier,
            priceFeedHeartbeatDuration,
            stablePrice
        );
    }

    function setDataStream(
        address token,
        bytes32 feedId,
        uint256 dataStreamMultiplier,
        uint256 dataStreamSpreadReductionFactor
    ) external onlyConfigKeeper nonReentrant {

        ConfigUtils.setDataStream(
            dataStore,
            eventEmitter,
            token,
            feedId,
            dataStreamMultiplier,
            dataStreamSpreadReductionFactor,
            MAX_ALLOWED_MAX_FUNDING_FACTOR_PER_SECOND,
            MAX_ALLOWED_FUNDING_INCREASE_FACTOR_PER_SECOND,
            MAX_ALLOWED_FUNDING_DECREASE_FACTOR_PER_SECOND
        );
    }

    function setClaimableCollateralFactorForTime(
        address market,
        address token,
        uint256 timeKey,
        uint256 factor
    ) external onlyConfigKeeper nonReentrant {
        ConfigUtils.setClaimableCollateralFactorForTime(
            dataStore,
            eventEmitter,
            market,
            token,
            timeKey,
            factor
        );
    }

    function setClaimableCollateralFactorForAccount(
        address market,
        address token,
        uint256 timeKey,
        address account,
        uint256 factor
    ) external onlyConfigKeeper nonReentrant {
        ConfigUtils.setClaimableCollateralFactorForAccount(
            dataStore,
            eventEmitter,
            market,
            token,
            timeKey,
            account,
            factor
        );
    }

    function setClaimableCollateralReductionFactorForAccount(
        address market,
        address token,
        uint256 timeKey,
        address account,
        uint256 factor
    ) external onlyConfigKeeper nonReentrant {
        ConfigUtils.setClaimableCollateralReductionFactorForAccount(
            dataStore,
            eventEmitter,
            market,
            token,
            timeKey,
            account,
            factor
        );
    }

    function setPositionImpactDistributionRate(
        address market,
        uint256 minPositionImpactPoolAmount,
        uint256 positionImpactPoolDistributionRate
    ) external onlyConfigKeeper nonReentrant {
        ConfigUtils.setPositionImpactDistributionRate(
            dataStore,
            eventEmitter,
            market,
            minPositionImpactPoolAmount,
            positionImpactPoolDistributionRate,
            MIN_POSITION_IMPACT_POOL_DISTRIBUTION_TIME
        );
    }

    // @dev set a bool value
    // @param baseKey the base key of the value to set
    // @param data the additional data to be combined with the base key
    // @param value the bool value
    function setBool(bytes32 baseKey, bytes memory data, bool value) external onlyKeeper nonReentrant {
        _validateKey(baseKey);

        bytes32 fullKey = Keys.getFullKey(baseKey, data);

        dataStore.setBool(fullKey, value);

        EventUtils.EventLogData memory eventData;

        eventData.bytes32Items.initItems(1);
        eventData.bytes32Items.setItem(0, "baseKey", baseKey);

        eventData.bytesItems.initItems(1);
        eventData.bytesItems.setItem(0, "data", data);

        eventData.boolItems.initItems(1);
        eventData.boolItems.setItem(0, "value", value);

        eventEmitter.emitEventLog1(
            "SetBool",
            baseKey,
            eventData
        );
    }

    // @dev set an address value
    // @param baseKey the base key of the value to set
    // @param data the additional data to be combined with the base key
    // @param value the address value
    function setAddress(bytes32 baseKey, bytes memory data, address value) external onlyKeeper nonReentrant {
        _validateKey(baseKey);

        bytes32 fullKey = Keys.getFullKey(baseKey, data);

        dataStore.setAddress(fullKey, value);

        EventUtils.EventLogData memory eventData;

        eventData.bytes32Items.initItems(1);
        eventData.bytes32Items.setItem(0, "baseKey", baseKey);

        eventData.bytesItems.initItems(1);
        eventData.bytesItems.setItem(0, "data", data);

        eventData.addressItems.initItems(1);
        eventData.addressItems.setItem(0, "value", value);

        eventEmitter.emitEventLog1(
            "SetAddress",
            baseKey,
            eventData
        );
    }

    // @dev set a bytes32 value
    // @param baseKey the base key of the value to set
    // @param data the additional data to be combined with the base key
    // @param value the bytes32 value
    function setBytes32(bytes32 baseKey, bytes memory data, bytes32 value) external onlyKeeper nonReentrant {
        _validateKey(baseKey);

        bytes32 fullKey = Keys.getFullKey(baseKey, data);

        dataStore.setBytes32(fullKey, value);

        EventUtils.EventLogData memory eventData;

        eventData.bytes32Items.initItems(2);
        eventData.bytes32Items.setItem(0, "baseKey", baseKey);
        eventData.bytes32Items.setItem(1, "value", value);

        eventData.bytesItems.initItems(1);
        eventData.bytesItems.setItem(0, "data", data);

        eventEmitter.emitEventLog1(
            "SetBytes32",
            baseKey,
            eventData
        );
    }

    // @dev set a uint256 value
    // @param basekey the base key of the value to set
    // @param data the additional data to be combined with the base key
    // @param value the uint256 value
    function setUint(bytes32 baseKey, bytes memory data, uint256 value) external onlyKeeper nonReentrant {
        _validateKey(baseKey);

        bytes32 fullKey = Keys.getFullKey(baseKey, data);

        ConfigUtils.validateRange(
            dataStore,
            baseKey,
            data,
            value,
            MAX_ALLOWED_MAX_FUNDING_FACTOR_PER_SECOND,
            MAX_ALLOWED_FUNDING_INCREASE_FACTOR_PER_SECOND,
            MAX_ALLOWED_FUNDING_DECREASE_FACTOR_PER_SECOND
        );

        dataStore.setUint(fullKey, value);

        EventUtils.EventLogData memory eventData;

        eventData.bytes32Items.initItems(1);
        eventData.bytes32Items.setItem(0, "baseKey", baseKey);

        eventData.bytesItems.initItems(1);
        eventData.bytesItems.setItem(0, "data", data);

        eventData.uintItems.initItems(1);
        eventData.uintItems.setItem(0, "value", value);

        eventEmitter.emitEventLog1(
            "SetUint",
            baseKey,
            eventData
        );
    }

    // @dev set an int256 value
    // @param basekey the base key of the value to set
    // @param data the additional data to be combined with the base key
    // @param value the int256 value
    function setInt(bytes32 baseKey, bytes memory data, int256 value) external onlyKeeper nonReentrant {
        _validateKey(baseKey);

        bytes32 fullKey = Keys.getFullKey(baseKey, data);

        dataStore.setInt(fullKey, value);

        EventUtils.EventLogData memory eventData;

        eventData.bytes32Items.initItems(1);
        eventData.bytes32Items.setItem(0, "baseKey", baseKey);

        eventData.bytesItems.initItems(1);
        eventData.bytesItems.setItem(0, "data", data);

        eventData.intItems.initItems(1);
        eventData.intItems.setItem(0, "value", value);

        eventEmitter.emitEventLog1(
            "SetInt",
            baseKey,
            eventData
        );
    }

    // @dev initialize the allowed base keys
    function _initAllowedBaseKeys() internal {
        allowedBaseKeys[Keys.HOLDING_ADDRESS] = true;

        allowedBaseKeys[Keys.MIN_HANDLE_EXECUTION_ERROR_GAS] = true;
        allowedBaseKeys[Keys.MIN_HANDLE_EXECUTION_ERROR_GAS_TO_FORWARD] = true;
        allowedBaseKeys[Keys.MIN_ADDITIONAL_GAS_FOR_EXECUTION] = true;

        allowedBaseKeys[Keys.IS_MARKET_DISABLED] = true;

        allowedBaseKeys[Keys.MAX_SWAP_PATH_LENGTH] = true;
        allowedBaseKeys[Keys.MAX_CALLBACK_GAS_LIMIT] = true;
        allowedBaseKeys[Keys.REFUND_EXECUTION_FEE_GAS_LIMIT] = true;

        allowedBaseKeys[Keys.MIN_POSITION_SIZE_USD] = true;
        allowedBaseKeys[Keys.MAX_POSITION_IMPACT_FACTOR_FOR_LIQUIDATIONS] = true;

        allowedBaseKeys[Keys.MAX_POOL_AMOUNT] = true;
        allowedBaseKeys[Keys.MAX_POOL_USD_FOR_DEPOSIT] = true;
        allowedBaseKeys[Keys.MAX_OPEN_INTEREST] = true;

        allowedBaseKeys[Keys.MIN_MARKET_TOKENS_FOR_FIRST_DEPOSIT] = true;

        allowedBaseKeys[Keys.CREATE_DEPOSIT_FEATURE_DISABLED] = true;
        allowedBaseKeys[Keys.CANCEL_DEPOSIT_FEATURE_DISABLED] = true;
        allowedBaseKeys[Keys.EXECUTE_DEPOSIT_FEATURE_DISABLED] = true;

        allowedBaseKeys[Keys.CREATE_WITHDRAWAL_FEATURE_DISABLED] = true;
        allowedBaseKeys[Keys.CANCEL_WITHDRAWAL_FEATURE_DISABLED] = true;
        allowedBaseKeys[Keys.EXECUTE_WITHDRAWAL_FEATURE_DISABLED] = true;
        allowedBaseKeys[Keys.EXECUTE_ATOMIC_WITHDRAWAL_FEATURE_DISABLED] = true;

        allowedBaseKeys[Keys.CREATE_SHIFT_FEATURE_DISABLED] = true;
        allowedBaseKeys[Keys.CANCEL_SHIFT_FEATURE_DISABLED] = true;
        allowedBaseKeys[Keys.EXECUTE_SHIFT_FEATURE_DISABLED] = true;

        allowedBaseKeys[Keys.CREATE_ORDER_FEATURE_DISABLED] = true;
        allowedBaseKeys[Keys.EXECUTE_ORDER_FEATURE_DISABLED] = true;
        allowedBaseKeys[Keys.EXECUTE_ADL_FEATURE_DISABLED] = true;
        allowedBaseKeys[Keys.UPDATE_ORDER_FEATURE_DISABLED] = true;
        allowedBaseKeys[Keys.CANCEL_ORDER_FEATURE_DISABLED] = true;

        allowedBaseKeys[Keys.CREATE_GLV_DEPOSIT_FEATURE_DISABLED] = true;
        allowedBaseKeys[Keys.CANCEL_GLV_DEPOSIT_FEATURE_DISABLED] = true;
        allowedBaseKeys[Keys.EXECUTE_GLV_DEPOSIT_FEATURE_DISABLED] = true;

        allowedBaseKeys[Keys.CREATE_GLV_WITHDRAWAL_FEATURE_DISABLED] = true;
        allowedBaseKeys[Keys.CANCEL_GLV_WITHDRAWAL_FEATURE_DISABLED] = true;
        allowedBaseKeys[Keys.EXECUTE_GLV_WITHDRAWAL_FEATURE_DISABLED] = true;

        allowedBaseKeys[Keys.CREATE_GLV_SHIFT_FEATURE_DISABLED] = true;
        allowedBaseKeys[Keys.EXECUTE_GLV_SHIFT_FEATURE_DISABLED] = true;

        allowedBaseKeys[Keys.CLAIM_FUNDING_FEES_FEATURE_DISABLED] = true;
        allowedBaseKeys[Keys.CLAIM_COLLATERAL_FEATURE_DISABLED] = true;
        allowedBaseKeys[Keys.CLAIM_AFFILIATE_REWARDS_FEATURE_DISABLED] = true;
        allowedBaseKeys[Keys.CLAIM_UI_FEES_FEATURE_DISABLED] = true;

        allowedBaseKeys[Keys.MIN_AFFILIATE_REWARD_FACTOR] = true;

        allowedBaseKeys[Keys.SUBACCOUNT_FEATURE_DISABLED] = true;
        allowedBaseKeys[Keys.GASLESS_FEATURE_DISABLED] = true;

        allowedBaseKeys[Keys.MIN_ORACLE_BLOCK_CONFIRMATIONS] = true;
        allowedBaseKeys[Keys.MAX_ORACLE_PRICE_AGE] = true;
        allowedBaseKeys[Keys.MAX_ORACLE_TIMESTAMP_RANGE] = true;
        allowedBaseKeys[Keys.ORACLE_TIMESTAMP_ADJUSTMENT] = true;
        allowedBaseKeys[Keys.CHAINLINK_PAYMENT_TOKEN] = true;
        allowedBaseKeys[Keys.SEQUENCER_GRACE_DURATION] = true;
        allowedBaseKeys[Keys.MAX_ORACLE_REF_PRICE_DEVIATION_FACTOR] = true;

        allowedBaseKeys[Keys.POSITION_FEE_RECEIVER_FACTOR] = true;
        allowedBaseKeys[Keys.LIQUIDATION_FEE_RECEIVER_FACTOR] = true;
        allowedBaseKeys[Keys.SWAP_FEE_RECEIVER_FACTOR] = true;
        allowedBaseKeys[Keys.BORROWING_FEE_RECEIVER_FACTOR] = true;

        allowedBaseKeys[Keys.ESTIMATED_GAS_FEE_BASE_AMOUNT_V2_1] = true;
        allowedBaseKeys[Keys.ESTIMATED_GAS_FEE_PER_ORACLE_PRICE] = true;
        allowedBaseKeys[Keys.ESTIMATED_GAS_FEE_MULTIPLIER_FACTOR] = true;

        allowedBaseKeys[Keys.EXECUTION_GAS_FEE_BASE_AMOUNT_V2_1] = true;
        allowedBaseKeys[Keys.EXECUTION_GAS_FEE_PER_ORACLE_PRICE] = true;
        allowedBaseKeys[Keys.EXECUTION_GAS_FEE_MULTIPLIER_FACTOR] = true;

        allowedBaseKeys[Keys.MAX_EXECUTION_FEE_MULTIPLIER_FACTOR] = true;

        allowedBaseKeys[Keys.DEPOSIT_GAS_LIMIT] = true;
        allowedBaseKeys[Keys.WITHDRAWAL_GAS_LIMIT] = true;
        allowedBaseKeys[Keys.GLV_DEPOSIT_GAS_LIMIT] = true;
        allowedBaseKeys[Keys.GLV_WITHDRAWAL_GAS_LIMIT] = true;
        allowedBaseKeys[Keys.GLV_SHIFT_GAS_LIMIT] = true;
        allowedBaseKeys[Keys.GLV_PER_MARKET_GAS_LIMIT] = true;
        allowedBaseKeys[Keys.SHIFT_GAS_LIMIT] = true;
        allowedBaseKeys[Keys.SINGLE_SWAP_GAS_LIMIT] = true;
        allowedBaseKeys[Keys.INCREASE_ORDER_GAS_LIMIT] = true;
        allowedBaseKeys[Keys.DECREASE_ORDER_GAS_LIMIT] = true;
        allowedBaseKeys[Keys.SWAP_ORDER_GAS_LIMIT] = true;
        allowedBaseKeys[Keys.TOKEN_TRANSFER_GAS_LIMIT] = true;
        allowedBaseKeys[Keys.NATIVE_TOKEN_TRANSFER_GAS_LIMIT] = true;

        allowedBaseKeys[Keys.REQUEST_EXPIRATION_TIME] = true;
        allowedBaseKeys[Keys.MIN_COLLATERAL_FACTOR] = true;
        allowedBaseKeys[Keys.MIN_COLLATERAL_FACTOR_FOR_OPEN_INTEREST_MULTIPLIER] = true;
        allowedBaseKeys[Keys.MIN_COLLATERAL_USD] = true;

        allowedBaseKeys[Keys.VIRTUAL_TOKEN_ID] = true;
        allowedBaseKeys[Keys.VIRTUAL_MARKET_ID] = true;
        allowedBaseKeys[Keys.VIRTUAL_INVENTORY_FOR_SWAPS] = true;
        allowedBaseKeys[Keys.VIRTUAL_INVENTORY_FOR_POSITIONS] = true;

        allowedBaseKeys[Keys.POSITION_IMPACT_FACTOR] = true;
        allowedBaseKeys[Keys.POSITION_IMPACT_EXPONENT_FACTOR] = true;
        allowedBaseKeys[Keys.MAX_POSITION_IMPACT_FACTOR] = true;
        allowedBaseKeys[Keys.POSITION_FEE_FACTOR] = true;
        allowedBaseKeys[Keys.PRO_DISCOUNT_FACTOR] = true;
        allowedBaseKeys[Keys.PRO_TRADER_TIER] = true;
        allowedBaseKeys[Keys.LIQUIDATION_FEE_FACTOR] = true;

        allowedBaseKeys[Keys.SWAP_IMPACT_FACTOR] = true;
        allowedBaseKeys[Keys.SWAP_IMPACT_EXPONENT_FACTOR] = true;
        allowedBaseKeys[Keys.SWAP_FEE_FACTOR] = true;
        allowedBaseKeys[Keys.DEPOSIT_FEE_FACTOR] = true;
        allowedBaseKeys[Keys.WITHDRAWAL_FEE_FACTOR] = true;
        allowedBaseKeys[Keys.ATOMIC_SWAP_FEE_FACTOR] = true;

        allowedBaseKeys[Keys.MAX_UI_FEE_FACTOR] = true;
        allowedBaseKeys[Keys.MAX_AUTO_CANCEL_ORDERS] = true;
        allowedBaseKeys[Keys.MAX_TOTAL_CALLBACK_GAS_LIMIT_FOR_AUTO_CANCEL_ORDERS] = true;

        allowedBaseKeys[Keys.ORACLE_TYPE] = true;

        allowedBaseKeys[Keys.RESERVE_FACTOR] = true;
        allowedBaseKeys[Keys.OPEN_INTEREST_RESERVE_FACTOR] = true;

        allowedBaseKeys[Keys.MAX_PNL_FACTOR] = true;
        allowedBaseKeys[Keys.MIN_PNL_FACTOR_AFTER_ADL] = true;

        allowedBaseKeys[Keys.FUNDING_FACTOR] = true;
        allowedBaseKeys[Keys.FUNDING_EXPONENT_FACTOR] = true;
        allowedBaseKeys[Keys.FUNDING_INCREASE_FACTOR_PER_SECOND] = true;
        allowedBaseKeys[Keys.FUNDING_DECREASE_FACTOR_PER_SECOND] = true;
        allowedBaseKeys[Keys.MIN_FUNDING_FACTOR_PER_SECOND] = true;
        allowedBaseKeys[Keys.MAX_FUNDING_FACTOR_PER_SECOND] = true;
        allowedBaseKeys[Keys.THRESHOLD_FOR_STABLE_FUNDING] = true;
        allowedBaseKeys[Keys.THRESHOLD_FOR_DECREASE_FUNDING] = true;

        allowedBaseKeys[Keys.OPTIMAL_USAGE_FACTOR] = true;
        allowedBaseKeys[Keys.BASE_BORROWING_FACTOR] = true;
        allowedBaseKeys[Keys.ABOVE_OPTIMAL_USAGE_BORROWING_FACTOR] = true;
        allowedBaseKeys[Keys.BORROWING_FACTOR] = true;
        allowedBaseKeys[Keys.BORROWING_EXPONENT_FACTOR] = true;
        allowedBaseKeys[Keys.SKIP_BORROWING_FEE_FOR_SMALLER_SIDE] = true;

        allowedBaseKeys[Keys.PRICE_FEED_HEARTBEAT_DURATION] = true;

        allowedBaseKeys[Keys.IS_GLV_MARKET_DISABLED] = true;
        allowedBaseKeys[Keys.GLV_MAX_MARKET_TOKEN_BALANCE_USD] = true;
        allowedBaseKeys[Keys.GLV_MAX_MARKET_TOKEN_BALANCE_AMOUNT] = true;
        allowedBaseKeys[Keys.GLV_SHIFT_MAX_PRICE_IMPACT_FACTOR] = true;
        allowedBaseKeys[Keys.GLV_SHIFT_MIN_INTERVAL] = true;
        allowedBaseKeys[Keys.MIN_GLV_TOKENS_FOR_FIRST_DEPOSIT] = true;
        allowedBaseKeys[Keys.GLV_MAX_MARKET_COUNT] = true;

        allowedBaseKeys[Keys.SYNC_CONFIG_FEATURE_DISABLED] = true;
        allowedBaseKeys[Keys.SYNC_CONFIG_MARKET_DISABLED] = true;
        allowedBaseKeys[Keys.SYNC_CONFIG_PARAMETER_DISABLED] = true;
        allowedBaseKeys[Keys.SYNC_CONFIG_MARKET_PARAMETER_DISABLED] = true;

        allowedBaseKeys[Keys.BUYBACK_BATCH_AMOUNT] = true;
        allowedBaseKeys[Keys.BUYBACK_GMX_FACTOR] = true;
        allowedBaseKeys[Keys.BUYBACK_MAX_PRICE_IMPACT_FACTOR] = true;
        allowedBaseKeys[Keys.BUYBACK_MAX_PRICE_AGE] = true;

        allowedBaseKeys[Keys.DATA_STREAM_SPREAD_REDUCTION_FACTOR] = true;

<<<<<<< HEAD
        allowedBaseKeys[Keys.FEE_DISTRIBUTOR_DISTRIBUTION_DAY] = true;
        allowedBaseKeys[Keys.FEE_DISTRIBUTOR_DISTRIBUTION_TIMESTAMP] = true;
        allowedBaseKeys[Keys.FEE_DISTRIBUTOR_MAX_READ_RESPONSE_DELAY] = true;
        allowedBaseKeys[Keys.FEE_DISTRIBUTOR_GAS_LIMIT] = true;
        allowedBaseKeys[Keys.FEE_DISTRIBUTOR_CHAIN_ID] = true;
        allowedBaseKeys[Keys.FEE_DISTRIBUTOR_BRIDGE_SLIPPAGE_FACTOR] = true;
        allowedBaseKeys[Keys.FEE_DISTRIBUTOR_BRIDGE_SLIPPAGE_AMOUNT] = true;
        allowedBaseKeys[Keys.FEE_DISTRIBUTOR_LAYERZERO_CHAIN_ID] = true;
        allowedBaseKeys[Keys.FEE_DISTRIBUTOR_ADDRESS_INFO] = true;
        allowedBaseKeys[Keys.FEE_DISTRIBUTOR_AMOUNT_THRESHOLD] = true;
        allowedBaseKeys[Keys.FEE_DISTRIBUTOR_KEEPER_COSTS] = true;
        allowedBaseKeys[Keys.FEE_DISTRIBUTOR_KEEPER_GLP_FACTOR] = true;
        allowedBaseKeys[Keys.FEE_DISTRIBUTOR_CHAINLINK_FACTOR] = true;
=======
        allowedBaseKeys[Keys.SOURCE_CHAIN_BALANCE] = true;

        allowedBaseKeys[Keys.MAX_DATA_LENGTH] = true;

        allowedBaseKeys[Keys.CLAIMABLE_COLLATERAL_DELAY] = true;
>>>>>>> 2dae1824
    }

    function _initAllowedLimitedBaseKeys() internal {
        allowedLimitedBaseKeys[Keys.ESTIMATED_GAS_FEE_BASE_AMOUNT_V2_1] = true;
        allowedLimitedBaseKeys[Keys.ESTIMATED_GAS_FEE_PER_ORACLE_PRICE] = true;
        allowedLimitedBaseKeys[Keys.ESTIMATED_GAS_FEE_MULTIPLIER_FACTOR] = true;

        allowedLimitedBaseKeys[Keys.EXECUTION_GAS_FEE_BASE_AMOUNT_V2_1] = true;
        allowedLimitedBaseKeys[Keys.EXECUTION_GAS_FEE_PER_ORACLE_PRICE] = true;
        allowedLimitedBaseKeys[Keys.EXECUTION_GAS_FEE_MULTIPLIER_FACTOR] = true;

        allowedLimitedBaseKeys[Keys.MAX_FUNDING_FACTOR_PER_SECOND] = true;
        allowedLimitedBaseKeys[Keys.MIN_FUNDING_FACTOR_PER_SECOND] = true;
        allowedLimitedBaseKeys[Keys.FUNDING_INCREASE_FACTOR_PER_SECOND] = true;
        allowedLimitedBaseKeys[Keys.FUNDING_DECREASE_FACTOR_PER_SECOND] = true;

        allowedLimitedBaseKeys[Keys.MAX_POOL_AMOUNT] = true;
        allowedLimitedBaseKeys[Keys.MAX_POOL_USD_FOR_DEPOSIT] = true;
        allowedLimitedBaseKeys[Keys.MAX_OPEN_INTEREST] = true;

        allowedLimitedBaseKeys[Keys.GLV_MAX_MARKET_TOKEN_BALANCE_USD] = true;
        allowedLimitedBaseKeys[Keys.GLV_MAX_MARKET_TOKEN_BALANCE_AMOUNT] = true;

        allowedLimitedBaseKeys[Keys.PRO_TRADER_TIER] = true;
    }

    // @dev validate that the baseKey is allowed to be used
    // @param baseKey the base key to validate
    function _validateKey(bytes32 baseKey) internal view {
        if (roleStore.hasRole(msg.sender, Role.CONFIG_KEEPER)) {
            if (!allowedBaseKeys[baseKey]) {
                revert Errors.InvalidBaseKey(baseKey);
            }

            return;
        }

        if (roleStore.hasRole(msg.sender, Role.LIMITED_CONFIG_KEEPER)) {
            if (!allowedLimitedBaseKeys[baseKey]) {
                revert Errors.InvalidBaseKey(baseKey);
            }

            return;
        }

        revert Errors.InvalidBaseKey(baseKey);
    }

    // @dev validate that the value is within the allowed range
    // @param baseKey the base key for the value
    // @param value the value to be set
    function _validateRange(bytes32 baseKey, bytes memory data, uint256 value) internal view {
        if (
            baseKey == Keys.SEQUENCER_GRACE_DURATION
        ) {
            // 2 hours
            if (value > 7200) {
                revert Errors.ConfigValueExceedsAllowedRange(baseKey, value);
            }
        }

        if (
            baseKey == Keys.MAX_FUNDING_FACTOR_PER_SECOND
        ) {
            if (value > MAX_ALLOWED_MAX_FUNDING_FACTOR_PER_SECOND) {
                revert Errors.ConfigValueExceedsAllowedRange(baseKey, value);
            }

            bytes32 minFundingFactorPerSecondKey = Keys.getFullKey(Keys.MIN_FUNDING_FACTOR_PER_SECOND, data);
            uint256 minFundingFactorPerSecond = dataStore.getUint(minFundingFactorPerSecondKey);
            if (value < minFundingFactorPerSecond) {
                revert Errors.ConfigValueExceedsAllowedRange(baseKey, value);
            }
        }

        if (
            baseKey == Keys.MIN_FUNDING_FACTOR_PER_SECOND
        ) {
            bytes32 maxFundingFactorPerSecondKey = Keys.getFullKey(Keys.MAX_FUNDING_FACTOR_PER_SECOND, data);
            uint256 maxFundingFactorPerSecond = dataStore.getUint(maxFundingFactorPerSecondKey);
            if (value > maxFundingFactorPerSecond) {
                revert Errors.ConfigValueExceedsAllowedRange(baseKey, value);
            }
        }

        if (
            baseKey == Keys.FUNDING_INCREASE_FACTOR_PER_SECOND
        ) {
            if (value > MAX_ALLOWED_FUNDING_INCREASE_FACTOR_PER_SECOND) {
                revert Errors.ConfigValueExceedsAllowedRange(baseKey, value);
            }
        }

        if (
            baseKey == Keys.FUNDING_DECREASE_FACTOR_PER_SECOND
        ) {
            if (value > MAX_ALLOWED_FUNDING_DECREASE_FACTOR_PER_SECOND) {
                revert Errors.ConfigValueExceedsAllowedRange(baseKey, value);
            }
        }

        if (
            baseKey == Keys.BORROWING_FACTOR ||
            baseKey == Keys.BASE_BORROWING_FACTOR
        ) {
            // 0.000005% per second, ~157% per year at 100% utilization
            if (value > 50000000000000000000000) {
                revert Errors.ConfigValueExceedsAllowedRange(baseKey, value);
            }
        }

        if (baseKey == Keys.ABOVE_OPTIMAL_USAGE_BORROWING_FACTOR) {
            // 0.00001% per second, ~315% per year at 100% utilization
            if (value > 100000000000000000000000) {
                revert Errors.ConfigValueExceedsAllowedRange(baseKey, value);
            }
        }

        if (
            baseKey == Keys.FUNDING_EXPONENT_FACTOR ||
            baseKey == Keys.BORROWING_EXPONENT_FACTOR
        ) {
            // revert if value > 2
            if (value > 2 * Precision.FLOAT_PRECISION) {
                revert Errors.ConfigValueExceedsAllowedRange(baseKey, value);
            }
        }

        if (
            baseKey == Keys.POSITION_IMPACT_EXPONENT_FACTOR ||
            baseKey == Keys.SWAP_IMPACT_EXPONENT_FACTOR
        ) {
            // revert if value > 3
            if (value > 3 * Precision.FLOAT_PRECISION) {
                revert Errors.ConfigValueExceedsAllowedRange(baseKey, value);
            }
        }

        if (
            baseKey == Keys.FUNDING_FACTOR ||
            baseKey == Keys.BORROWING_FACTOR ||
            baseKey == Keys.FUNDING_INCREASE_FACTOR_PER_SECOND ||
            baseKey == Keys.FUNDING_DECREASE_FACTOR_PER_SECOND ||
            baseKey == Keys.MIN_COLLATERAL_FACTOR
        ) {
            // revert if value > 1%
            if (value > 1 * Precision.FLOAT_PRECISION / 100) {
                revert Errors.ConfigValueExceedsAllowedRange(baseKey, value);
            }
        }

        if (
            baseKey == Keys.SWAP_FEE_FACTOR ||
            baseKey == Keys.DEPOSIT_FEE_FACTOR ||
            baseKey == Keys.WITHDRAWAL_FEE_FACTOR ||
            baseKey == Keys.POSITION_FEE_FACTOR ||
            baseKey == Keys.MAX_UI_FEE_FACTOR ||
            baseKey == Keys.ATOMIC_SWAP_FEE_FACTOR ||
            baseKey == Keys.BUYBACK_MAX_PRICE_IMPACT_FACTOR
        ) {
            // revert if value > 5%
            if (value > 5 * Precision.FLOAT_PRECISION / 100) {
                revert Errors.ConfigValueExceedsAllowedRange(baseKey, value);
            }
        }

        if (baseKey == Keys.LIQUIDATION_FEE_FACTOR) {
            // revert if value > 1%
            if (value > Precision.FLOAT_PRECISION / 100) {
                revert Errors.ConfigValueExceedsAllowedRange(baseKey, value);
            }
        }

        if (baseKey == Keys.MIN_COLLATERAL_USD) {
            // revert if value > 10 USD
            if (value > 10 * Precision.FLOAT_PRECISION) {
                revert Errors.ConfigValueExceedsAllowedRange(baseKey, value);
            }
        }

        if (
            baseKey == Keys.POSITION_FEE_RECEIVER_FACTOR ||
            baseKey == Keys.SWAP_FEE_RECEIVER_FACTOR ||
            baseKey == Keys.BORROWING_FEE_RECEIVER_FACTOR ||
            baseKey == Keys.LIQUIDATION_FEE_RECEIVER_FACTOR ||
            baseKey == Keys.MAX_PNL_FACTOR ||
            baseKey == Keys.MIN_PNL_FACTOR_AFTER_ADL ||
            baseKey == Keys.OPTIMAL_USAGE_FACTOR ||
            baseKey == Keys.PRO_DISCOUNT_FACTOR ||
            baseKey == Keys.BUYBACK_GMX_FACTOR ||
            baseKey == Keys.DATA_STREAM_SPREAD_REDUCTION_FACTOR
        ) {
            // revert if value > 100%
            if (value > Precision.FLOAT_PRECISION) {
                revert Errors.ConfigValueExceedsAllowedRange(baseKey, value);
            }
        }

        if (baseKey == Keys.MAX_EXECUTION_FEE_MULTIPLIER_FACTOR) {
            if (value < Precision.FLOAT_PRECISION * 10 || value > Precision.FLOAT_PRECISION * 100_000) {
                revert Errors.ConfigValueExceedsAllowedRange(baseKey, value);
            }
        }
    }
}<|MERGE_RESOLUTION|>--- conflicted
+++ resolved
@@ -25,14 +25,16 @@
     using EventUtils for EventUtils.BytesItems;
     using EventUtils for EventUtils.StringItems;
 
-    uint256 public constant MAX_FEE_FACTOR = 5 * Precision.FLOAT_PRECISION / 100; // 5%
+    uint256 public constant MAX_FEE_FACTOR = (5 * Precision.FLOAT_PRECISION) / 100; // 5%
 
     // 0.00001% per second, ~315% per year
     uint256 public constant MAX_ALLOWED_MAX_FUNDING_FACTOR_PER_SECOND = 100000000000000000000000;
     // at this rate max allowed funding rate will be reached in 1 hour at 100% imbalance if max funding rate is 315%
-    uint256 public constant MAX_ALLOWED_FUNDING_INCREASE_FACTOR_PER_SECOND = MAX_ALLOWED_MAX_FUNDING_FACTOR_PER_SECOND / 1 hours;
+    uint256 public constant MAX_ALLOWED_FUNDING_INCREASE_FACTOR_PER_SECOND =
+        MAX_ALLOWED_MAX_FUNDING_FACTOR_PER_SECOND / 1 hours;
     // at this rate zero funding rate will be reached in 24 hours if max funding rate is 315%
-    uint256 public constant MAX_ALLOWED_FUNDING_DECREASE_FACTOR_PER_SECOND = MAX_ALLOWED_MAX_FUNDING_FACTOR_PER_SECOND / 24 hours;
+    uint256 public constant MAX_ALLOWED_FUNDING_DECREASE_FACTOR_PER_SECOND =
+        MAX_ALLOWED_MAX_FUNDING_FACTOR_PER_SECOND / 24 hours;
     // minimum duration required to fully distribute the position impact pool amount
     uint256 public constant MIN_POSITION_IMPACT_POOL_DISTRIBUTION_TIME = 7 days;
 
@@ -40,15 +42,11 @@
     EventEmitter public immutable eventEmitter;
 
     // @dev the base keys that can be set
-    mapping (bytes32 => bool) public allowedBaseKeys;
+    mapping(bytes32 => bool) public allowedBaseKeys;
     // @dev the limited base keys that can be set
-    mapping (bytes32 => bool) public allowedLimitedBaseKeys;
-
-    constructor(
-        RoleStore _roleStore,
-        DataStore _dataStore,
-        EventEmitter _eventEmitter
-    ) RoleModule(_roleStore) {
+    mapping(bytes32 => bool) public allowedLimitedBaseKeys;
+
+    constructor(RoleStore _roleStore, DataStore _dataStore, EventEmitter _eventEmitter) RoleModule(_roleStore) {
         dataStore = _dataStore;
         eventEmitter = _eventEmitter;
 
@@ -78,12 +76,8 @@
         eventData.addressItems.initItems(2);
         eventData.addressItems.setItem(0, "token", token);
         eventData.addressItems.setItem(1, "provider", provider);
-        eventEmitter.emitEventLog(
-            "InitOracleProviderForToken",
-            eventData
-        );
-    }
-
+        eventEmitter.emitEventLog("InitOracleProviderForToken", eventData);
+    }
 
     function setPriceFeed(
         address token,
@@ -109,7 +103,6 @@
         uint256 dataStreamMultiplier,
         uint256 dataStreamSpreadReductionFactor
     ) external onlyConfigKeeper nonReentrant {
-
         ConfigUtils.setDataStream(
             dataStore,
             eventEmitter,
@@ -129,14 +122,7 @@
         uint256 timeKey,
         uint256 factor
     ) external onlyConfigKeeper nonReentrant {
-        ConfigUtils.setClaimableCollateralFactorForTime(
-            dataStore,
-            eventEmitter,
-            market,
-            token,
-            timeKey,
-            factor
-        );
+        ConfigUtils.setClaimableCollateralFactorForTime(dataStore, eventEmitter, market, token, timeKey, factor);
     }
 
     function setClaimableCollateralFactorForAccount(
@@ -212,11 +198,7 @@
         eventData.boolItems.initItems(1);
         eventData.boolItems.setItem(0, "value", value);
 
-        eventEmitter.emitEventLog1(
-            "SetBool",
-            baseKey,
-            eventData
-        );
+        eventEmitter.emitEventLog1("SetBool", baseKey, eventData);
     }
 
     // @dev set an address value
@@ -241,11 +223,7 @@
         eventData.addressItems.initItems(1);
         eventData.addressItems.setItem(0, "value", value);
 
-        eventEmitter.emitEventLog1(
-            "SetAddress",
-            baseKey,
-            eventData
-        );
+        eventEmitter.emitEventLog1("SetAddress", baseKey, eventData);
     }
 
     // @dev set a bytes32 value
@@ -268,11 +246,7 @@
         eventData.bytesItems.initItems(1);
         eventData.bytesItems.setItem(0, "data", data);
 
-        eventEmitter.emitEventLog1(
-            "SetBytes32",
-            baseKey,
-            eventData
-        );
+        eventEmitter.emitEventLog1("SetBytes32", baseKey, eventData);
     }
 
     // @dev set a uint256 value
@@ -307,11 +281,7 @@
         eventData.uintItems.initItems(1);
         eventData.uintItems.setItem(0, "value", value);
 
-        eventEmitter.emitEventLog1(
-            "SetUint",
-            baseKey,
-            eventData
-        );
+        eventEmitter.emitEventLog1("SetUint", baseKey, eventData);
     }
 
     // @dev set an int256 value
@@ -336,11 +306,7 @@
         eventData.intItems.initItems(1);
         eventData.intItems.setItem(0, "value", value);
 
-        eventEmitter.emitEventLog1(
-            "SetInt",
-            baseKey,
-            eventData
-        );
+        eventEmitter.emitEventLog1("SetInt", baseKey, eventData);
     }
 
     // @dev initialize the allowed base keys
@@ -518,7 +484,12 @@
 
         allowedBaseKeys[Keys.DATA_STREAM_SPREAD_REDUCTION_FACTOR] = true;
 
-<<<<<<< HEAD
+        allowedBaseKeys[Keys.SOURCE_CHAIN_BALANCE] = true;
+
+        allowedBaseKeys[Keys.MAX_DATA_LENGTH] = true;
+
+        allowedBaseKeys[Keys.CLAIMABLE_COLLATERAL_DELAY] = true;
+
         allowedBaseKeys[Keys.FEE_DISTRIBUTOR_DISTRIBUTION_DAY] = true;
         allowedBaseKeys[Keys.FEE_DISTRIBUTOR_DISTRIBUTION_TIMESTAMP] = true;
         allowedBaseKeys[Keys.FEE_DISTRIBUTOR_MAX_READ_RESPONSE_DELAY] = true;
@@ -532,13 +503,6 @@
         allowedBaseKeys[Keys.FEE_DISTRIBUTOR_KEEPER_COSTS] = true;
         allowedBaseKeys[Keys.FEE_DISTRIBUTOR_KEEPER_GLP_FACTOR] = true;
         allowedBaseKeys[Keys.FEE_DISTRIBUTOR_CHAINLINK_FACTOR] = true;
-=======
-        allowedBaseKeys[Keys.SOURCE_CHAIN_BALANCE] = true;
-
-        allowedBaseKeys[Keys.MAX_DATA_LENGTH] = true;
-
-        allowedBaseKeys[Keys.CLAIMABLE_COLLATERAL_DELAY] = true;
->>>>>>> 2dae1824
     }
 
     function _initAllowedLimitedBaseKeys() internal {
@@ -591,18 +555,14 @@
     // @param baseKey the base key for the value
     // @param value the value to be set
     function _validateRange(bytes32 baseKey, bytes memory data, uint256 value) internal view {
-        if (
-            baseKey == Keys.SEQUENCER_GRACE_DURATION
-        ) {
+        if (baseKey == Keys.SEQUENCER_GRACE_DURATION) {
             // 2 hours
             if (value > 7200) {
                 revert Errors.ConfigValueExceedsAllowedRange(baseKey, value);
             }
         }
 
-        if (
-            baseKey == Keys.MAX_FUNDING_FACTOR_PER_SECOND
-        ) {
+        if (baseKey == Keys.MAX_FUNDING_FACTOR_PER_SECOND) {
             if (value > MAX_ALLOWED_MAX_FUNDING_FACTOR_PER_SECOND) {
                 revert Errors.ConfigValueExceedsAllowedRange(baseKey, value);
             }
@@ -614,9 +574,7 @@
             }
         }
 
-        if (
-            baseKey == Keys.MIN_FUNDING_FACTOR_PER_SECOND
-        ) {
+        if (baseKey == Keys.MIN_FUNDING_FACTOR_PER_SECOND) {
             bytes32 maxFundingFactorPerSecondKey = Keys.getFullKey(Keys.MAX_FUNDING_FACTOR_PER_SECOND, data);
             uint256 maxFundingFactorPerSecond = dataStore.getUint(maxFundingFactorPerSecondKey);
             if (value > maxFundingFactorPerSecond) {
@@ -624,26 +582,19 @@
             }
         }
 
-        if (
-            baseKey == Keys.FUNDING_INCREASE_FACTOR_PER_SECOND
-        ) {
+        if (baseKey == Keys.FUNDING_INCREASE_FACTOR_PER_SECOND) {
             if (value > MAX_ALLOWED_FUNDING_INCREASE_FACTOR_PER_SECOND) {
                 revert Errors.ConfigValueExceedsAllowedRange(baseKey, value);
             }
         }
 
-        if (
-            baseKey == Keys.FUNDING_DECREASE_FACTOR_PER_SECOND
-        ) {
+        if (baseKey == Keys.FUNDING_DECREASE_FACTOR_PER_SECOND) {
             if (value > MAX_ALLOWED_FUNDING_DECREASE_FACTOR_PER_SECOND) {
                 revert Errors.ConfigValueExceedsAllowedRange(baseKey, value);
             }
         }
 
-        if (
-            baseKey == Keys.BORROWING_FACTOR ||
-            baseKey == Keys.BASE_BORROWING_FACTOR
-        ) {
+        if (baseKey == Keys.BORROWING_FACTOR || baseKey == Keys.BASE_BORROWING_FACTOR) {
             // 0.000005% per second, ~157% per year at 100% utilization
             if (value > 50000000000000000000000) {
                 revert Errors.ConfigValueExceedsAllowedRange(baseKey, value);
@@ -657,20 +608,14 @@
             }
         }
 
-        if (
-            baseKey == Keys.FUNDING_EXPONENT_FACTOR ||
-            baseKey == Keys.BORROWING_EXPONENT_FACTOR
-        ) {
+        if (baseKey == Keys.FUNDING_EXPONENT_FACTOR || baseKey == Keys.BORROWING_EXPONENT_FACTOR) {
             // revert if value > 2
             if (value > 2 * Precision.FLOAT_PRECISION) {
                 revert Errors.ConfigValueExceedsAllowedRange(baseKey, value);
             }
         }
 
-        if (
-            baseKey == Keys.POSITION_IMPACT_EXPONENT_FACTOR ||
-            baseKey == Keys.SWAP_IMPACT_EXPONENT_FACTOR
-        ) {
+        if (baseKey == Keys.POSITION_IMPACT_EXPONENT_FACTOR || baseKey == Keys.SWAP_IMPACT_EXPONENT_FACTOR) {
             // revert if value > 3
             if (value > 3 * Precision.FLOAT_PRECISION) {
                 revert Errors.ConfigValueExceedsAllowedRange(baseKey, value);
@@ -685,7 +630,7 @@
             baseKey == Keys.MIN_COLLATERAL_FACTOR
         ) {
             // revert if value > 1%
-            if (value > 1 * Precision.FLOAT_PRECISION / 100) {
+            if (value > (1 * Precision.FLOAT_PRECISION) / 100) {
                 revert Errors.ConfigValueExceedsAllowedRange(baseKey, value);
             }
         }
@@ -700,7 +645,7 @@
             baseKey == Keys.BUYBACK_MAX_PRICE_IMPACT_FACTOR
         ) {
             // revert if value > 5%
-            if (value > 5 * Precision.FLOAT_PRECISION / 100) {
+            if (value > (5 * Precision.FLOAT_PRECISION) / 100) {
                 revert Errors.ConfigValueExceedsAllowedRange(baseKey, value);
             }
         }
