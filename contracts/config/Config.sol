--- conflicted
+++ resolved
@@ -701,11 +701,8 @@
             baseKey == Keys.MAX_PNL_FACTOR ||
             baseKey == Keys.MIN_PNL_FACTOR_AFTER_ADL ||
             baseKey == Keys.OPTIMAL_USAGE_FACTOR ||
-<<<<<<< HEAD
+            baseKey == Keys.PRO_DISCOUNT_FACTOR ||
             baseKey == Keys.BUYBACK_GMX_FACTOR
-=======
-            baseKey == Keys.PRO_DISCOUNT_FACTOR
->>>>>>> 64ad443e
         ) {
             // revert if value > 100%
             if (value > Precision.FLOAT_PRECISION) {
