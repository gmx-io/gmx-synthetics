--- conflicted
+++ resolved
@@ -117,25 +117,6 @@
         );
     }
 
-<<<<<<< HEAD
-=======
-    function signalSetOracleProviderForToken(address oracle, address token, address provider, bytes32 predecessor, bytes32 salt) external onlyTimelockAdmin {
-        bytes memory payload = abi.encodeWithSignature("setAddress(bytes32,address)",
-            Keys.oracleProviderForTokenKey(oracle, token), provider);
-        _schedule(dataStore, payload, predecessor, salt);
-
-        EventUtils.EventLogData memory eventData;
-        eventData.addressItems.initItems(3);
-        eventData.addressItems.setItem(0, "oracle", oracle);
-        eventData.addressItems.setItem(1, "token", token);
-        eventData.addressItems.setItem(2, "provider", provider);
-        _signalPendingAction(
-            "SignalSetOracleProviderForToken",
-            eventData
-        );
-    }
-
->>>>>>> 1d31e9d5
     function signalSetAtomicOracleProvider(address provider, bool value, bytes32 predecessor, bytes32 salt) external onlyTimelockAdmin {
         bytes memory payload = abi.encodeWithSignature("setBool(bytes32,bool)",
             Keys.isAtomicOracleProviderKey(provider), value);
