import { setUintIfDifferent } from "../utils/dataStore";
import { hashString } from "../utils/hash";
import { decimalToFloat } from "../utils/math";
import { createDeployFunction } from "../utils/deploy";

const constructorContracts = ["RoleStore"];

const func = createDeployFunction({
  contractName: "DataStore",
  dependencyNames: constructorContracts,
  getDeployArgs: async ({ dependencyContracts }) => {
    return constructorContracts.map((dependencyName) => dependencyContracts[dependencyName].address);
  },
  libraryNames: ["GasUtils", "OrderUtils", "AdlUtils", "PositionStoreUtils", "OrderStoreUtils"],
  afterDeploy: async () => {
    await setUintIfDifferent(hashString("MAX_LEVERAGE"), decimalToFloat(100), "max leverage");
  },
});

<<<<<<< HEAD
=======
  await deploy("DataStore", {
    from: deployer,
    log: true,
    args: [roleStore.address],
  });

  await setUintIfDifferent(hashString("MAX_LEVERAGE"), decimalToFloat(100), "max leverage");
  await setUintIfDifferent(hashString("MIN_COLLATERAL_USD"), decimalToFloat(1), "min collateral USD");
};
func.tags = ["DataStore"];
func.dependencies = ["RoleStore"];
>>>>>>> f062d3f5
export default func;<|MERGE_RESOLUTION|>--- conflicted
+++ resolved
@@ -14,21 +14,8 @@
   libraryNames: ["GasUtils", "OrderUtils", "AdlUtils", "PositionStoreUtils", "OrderStoreUtils"],
   afterDeploy: async () => {
     await setUintIfDifferent(hashString("MAX_LEVERAGE"), decimalToFloat(100), "max leverage");
+    await setUintIfDifferent(hashString("MIN_COLLATERAL_USD"), decimalToFloat(1), "min collateral USD");
   },
 });
 
-<<<<<<< HEAD
-=======
-  await deploy("DataStore", {
-    from: deployer,
-    log: true,
-    args: [roleStore.address],
-  });
-
-  await setUintIfDifferent(hashString("MAX_LEVERAGE"), decimalToFloat(100), "max leverage");
-  await setUintIfDifferent(hashString("MIN_COLLATERAL_USD"), decimalToFloat(1), "min collateral USD");
-};
-func.tags = ["DataStore"];
-func.dependencies = ["RoleStore"];
->>>>>>> f062d3f5
 export default func;