import { HardhatRuntimeEnvironment } from "hardhat/types";
import * as keys from "../utils/keys";
import { setBytes32IfDifferent, setUintIfDifferent } from "../utils/dataStore";
import { DEFAULT_MARKET_TYPE } from "../utils/market";
import { ethers } from "ethers";

function getMarketTokenAddresses(marketConfig, tokens) {
  const indexToken = marketConfig.swapOnly
    ? ethers.constants.AddressZero
    : tokens[marketConfig.tokens.indexToken].address;
  const longToken = tokens[marketConfig.tokens.longToken].address;
  const shortToken = tokens[marketConfig.tokens.shortToken].address;
  return [indexToken, longToken, shortToken];
}

function getMarketKey(indexToken: string, longToken: string, shortToken: string) {
  return [indexToken, longToken, shortToken].join(":");
}

async function getOnchainMarkets(read: (...args: any[]) => any, dataStoreAddress: string) {
  const onchainMarkets = await read("Reader", "getMarkets", dataStoreAddress, 0, 1000);
  return Object.fromEntries(
    onchainMarkets.map((market) => {
      const { indexToken, longToken, shortToken } = market;
      const marketKey = getMarketKey(indexToken, longToken, shortToken);
      return [marketKey, market];
    })
  );
}

const func = async ({ deployments, getNamedAccounts, gmx }: HardhatRuntimeEnvironment) => {
  const { execute, get, read, log } = deployments;
  const generalConfig = await gmx.getGeneral();

  const { deployer } = await getNamedAccounts();

  const tokens = await gmx.getTokens();
  const markets = await gmx.getMarkets();

  const dataStore = await get("DataStore");

  let onchainMarketsByTokens = await getOnchainMarkets(read, dataStore.address);

  for (const marketConfig of markets) {
    const [indexToken, longToken, shortToken] = getMarketTokenAddresses(marketConfig, tokens);

    const marketKey = getMarketKey(indexToken, longToken, shortToken);
    const onchainMarket = onchainMarketsByTokens[marketKey];
    if (onchainMarket) {
      log("market %s:%s:%s already exists at %s", indexToken, longToken, shortToken, onchainMarket.marketToken);
      continue;
    }

    const marketType = DEFAULT_MARKET_TYPE;
    log("creating market %s:%s:%s:%s", indexToken, longToken, shortToken, marketType);
    await execute(
      "MarketFactory",
      { from: deployer, log: true },
      "createMarket",
      indexToken,
      longToken,
      shortToken,
      marketType
    );
  }

  async function setReserveFactor(marketToken: string, isLong: boolean, reserveFactor: number) {
    const key = keys.reserveFactorKey(marketToken, isLong);
    await setUintIfDifferent(
      key,
      reserveFactor,
      `reserve factor ${marketToken.toString()} ${isLong ? "long" : "short"}`
    );
  }

  async function setMinCollateralFactor(marketToken: string, minCollateralFactor: number) {
    const key = keys.minCollateralFactorKey(marketToken);
    await setUintIfDifferent(key, minCollateralFactor, `min collateral factor ${marketToken.toString()}`);
  }

  async function setMaxPoolAmount(marketToken: string, token: string, maxPoolAmount: number) {
    const key = keys.maxPoolAmountKey(marketToken, token);
    await setUintIfDifferent(key, maxPoolAmount, `max pool amount ${marketToken.toString()} ${token.toString()}`);
  }

  async function setMaxOpenInterest(marketToken: string, isLong: boolean, maxOpenInterest: number) {
    const key = keys.maxOpenInterestKey(marketToken, isLong);
    await setUintIfDifferent(
      key,
      maxOpenInterest,
      `max open interest ${marketToken.toString()} ${isLong ? "long" : "short"}`
    );
  }

  async function setMaxPnlFactor(pnlFactorType: string, marketToken: string, isLong: boolean, maxPnlFactor: number) {
    const key = keys.maxPnlFactorKey(pnlFactorType, marketToken, isLong);
    await setUintIfDifferent(
      key,
      maxPnlFactor,
      `max pnl factor ${marketToken.toString()} ${isLong ? "long" : "short"}`
    );
  }

  onchainMarketsByTokens = await getOnchainMarkets(read, dataStore.address);

  for (const marketConfig of markets) {
    const [indexToken, longToken, shortToken] = getMarketTokenAddresses(marketConfig, tokens);
    const marketKey = getMarketKey(indexToken, longToken, shortToken);
    const onchainMarket = onchainMarketsByTokens[marketKey];
    const marketToken = onchainMarket.marketToken;

    await setMaxPoolAmount(marketToken, longToken, marketConfig.maxLongTokenPoolAmount);
    await setMaxPoolAmount(marketToken, shortToken, marketConfig.maxShortTokenPoolAmount);

    for (const name of ["swapFeeFactor", "swapImpactExponentFactor"]) {
      if (marketConfig[name]) {
        const value = marketConfig[name];
        const key = keys[`${name}Key`](marketToken);
        await setUintIfDifferent(key, value, `${name} for ${marketToken.toString()}`);
      }
    }

    if (marketConfig.positiveSwapImpactFactor) {
      const key = keys.swapImpactFactorKey(marketToken, true);
      await setUintIfDifferent(
        key,
        marketConfig.positiveSwapImpactFactor,
        `positive swap impact factor for ${marketToken.toString()}`
      );
    }
    if (marketConfig.negativeSwapImpactFactor) {
      const key = keys.swapImpactFactorKey(marketToken, false);
      await setUintIfDifferent(
        key,
        marketConfig.negativeSwapImpactFactor,
        `negative swap impact factor for ${marketToken.toString()}`
      );
    }

    const virtualMarketId = marketConfig.virtualMarketId || ethers.constants.HashZero;
    await setBytes32IfDifferent(
      keys.virtualMarketIdKey(marketToken),
      virtualMarketId,
      `virtual market id for market ${marketToken.toString()}`
    );

    // the rest params are not used for swap-only markets
    if (marketConfig.swapOnly) {
      continue;
    }

    await setMinCollateralFactor(marketToken, marketConfig.minCollateralFactor);

    await setMaxOpenInterest(marketToken, true, marketConfig.maxOpenInterestForLongs);
    await setMaxOpenInterest(marketToken, false, marketConfig.maxOpenInterestForShorts);

    await setReserveFactor(marketToken, true, marketConfig.reserveFactorLongs);
    await setReserveFactor(marketToken, false, marketConfig.reserveFactorShorts);

    await setMaxPnlFactor(keys.MAX_PNL_FACTOR_FOR_TRADERS, marketToken, true, marketConfig.maxPnlFactorForTradersLongs);
    await setMaxPnlFactor(
      keys.MAX_PNL_FACTOR_FOR_TRADERS,
      marketToken,
      false,
      marketConfig.maxPnlFactorForTradersShorts
    );

    await setMaxPnlFactor(keys.MAX_PNL_FACTOR_FOR_ADL, marketToken, true, marketConfig.maxPnlFactorForAdlLongs);
    await setMaxPnlFactor(keys.MAX_PNL_FACTOR_FOR_ADL, marketToken, false, marketConfig.maxPnlFactorForAdlShorts);

    await setMaxPnlFactor(keys.MIN_PNL_FACTOR_AFTER_ADL, marketToken, true, marketConfig.minPnlFactorAfterAdlLongs);
    await setMaxPnlFactor(keys.MIN_PNL_FACTOR_AFTER_ADL, marketToken, false, marketConfig.minPnlFactorAfterAdlShorts);

    await setMaxPnlFactor(
      keys.MAX_PNL_FACTOR_FOR_DEPOSITS,
      marketToken,
      true,
      marketConfig.maxPnlFactorForDepositsLongs
    );
    await setMaxPnlFactor(
      keys.MAX_PNL_FACTOR_FOR_DEPOSITS,
      marketToken,
      false,
      marketConfig.maxPnlFactorForDepositsShorts
    );

    await setMaxPnlFactor(
      keys.MAX_PNL_FACTOR_FOR_WITHDRAWALS,
      marketToken,
      true,
      marketConfig.maxPnlFactorForWithdrawalsLongs
    );
    await setMaxPnlFactor(
      keys.MAX_PNL_FACTOR_FOR_WITHDRAWALS,
      marketToken,
      false,
      marketConfig.maxPnlFactorForWithdrawalsShorts
    );

<<<<<<< HEAD
    for (const name of ["positionFeeFactor", "positionImpactExponentFactor", "fundingFactor"]) {
=======
    await setUintIfDifferent(
      keys.tokenTransferGasLimit(marketToken),
      generalConfig.tokenTransferGasLimit,
      `market token transfer gas limit`
    );

    for (const name of [
      "positionFeeFactor",
      "positionImpactExponentFactor",
      "swapFeeFactor",
      "swapImpactExponentFactor",
      "fundingFactor",
    ]) {
>>>>>>> e06f5f69
      if (marketConfig[name]) {
        const value = marketConfig[name];
        const key = keys[`${name}Key`](marketToken);
        await setUintIfDifferent(key, value, `${name} for ${marketToken.toString()}`);
      }
    }

    if (marketConfig.borrowingFactorForLongs) {
      const key = keys.borrowingFactorKey(marketToken, true);
      await setUintIfDifferent(
        key,
        marketConfig.borrowingFactorForLongs,
        `borrowing factor for longs for ${marketToken.toString()}`
      );
    }

    if (marketConfig.fundingExponentFactor) {
      const key = keys.fundingExponentFactorKey(marketToken);
      await setUintIfDifferent(
        key,
        marketConfig.fundingExponentFactor,
        `funding exponent factor for ${marketToken.toString()}`
      );
    }

    if (marketConfig.borrowingFactorForShorts) {
      const key = keys.borrowingFactorKey(marketToken, false);
      await setUintIfDifferent(
        key,
        marketConfig.borrowingFactorForShorts,
        `borrowing factor for shorts for ${marketToken.toString()}`
      );
    }

    if (marketConfig.borrowingExponentFactorForLongs) {
      const key = keys.borrowingExponentFactorKey(marketToken, true);
      await setUintIfDifferent(
        key,
        marketConfig.borrowingExponentFactorForLongs,
        `borrowing exponent factor for longs for ${marketToken.toString()}`
      );
    }

    if (marketConfig.borrowingExponentFactorForShorts) {
      const key = keys.borrowingExponentFactorKey(marketToken, false);
      await setUintIfDifferent(
        key,
        marketConfig.borrowingExponentFactorForShorts,
        `borrowing exponent factor for shorts for ${marketToken.toString()}`
      );
    }

    if (marketConfig.positivePositionImpactFactor) {
      const key = keys.positionImpactFactorKey(marketToken, true);
      await setUintIfDifferent(
        key,
        marketConfig.positivePositionImpactFactor,
        `positive position impact factor for ${marketToken.toString()}`
      );
    }
    if (marketConfig.negativePositionImpactFactor) {
      const key = keys.positionImpactFactorKey(marketToken, false);
      await setUintIfDifferent(
        key,
        marketConfig.negativePositionImpactFactor,
        `negative position impact factor for ${marketToken.toString()}`
      );
    }

    if (marketConfig.positiveMaxPositionImpactFactor) {
      const key = keys.maxPositionImpactFactorKey(marketToken, true);
      await setUintIfDifferent(
        key,
        marketConfig.positiveMaxPositionImpactFactor,
        `positive max position impact factor for ${marketToken.toString()}`
      );
    }
    if (marketConfig.negativeMaxPositionImpactFactor) {
      const key = keys.maxPositionImpactFactorKey(marketToken, false);
      await setUintIfDifferent(
        key,
        marketConfig.negativeMaxPositionImpactFactor,
        `negative max position impact factor for ${marketToken.toString()}`
      );
    }
  }
};

func.skip = async ({ gmx, network }) => {
  // skip if no markets configured
  const markets = await gmx.getMarkets();
  if (!markets || markets.length === 0) {
    console.warn("no markets configured for network %s", network.name);
    return true;
  }
  return false;
};
func.runAtTheEnd = true;
func.tags = ["Markets"];
func.dependencies = ["MarketFactory", "Tokens", "DataStore"];
export default func;<|MERGE_RESOLUTION|>--- conflicted
+++ resolved
@@ -197,23 +197,13 @@
       marketConfig.maxPnlFactorForWithdrawalsShorts
     );
 
-<<<<<<< HEAD
-    for (const name of ["positionFeeFactor", "positionImpactExponentFactor", "fundingFactor"]) {
-=======
     await setUintIfDifferent(
       keys.tokenTransferGasLimit(marketToken),
       generalConfig.tokenTransferGasLimit,
       `market token transfer gas limit`
     );
 
-    for (const name of [
-      "positionFeeFactor",
-      "positionImpactExponentFactor",
-      "swapFeeFactor",
-      "swapImpactExponentFactor",
-      "fundingFactor",
-    ]) {
->>>>>>> e06f5f69
+    for (const name of ["positionFeeFactor", "positionImpactExponentFactor", "fundingFactor"]) {
       if (marketConfig[name]) {
         const value = marketConfig[name];
         const key = keys[`${name}Key`](marketToken);
