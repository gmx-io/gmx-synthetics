--- conflicted
+++ resolved
@@ -8,15 +8,6 @@
   dependencyNames: ["Oracle", "DataStore", "EventEmitter"],
   libraryNames: ["PositionImpactPoolUtils"],
   getDeployArgs: async ({ dependencyContracts }) => {
-<<<<<<< HEAD
-    return [
-      timelockDelay,
-      [],
-      [],
-      dependencyContracts["Oracle"].address,
-      dependencyContracts["DataStore"].address,
-      dependencyContracts["EventEmitter"].address,
-=======
     const { roles } = hre.gmx.getRoles();
     const executors = Object.keys(roles.TIMELOCK_ADMIN);
     return [
@@ -25,7 +16,7 @@
       executors,
       dependencyContracts["Oracle"].address,
       dependencyContracts["DataStore"].address,
->>>>>>> 034fab56
+      dependencyContracts["EventEmitter"].address,
     ];
   },
   afterDeploy: async ({ deployedContract }) => {
