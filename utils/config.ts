--- conflicted
+++ resolved
@@ -105,8 +105,6 @@
   BUYBACK_AVAILABLE_FEE_AMOUNT: true,
   WITHDRAWABLE_BUYBACK_TOKEN_AMOUNT: true,
   HOLDING_ADDRESS: true,
-<<<<<<< HEAD
-  CONFIG_MAX_PRICE_AGE: true,
   MULTICHAIN_GUID_TO_ORIGINATOR: true,
   FEE_DISTRIBUTOR_DISTRIBUTION_TIMESTAMP: true,
   FEE_DISTRIBUTOR_STATE: true,
@@ -120,8 +118,6 @@
   FEE_DISTRIBUTOR_TOTAL_STAKED_GMX: true,
   FEE_DISTRIBUTOR_READ_RESPONSE_TIMESTAMP: true,
   FEE_DISTRIBUTOR_REFERRAL_REWARDS_SENT: true,
-=======
->>>>>>> a7226ad7
 };
 
 export async function appendUintConfigIfDifferent(
