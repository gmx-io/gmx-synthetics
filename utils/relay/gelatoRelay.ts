import { BigNumberish, ethers } from "ethers";
import { sendRelayTransaction, UpdateOrderParams } from "./helpers";
import { getRelayParams, CreateOrderParams } from "./helpers";
import { getBatchSignature } from "./signatures";
import { getCancelOrderSignature } from "./signatures";
import { getUpdateOrderSignature } from "./signatures";
import { getCreateOrderSignature } from "./signatures";

export async function getSendCreateOrderCalldata(p: {
  signer: ethers.Signer;
  sender: ethers.Signer;
  oracleParams?: {
    tokens: string[];
    providers: string[];
    data: string[];
  };
  externalCalls?: {
    sendTokens: string[];
    sendAmounts: BigNumberish[];
    externalCallTargets: string[];
    externalCallDataList: string[];
    refundTokens: string[];
    refundReceivers: string[];
  };
  tokenPermits?: {
    token: string;
    spender: string;
    value: BigNumberish;
    deadline: BigNumberish;
  }[];
  feeParams: {
    feeToken: string;
    feeAmount: BigNumberish;
    feeSwapPath: string[];
  };
  account: string;
  params: any;
  signature?: string;
  userNonce?: BigNumberish;
  deadline: BigNumberish;
  desChainId: BigNumberish;
  relayRouter: ethers.Contract;
  chainId: BigNumberish;
  gelatoRelayFeeToken: string;
  gelatoRelayFeeAmount: BigNumberish;
}) {
  const relayParams = await getRelayParams(p);

  let signature = p.signature;
  if (!signature) {
    signature = await getCreateOrderSignature({ ...p, relayParams, verifyingContract: p.relayRouter.address });
  }

  return p.relayRouter.interface.encodeFunctionData("createOrder", [
    { ...relayParams, signature },
    p.account,
    p.params,
  ]);
}

<<<<<<< HEAD
export async function getCreateOrderSignature({
  signer,
  relayParams,
  collateralDeltaAmount,
  verifyingContract,
  params,
  chainId,
}) {
  if (relayParams.userNonce === undefined) {
    throw new Error("userNonce is required");
  }
  const types = {
    CreateOrder: [
      { name: "collateralDeltaAmount", type: "uint256" },
      { name: "addresses", type: "CreateOrderAddresses" },
      { name: "numbers", type: "CreateOrderNumbers" },
      { name: "orderType", type: "uint256" },
      { name: "decreasePositionSwapType", type: "uint256" },
      { name: "isLong", type: "bool" },
      { name: "shouldUnwrapNativeToken", type: "bool" },
      { name: "autoCancel", type: "bool" },
      { name: "referralCode", type: "bytes32" },
      { name: "dataList", type: "bytes32[]" },
      { name: "relayParams", type: "bytes32" },
    ],
    CreateOrderAddresses: [
      { name: "receiver", type: "address" },
      { name: "cancellationReceiver", type: "address" },
      { name: "callbackContract", type: "address" },
      { name: "uiFeeReceiver", type: "address" },
      { name: "market", type: "address" },
      { name: "initialCollateralToken", type: "address" },
      { name: "swapPath", type: "address[]" },
    ],
    CreateOrderNumbers: [
      { name: "sizeDeltaUsd", type: "uint256" },
      { name: "initialCollateralDeltaAmount", type: "uint256" },
      { name: "triggerPrice", type: "uint256" },
      { name: "acceptablePrice", type: "uint256" },
      { name: "executionFee", type: "uint256" },
      { name: "callbackGasLimit", type: "uint256" },
      { name: "minOutputAmount", type: "uint256" },
      { name: "validFromTime", type: "uint256" },
    ],
  };
  const domain = {
    name: "GmxBaseGelatoRelayRouter",
    version: "1",
    chainId,
    verifyingContract,
  };
  const typedData = {
    collateralDeltaAmount,
    addresses: params.addresses,
    numbers: params.numbers,
    orderType: params.orderType,
    decreasePositionSwapType: params.decreasePositionSwapType,
    isLong: params.isLong,
    shouldUnwrapNativeToken: params.shouldUnwrapNativeToken,
    autoCancel: false,
    referralCode: params.referralCode,
    dataList: params.dataList,
    relayParams: hashRelayParams(relayParams),
  };

  return signTypedData(signer, domain, types, typedData);
}

export async function getClaimFundingFeesSignature({ signer, relayParams, verifyingContract, params, chainId }) {
  if (relayParams.userNonce === undefined) {
    throw new Error("userNonce is required");
  }
  const types = {
    ClaimFundingFees: [
      { name: "markets", type: "address[]" },
      { name: "tokens", type: "address[]" },
      { name: "receiver", type: "address" },
      { name: "relayParams", type: "bytes32" },
    ],
  };
  const domain = {
    name: "GmxBaseGelatoRelayRouter",
    version: "1",
    chainId,
    verifyingContract,
  };
  const typedData = {
    markets: params.markets,
    tokens: params.tokens,
    receiver: params.receiver,
    relayParams: hashRelayParams(relayParams),
  };

  return signTypedData(signer, domain, types, typedData);
}

export async function getClaimCollateralSignature({ signer, relayParams, verifyingContract, params, chainId }) {
  if (relayParams.userNonce === undefined) {
    throw new Error("userNonce is required");
  }
  const types = {
    ClaimCollateral: [
      { name: "markets", type: "address[]" },
      { name: "tokens", type: "address[]" },
      { name: "timeKeys", type: "uint256[]" },
      { name: "receiver", type: "address" },
      { name: "relayParams", type: "bytes32" },
    ],
  };
  const domain = {
    name: "GmxBaseGelatoRelayRouter",
    version: "1",
    chainId,
    verifyingContract,
  };
  const typedData = {
    markets: params.markets,
    tokens: params.tokens,
    timeKeys: params.timeKeys,
    receiver: params.receiver,
    relayParams: hashRelayParams(relayParams),
  };

  return signTypedData(signer, domain, types, typedData);
}

export async function getClaimAffiliateRewardsSignature({ signer, relayParams, verifyingContract, params, chainId }) {
  if (relayParams.userNonce === undefined) {
    throw new Error("userNonce is required");
  }
  const types = {
    ClaimAffiliateRewards: [
      { name: "markets", type: "address[]" },
      { name: "tokens", type: "address[]" },
      { name: "receiver", type: "address" },
      { name: "relayParams", type: "bytes32" },
    ],
  };
  const domain = {
    name: "GmxBaseGelatoRelayRouter",
    version: "1",
    chainId,
    verifyingContract,
  };
  const typedData = {
    markets: params.markets,
    tokens: params.tokens,
    receiver: params.receiver,
    relayParams: hashRelayParams(relayParams),
  };

  return signTypedData(signer, domain, types, typedData);
=======
export async function sendCreateOrder(p: Parameters<typeof getSendCreateOrderCalldata>[0]) {
  const calldata = await getSendCreateOrderCalldata(p);
  return sendRelayTransaction({
    calldata,
    ...p,
  });
>>>>>>> 5ceb6fc2
}

export async function sendUpdateOrder(p: {
  sender: ethers.Signer;
  signer: ethers.Signer;
  oracleParams?: {
    tokens: string[];
    providers: string[];
    data: string[];
  };
  tokenPermits?: {
    token: string;
    spender: string;
    value: BigNumberish;
    deadline: BigNumberish;
  }[];
  feeParams: {
    feeToken: string;
    feeAmount: BigNumberish;
    feeSwapPath: string[];
  };
  chainId: BigNumberish;
  account: string;
  params: {
    key: string;
    sizeDeltaUsd: BigNumberish;
    acceptablePrice: BigNumberish;
    triggerPrice: BigNumberish;
    minOutputAmount: BigNumberish;
    validFromTime: BigNumberish;
    autoCancel: boolean;
    executionFeeIncrease: BigNumberish;
  };
  deadline: BigNumberish;
  desChainId: BigNumberish;
  userNonce?: BigNumberish;
  relayRouter: ethers.Contract;
  signature?: string;
  gelatoRelayFeeToken: string;
  gelatoRelayFeeAmount: BigNumberish;
}) {
  const relayParams = await getRelayParams(p);

  let signature = p.signature;
  if (!signature) {
    signature = await getUpdateOrderSignature({ ...p, relayParams, verifyingContract: p.relayRouter.address });
  }

  const updateOrderCalldata = p.relayRouter.interface.encodeFunctionData("updateOrder", [
    { ...relayParams, signature },
    p.account,
    p.params,
  ]);
  return sendRelayTransaction({
    calldata: updateOrderCalldata,
    ...p,
  });
}

<<<<<<< HEAD
export async function getUpdateOrderSignature({
  signer,
  relayParams,
  verifyingContract,
  params,
  key,
  deadline,
  chainId,
  increaseExecutionFee,
}) {
  if (relayParams.userNonce === undefined) {
    throw new Error("userNonce is required");
  }
  const types = {
    UpdateOrder: [
      { name: "key", type: "bytes32" },
      { name: "params", type: "UpdateOrderParams" },
      { name: "increaseExecutionFee", type: "bool" },
      { name: "relayParams", type: "bytes32" },
    ],
    UpdateOrderParams: [
      { name: "sizeDeltaUsd", type: "uint256" },
      { name: "acceptablePrice", type: "uint256" },
      { name: "triggerPrice", type: "uint256" },
      { name: "minOutputAmount", type: "uint256" },
      { name: "validFromTime", type: "uint256" },
      { name: "autoCancel", type: "bool" },
    ],
  };

  const domain = getDomain(chainId, verifyingContract);
  const typedData = {
    key,
    params,
    deadline,
    increaseExecutionFee,
    relayParams: hashRelayParams(relayParams),
  };

  return signTypedData(signer, domain, types, typedData);
}

=======
>>>>>>> 5ceb6fc2
export async function sendCancelOrder(p: {
  sender: ethers.Signer;
  signer: ethers.Signer;
  oracleParams?: {
    tokens: string[];
    providers: string[];
    data: string[];
  };
  tokenPermits?: {
    token: string;
    spender: string;
    value: BigNumberish;
    deadline: BigNumberish;
  }[];
  feeParams: {
    feeToken: string;
    feeAmount: BigNumberish;
    feeSwapPath: string[];
  };
  key: string;
  chainId: BigNumberish;
  account: string;
  deadline: BigNumberish;
  desChainId: BigNumberish;
  userNonce?: BigNumberish;
  relayRouter: ethers.Contract;
  signature?: string;
  gelatoRelayFeeToken: string;
  gelatoRelayFeeAmount: BigNumberish;
}) {
  const relayParams = await getRelayParams(p);

  let signature = p.signature;
  if (!signature) {
    signature = await getCancelOrderSignature({ ...p, relayParams, verifyingContract: p.relayRouter.address });
  }
  const cancelOrderCalldata = p.relayRouter.interface.encodeFunctionData("cancelOrder", [
    { ...relayParams, signature },
    p.account,
    p.key,
  ]);
  return sendRelayTransaction({
    calldata: cancelOrderCalldata,
    ...p,
  });
}

<<<<<<< HEAD
export async function getCancelOrderSignature({ signer, relayParams, verifyingContract, key, chainId }) {
  if (relayParams.userNonce === undefined) {
    throw new Error("userNonce is required");
  }

  const types = {
    CancelOrder: [
      { name: "key", type: "bytes32" },
      { name: "relayParams", type: "bytes32" },
    ],
=======
export async function sendBatch(p: {
  sender: ethers.Signer;
  signer: ethers.Signer;
  oracleParams?: {
    tokens: string[];
    providers: string[];
    data: string[];
>>>>>>> 5ceb6fc2
  };
  tokenPermits?: {
    token: string;
    spender: string;
    value: BigNumberish;
    deadline: BigNumberish;
  }[];
  feeParams: {
    feeToken: string;
    feeAmount: BigNumberish;
    feeSwapPath: string[];
  };
  cancelOrderKeys: string[];
  createOrderParamsList: CreateOrderParams[];
  updateOrderParamsList: UpdateOrderParams[];
  chainId: BigNumberish;
  account: string;
  deadline: BigNumberish;
  userNonce?: BigNumberish;
  relayRouter: ethers.Contract;
  signature?: string;
  gelatoRelayFeeToken: string;
  gelatoRelayFeeAmount: BigNumberish;
}) {
  const relayParams = await getRelayParams(p);

  let signature = p.signature;
  if (!signature) {
    signature = await getBatchSignature({ ...p, relayParams, verifyingContract: p.relayRouter.address });
  }
  const batchCalldata = p.relayRouter.interface.encodeFunctionData("batch", [
    { ...relayParams, signature },
    p.account,
    {
      createOrderParamsList: p.createOrderParamsList,
      updateOrderParamsList: p.updateOrderParamsList,
      cancelOrderKeys: p.cancelOrderKeys,
    },
  ]);
  return sendRelayTransaction({
    calldata: batchCalldata,
    ...p,
  });
}<|MERGE_RESOLUTION|>--- conflicted
+++ resolved
@@ -58,167 +58,12 @@
   ]);
 }
 
-<<<<<<< HEAD
-export async function getCreateOrderSignature({
-  signer,
-  relayParams,
-  collateralDeltaAmount,
-  verifyingContract,
-  params,
-  chainId,
-}) {
-  if (relayParams.userNonce === undefined) {
-    throw new Error("userNonce is required");
-  }
-  const types = {
-    CreateOrder: [
-      { name: "collateralDeltaAmount", type: "uint256" },
-      { name: "addresses", type: "CreateOrderAddresses" },
-      { name: "numbers", type: "CreateOrderNumbers" },
-      { name: "orderType", type: "uint256" },
-      { name: "decreasePositionSwapType", type: "uint256" },
-      { name: "isLong", type: "bool" },
-      { name: "shouldUnwrapNativeToken", type: "bool" },
-      { name: "autoCancel", type: "bool" },
-      { name: "referralCode", type: "bytes32" },
-      { name: "dataList", type: "bytes32[]" },
-      { name: "relayParams", type: "bytes32" },
-    ],
-    CreateOrderAddresses: [
-      { name: "receiver", type: "address" },
-      { name: "cancellationReceiver", type: "address" },
-      { name: "callbackContract", type: "address" },
-      { name: "uiFeeReceiver", type: "address" },
-      { name: "market", type: "address" },
-      { name: "initialCollateralToken", type: "address" },
-      { name: "swapPath", type: "address[]" },
-    ],
-    CreateOrderNumbers: [
-      { name: "sizeDeltaUsd", type: "uint256" },
-      { name: "initialCollateralDeltaAmount", type: "uint256" },
-      { name: "triggerPrice", type: "uint256" },
-      { name: "acceptablePrice", type: "uint256" },
-      { name: "executionFee", type: "uint256" },
-      { name: "callbackGasLimit", type: "uint256" },
-      { name: "minOutputAmount", type: "uint256" },
-      { name: "validFromTime", type: "uint256" },
-    ],
-  };
-  const domain = {
-    name: "GmxBaseGelatoRelayRouter",
-    version: "1",
-    chainId,
-    verifyingContract,
-  };
-  const typedData = {
-    collateralDeltaAmount,
-    addresses: params.addresses,
-    numbers: params.numbers,
-    orderType: params.orderType,
-    decreasePositionSwapType: params.decreasePositionSwapType,
-    isLong: params.isLong,
-    shouldUnwrapNativeToken: params.shouldUnwrapNativeToken,
-    autoCancel: false,
-    referralCode: params.referralCode,
-    dataList: params.dataList,
-    relayParams: hashRelayParams(relayParams),
-  };
-
-  return signTypedData(signer, domain, types, typedData);
-}
-
-export async function getClaimFundingFeesSignature({ signer, relayParams, verifyingContract, params, chainId }) {
-  if (relayParams.userNonce === undefined) {
-    throw new Error("userNonce is required");
-  }
-  const types = {
-    ClaimFundingFees: [
-      { name: "markets", type: "address[]" },
-      { name: "tokens", type: "address[]" },
-      { name: "receiver", type: "address" },
-      { name: "relayParams", type: "bytes32" },
-    ],
-  };
-  const domain = {
-    name: "GmxBaseGelatoRelayRouter",
-    version: "1",
-    chainId,
-    verifyingContract,
-  };
-  const typedData = {
-    markets: params.markets,
-    tokens: params.tokens,
-    receiver: params.receiver,
-    relayParams: hashRelayParams(relayParams),
-  };
-
-  return signTypedData(signer, domain, types, typedData);
-}
-
-export async function getClaimCollateralSignature({ signer, relayParams, verifyingContract, params, chainId }) {
-  if (relayParams.userNonce === undefined) {
-    throw new Error("userNonce is required");
-  }
-  const types = {
-    ClaimCollateral: [
-      { name: "markets", type: "address[]" },
-      { name: "tokens", type: "address[]" },
-      { name: "timeKeys", type: "uint256[]" },
-      { name: "receiver", type: "address" },
-      { name: "relayParams", type: "bytes32" },
-    ],
-  };
-  const domain = {
-    name: "GmxBaseGelatoRelayRouter",
-    version: "1",
-    chainId,
-    verifyingContract,
-  };
-  const typedData = {
-    markets: params.markets,
-    tokens: params.tokens,
-    timeKeys: params.timeKeys,
-    receiver: params.receiver,
-    relayParams: hashRelayParams(relayParams),
-  };
-
-  return signTypedData(signer, domain, types, typedData);
-}
-
-export async function getClaimAffiliateRewardsSignature({ signer, relayParams, verifyingContract, params, chainId }) {
-  if (relayParams.userNonce === undefined) {
-    throw new Error("userNonce is required");
-  }
-  const types = {
-    ClaimAffiliateRewards: [
-      { name: "markets", type: "address[]" },
-      { name: "tokens", type: "address[]" },
-      { name: "receiver", type: "address" },
-      { name: "relayParams", type: "bytes32" },
-    ],
-  };
-  const domain = {
-    name: "GmxBaseGelatoRelayRouter",
-    version: "1",
-    chainId,
-    verifyingContract,
-  };
-  const typedData = {
-    markets: params.markets,
-    tokens: params.tokens,
-    receiver: params.receiver,
-    relayParams: hashRelayParams(relayParams),
-  };
-
-  return signTypedData(signer, domain, types, typedData);
-=======
 export async function sendCreateOrder(p: Parameters<typeof getSendCreateOrderCalldata>[0]) {
   const calldata = await getSendCreateOrderCalldata(p);
   return sendRelayTransaction({
     calldata,
     ...p,
   });
->>>>>>> 5ceb6fc2
 }
 
 export async function sendUpdateOrder(p: {
@@ -278,51 +123,6 @@
   });
 }
 
-<<<<<<< HEAD
-export async function getUpdateOrderSignature({
-  signer,
-  relayParams,
-  verifyingContract,
-  params,
-  key,
-  deadline,
-  chainId,
-  increaseExecutionFee,
-}) {
-  if (relayParams.userNonce === undefined) {
-    throw new Error("userNonce is required");
-  }
-  const types = {
-    UpdateOrder: [
-      { name: "key", type: "bytes32" },
-      { name: "params", type: "UpdateOrderParams" },
-      { name: "increaseExecutionFee", type: "bool" },
-      { name: "relayParams", type: "bytes32" },
-    ],
-    UpdateOrderParams: [
-      { name: "sizeDeltaUsd", type: "uint256" },
-      { name: "acceptablePrice", type: "uint256" },
-      { name: "triggerPrice", type: "uint256" },
-      { name: "minOutputAmount", type: "uint256" },
-      { name: "validFromTime", type: "uint256" },
-      { name: "autoCancel", type: "bool" },
-    ],
-  };
-
-  const domain = getDomain(chainId, verifyingContract);
-  const typedData = {
-    key,
-    params,
-    deadline,
-    increaseExecutionFee,
-    relayParams: hashRelayParams(relayParams),
-  };
-
-  return signTypedData(signer, domain, types, typedData);
-}
-
-=======
->>>>>>> 5ceb6fc2
 export async function sendCancelOrder(p: {
   sender: ethers.Signer;
   signer: ethers.Signer;
@@ -370,18 +170,6 @@
   });
 }
 
-<<<<<<< HEAD
-export async function getCancelOrderSignature({ signer, relayParams, verifyingContract, key, chainId }) {
-  if (relayParams.userNonce === undefined) {
-    throw new Error("userNonce is required");
-  }
-
-  const types = {
-    CancelOrder: [
-      { name: "key", type: "bytes32" },
-      { name: "relayParams", type: "bytes32" },
-    ],
-=======
 export async function sendBatch(p: {
   sender: ethers.Signer;
   signer: ethers.Signer;
@@ -389,7 +177,6 @@
     tokens: string[];
     providers: string[];
     data: string[];
->>>>>>> 5ceb6fc2
   };
   tokenPermits?: {
     token: string;
