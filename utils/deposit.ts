--- conflicted
+++ resolved
@@ -4,13 +4,8 @@
 import { contractAt } from "./deploy";
 import { TOKEN_ORACLE_TYPES } from "./oracle";
 
-<<<<<<< HEAD
 export async function createDeposit(fixture, overrides: any = {}) {
-  const { depositStore, depositHandler, weth, ethUsdMarket } = fixture.contracts;
-=======
-export async function createDeposit(fixture, overrides = {}) {
   const { depositStore, depositHandler, wnt, ethUsdMarket } = fixture.contracts;
->>>>>>> 60a6aeef
   const { wallet, user0 } = fixture.accounts;
 
   const account = overrides.account || user0;
@@ -52,13 +47,8 @@
   });
 }
 
-<<<<<<< HEAD
 export async function executeDeposit(fixture, overrides: any = {}) {
-  const { depositStore, depositHandler, weth, usdc } = fixture.contracts;
-=======
-export async function executeDeposit(fixture, overrides = {}) {
   const { depositStore, depositHandler, wnt, usdc } = fixture.contracts;
->>>>>>> 60a6aeef
   const { gasUsageLabel } = overrides;
   const tokens = overrides.tokens || [wnt.address, usdc.address];
   const tokenOracleTypes = overrides.tokenOracleTypes || [TOKEN_ORACLE_TYPES.DEFAULT, TOKEN_ORACLE_TYPES.DEFAULT];
