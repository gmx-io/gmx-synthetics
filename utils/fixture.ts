--- conflicted
+++ resolved
@@ -150,9 +150,7 @@
   const edgeDataStreamProvider = await hre.ethers.getContract("EdgeDataStreamProvider");
   const claimHandler = await hre.ethers.getContract("ClaimHandler");
   const claimVault = await hre.ethers.getContract("ClaimVault");
-<<<<<<< HEAD
   const feeVault = await hre.ethers.getContract("FeeVault");
-=======
   const claimUtils = await hre.ethers.getContract("ClaimUtils");
   const multichainReader = await hre.ethers.getContract("MultichainReader");
   const mockEndpointV2 = await hre.ethers.getContract("MockEndpointV2");
@@ -161,7 +159,7 @@
   const feeDistributor = await hre.ethers.getContract("FeeDistributor");
   const feeDistributorUtils = await hre.ethers.getContract("FeeDistributorUtils");
   const contributorHandler = await hre.ethers.getContract("ContributorHandler");
->>>>>>> 2c40f712
+
 
   const ethUsdMarketAddress = getMarketTokenAddress(
     wnt.address,
@@ -400,9 +398,7 @@
       edgeDataStreamProvider,
       claimHandler,
       claimVault,
-<<<<<<< HEAD
       feeVault,
-=======
       claimUtils,
       multichainReader,
       mockEndpointV2,
@@ -411,7 +407,6 @@
       feeDistributor,
       feeDistributorUtils,
       contributorHandler,
->>>>>>> 2c40f712
     },
     props: { oracleSalt, signerIndexes: [0, 1, 2, 3, 4, 5, 6], executionFee: "1000000000000000" },
   };
