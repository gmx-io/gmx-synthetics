--- conflicted
+++ resolved
@@ -94,7 +94,6 @@
   const externalHandler = await hre.ethers.getContract("ExternalHandler");
   const baseOrderUtils = await hre.ethers.getContract("BaseOrderUtils");
   const orderUtils = await hre.ethers.getContract("OrderUtils");
-  const relayUtils = await hre.ethers.getContract("RelayUtils");
   const liquidationHandler = await hre.ethers.getContract("LiquidationHandler");
   const adlHandler = await hre.ethers.getContract("AdlHandler");
   const router = await hre.ethers.getContract("Router");
@@ -102,7 +101,6 @@
   const gelatoRelayRouter = await hre.ethers.getContract("GelatoRelayRouter");
   const subaccountGelatoRelayRouter = await hre.ethers.getContract("SubaccountGelatoRelayRouter");
   const subaccountRouter = await hre.ethers.getContract("SubaccountRouter");
-  const subaccountRelayUtils = await hre.ethers.getContract("SubaccountRelayUtils");
   const multichainGmRouter = await hre.ethers.getContract("MultichainGmRouter");
   const multichainOrderRouter = await hre.ethers.getContract("MultichainOrderRouter");
   const multichainGlvRouter = await hre.ethers.getContract("MultichainGlvRouter");
@@ -296,7 +294,6 @@
       gelatoRelayRouter,
       subaccountGelatoRelayRouter,
       subaccountRouter,
-      subaccountRelayUtils,
       multichainGmRouter,
       multichainOrderRouter,
       multichainGlvRouter,
@@ -350,7 +347,6 @@
       glvStoreUtils,
       glvReader,
       mockVaultV1,
-<<<<<<< HEAD
       multichainVault,
       multichainUtils,
       layerZeroProvider,
@@ -359,9 +355,6 @@
       mockOracleProvider,
       edgeDataStreamVerifier,
       edgeDataStreamProvider,
-=======
-      relayUtils,
->>>>>>> 5ceb6fc2
     },
     props: { oracleSalt, signerIndexes: [0, 1, 2, 3, 4, 5, 6], executionFee: "1000000000000000" },
   };
